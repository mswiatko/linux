--- conflicted
+++ resolved
@@ -1516,16 +1516,6 @@
 struct timespec64 current_time(struct inode *inode);
 struct timespec64 inode_set_ctime_current(struct inode *inode);
 
-<<<<<<< HEAD
-/**
- * inode_get_ctime - fetch the current ctime from the inode
- * @inode: inode from which to fetch ctime
- *
- * Grab the current ctime from the inode and return it.
- */
-static inline struct timespec64 inode_get_ctime(const struct inode *inode)
-{
-=======
 static inline time64_t inode_get_atime_sec(const struct inode *inode)
 {
 	return inode->__i_atime.tv_sec;
@@ -1598,7 +1588,6 @@
 
 static inline struct timespec64 inode_get_ctime(const struct inode *inode)
 {
->>>>>>> 740329d7
 	return inode->__i_ctime;
 }
 
