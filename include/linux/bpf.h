--- conflicted
+++ resolved
@@ -48,10 +48,7 @@
 struct module;
 struct bpf_func_state;
 struct ftrace_ops;
-<<<<<<< HEAD
-=======
 struct cgroup;
->>>>>>> 7365df19
 
 extern struct idr btf_idr;
 extern spinlock_t btf_idr_lock;
@@ -306,10 +303,6 @@
 	int i;
 
 	if (likely(!map->off_arr)) {
-<<<<<<< HEAD
-		memcpy(dst, src, map->value_size);
-		return;
-=======
 		if (long_memcpy)
 			bpf_long_memcpy(dst, src, round_up(map->value_size, 8));
 		else
@@ -322,7 +315,6 @@
 
 		memcpy(dst + curr_off, src + curr_off, next_off - curr_off);
 		curr_off += map->off_arr->field_sz[i];
->>>>>>> 7365df19
 	}
 	memcpy(dst + curr_off, src + curr_off, map->value_size - curr_off);
 }
@@ -337,15 +329,6 @@
 	__copy_map_value(map, dst, src, true);
 }
 
-<<<<<<< HEAD
-	for (i = 0; i < map->off_arr->cnt; i++) {
-		u32 next_off = map->off_arr->field_off[i];
-
-		memcpy(dst + curr_off, src + curr_off, next_off - curr_off);
-		curr_off += map->off_arr->field_sz[i];
-	}
-	memcpy(dst + curr_off, src + curr_off, map->value_size - curr_off);
-=======
 static inline void zero_map_value(struct bpf_map *map, void *dst)
 {
 	u32 curr_off = 0;
@@ -363,7 +346,6 @@
 		curr_off += map->off_arr->field_sz[i];
 	}
 	memset(dst + curr_off, 0, map->value_size - curr_off);
->>>>>>> 7365df19
 }
 
 void copy_map_value_locked(struct bpf_map *map, void *dst, void *src,
@@ -469,11 +451,7 @@
 	/* DYNPTR points to memory local to the bpf program. */
 	DYNPTR_TYPE_LOCAL	= BIT(8 + BPF_BASE_TYPE_BITS),
 
-<<<<<<< HEAD
-	/* DYNPTR points to a ringbuf record. */
-=======
 	/* DYNPTR points to a kernel-produced ringbuf record. */
->>>>>>> 7365df19
 	DYNPTR_TYPE_RINGBUF	= BIT(9 + BPF_BASE_TYPE_BITS),
 
 	/* Size is known at compile time. */
@@ -886,13 +864,10 @@
 					struct bpf_tramp_run_ctx *run_ctx);
 void notrace __bpf_prog_exit_lsm_cgroup(struct bpf_prog *prog, u64 start,
 					struct bpf_tramp_run_ctx *run_ctx);
-<<<<<<< HEAD
-=======
 u64 notrace __bpf_prog_enter_struct_ops(struct bpf_prog *prog,
 					struct bpf_tramp_run_ctx *run_ctx);
 void notrace __bpf_prog_exit_struct_ops(struct bpf_prog *prog, u64 start,
 					struct bpf_tramp_run_ctx *run_ctx);
->>>>>>> 7365df19
 void notrace __bpf_tramp_enter(struct bpf_tramp_image *tr);
 void notrace __bpf_tramp_exit(struct bpf_tramp_image *tr);
 
@@ -2059,11 +2034,7 @@
 int btf_check_kfunc_arg_match(struct bpf_verifier_env *env,
 			      const struct btf *btf, u32 func_id,
 			      struct bpf_reg_state *regs,
-<<<<<<< HEAD
-			      u32 kfunc_flags);
-=======
 			      struct bpf_kfunc_arg_meta *meta);
->>>>>>> 7365df19
 int btf_prepare_func_args(struct bpf_verifier_env *env, int subprog,
 			  struct bpf_reg_state *reg);
 int btf_check_type_match(struct bpf_verifier_log *log, const struct bpf_prog *prog,
@@ -2565,10 +2536,7 @@
 extern const struct bpf_func_proto bpf_copy_from_user_task_proto;
 extern const struct bpf_func_proto bpf_set_retval_proto;
 extern const struct bpf_func_proto bpf_get_retval_proto;
-<<<<<<< HEAD
-=======
 extern const struct bpf_func_proto bpf_user_ringbuf_drain_proto;
->>>>>>> 7365df19
 
 const struct bpf_func_proto *tracing_prog_func_proto(
   enum bpf_func_id func_id, const struct bpf_prog *prog);
@@ -2713,11 +2681,7 @@
 	BPF_DYNPTR_TYPE_INVALID,
 	/* Points to memory that is local to the bpf program */
 	BPF_DYNPTR_TYPE_LOCAL,
-<<<<<<< HEAD
-	/* Underlying data is a ringbuf record */
-=======
 	/* Underlying data is a kernel-produced ringbuf record */
->>>>>>> 7365df19
 	BPF_DYNPTR_TYPE_RINGBUF,
 };
 
@@ -2725,10 +2689,7 @@
 		     enum bpf_dynptr_type type, u32 offset, u32 size);
 void bpf_dynptr_set_null(struct bpf_dynptr_kern *ptr);
 int bpf_dynptr_check_size(u32 size);
-<<<<<<< HEAD
-=======
 u32 bpf_dynptr_get_size(struct bpf_dynptr_kern *ptr);
->>>>>>> 7365df19
 
 #ifdef CONFIG_BPF_LSM
 void bpf_cgroup_atype_get(u32 attach_btf_id, int cgroup_atype);
@@ -2738,8 +2699,6 @@
 static inline void bpf_cgroup_atype_put(int cgroup_atype) {}
 #endif /* CONFIG_BPF_LSM */
 
-<<<<<<< HEAD
-=======
 struct key;
 
 #ifdef CONFIG_KEYS
@@ -2748,5 +2707,4 @@
 	bool has_ref;
 };
 #endif /* CONFIG_KEYS */
->>>>>>> 7365df19
 #endif /* _LINUX_BPF_H */