/* SPDX-License-Identifier: GPL-2.0 */
#ifndef __LINUX_CPUMASK_H
#define __LINUX_CPUMASK_H

/*
 * Cpumasks provide a bitmap suitable for representing the
 * set of CPU's in a system, one bit position per CPU number.  In general,
 * only nr_cpu_ids (<= NR_CPUS) bits are valid.
 */
#include <linux/kernel.h>
#include <linux/threads.h>
#include <linux/bitmap.h>
#include <linux/atomic.h>
#include <linux/bug.h>
#include <linux/gfp_types.h>
#include <linux/numa.h>

/* Don't assign or return these: may not be this big! */
typedef struct cpumask { DECLARE_BITMAP(bits, NR_CPUS); } cpumask_t;

/**
 * cpumask_bits - get the bits in a cpumask
 * @maskp: the struct cpumask *
 *
 * You should only assume nr_cpu_ids bits of this mask are valid.  This is
 * a macro so it's const-correct.
 */
#define cpumask_bits(maskp) ((maskp)->bits)

/**
 * cpumask_pr_args - printf args to output a cpumask
 * @maskp: cpumask to be printed
 *
 * Can be used to provide arguments for '%*pb[l]' when printing a cpumask.
 */
#define cpumask_pr_args(maskp)		nr_cpu_ids, cpumask_bits(maskp)

#if NR_CPUS == 1
#define nr_cpu_ids		1U
#else
extern unsigned int nr_cpu_ids;
#endif

#ifdef CONFIG_CPUMASK_OFFSTACK
/* Assuming NR_CPUS is huge, a runtime limit is more efficient.  Also,
 * not all bits may be allocated. */
#define nr_cpumask_bits	nr_cpu_ids
#else
#define nr_cpumask_bits	((unsigned int)NR_CPUS)
#endif

/*
 * The following particular system cpumasks and operations manage
 * possible, present, active and online cpus.
 *
 *     cpu_possible_mask- has bit 'cpu' set iff cpu is populatable
 *     cpu_present_mask - has bit 'cpu' set iff cpu is populated
 *     cpu_online_mask  - has bit 'cpu' set iff cpu available to scheduler
 *     cpu_active_mask  - has bit 'cpu' set iff cpu available to migration
 *
 *  If !CONFIG_HOTPLUG_CPU, present == possible, and active == online.
 *
 *  The cpu_possible_mask is fixed at boot time, as the set of CPU id's
 *  that it is possible might ever be plugged in at anytime during the
 *  life of that system boot.  The cpu_present_mask is dynamic(*),
 *  representing which CPUs are currently plugged in.  And
 *  cpu_online_mask is the dynamic subset of cpu_present_mask,
 *  indicating those CPUs available for scheduling.
 *
 *  If HOTPLUG is enabled, then cpu_possible_mask is forced to have
 *  all NR_CPUS bits set, otherwise it is just the set of CPUs that
 *  ACPI reports present at boot.
 *
 *  If HOTPLUG is enabled, then cpu_present_mask varies dynamically,
 *  depending on what ACPI reports as currently plugged in, otherwise
 *  cpu_present_mask is just a copy of cpu_possible_mask.
 *
 *  (*) Well, cpu_present_mask is dynamic in the hotplug case.  If not
 *      hotplug, it's a copy of cpu_possible_mask, hence fixed at boot.
 *
 * Subtleties:
 * 1) UP arch's (NR_CPUS == 1, CONFIG_SMP not defined) hardcode
 *    assumption that their single CPU is online.  The UP
 *    cpu_{online,possible,present}_masks are placebos.  Changing them
 *    will have no useful affect on the following num_*_cpus()
 *    and cpu_*() macros in the UP case.  This ugliness is a UP
 *    optimization - don't waste any instructions or memory references
 *    asking if you're online or how many CPUs there are if there is
 *    only one CPU.
 */

extern struct cpumask __cpu_possible_mask;
extern struct cpumask __cpu_online_mask;
extern struct cpumask __cpu_present_mask;
extern struct cpumask __cpu_active_mask;
extern struct cpumask __cpu_dying_mask;
#define cpu_possible_mask ((const struct cpumask *)&__cpu_possible_mask)
#define cpu_online_mask   ((const struct cpumask *)&__cpu_online_mask)
#define cpu_present_mask  ((const struct cpumask *)&__cpu_present_mask)
#define cpu_active_mask   ((const struct cpumask *)&__cpu_active_mask)
#define cpu_dying_mask    ((const struct cpumask *)&__cpu_dying_mask)

extern atomic_t __num_online_cpus;

extern cpumask_t cpus_booted_once_mask;

static __always_inline void cpu_max_bits_warn(unsigned int cpu, unsigned int bits)
{
#ifdef CONFIG_DEBUG_PER_CPU_MAPS
	WARN_ON_ONCE(cpu >= bits);
#endif /* CONFIG_DEBUG_PER_CPU_MAPS */
}

/* verify cpu argument to cpumask_* operators */
static __always_inline unsigned int cpumask_check(unsigned int cpu)
{
	cpu_max_bits_warn(cpu, nr_cpumask_bits);
	return cpu;
}

/**
 * cpumask_first - get the first cpu in a cpumask
 * @srcp: the cpumask pointer
 *
 * Returns >= nr_cpu_ids if no cpus set.
 */
static inline unsigned int cpumask_first(const struct cpumask *srcp)
{
	return find_first_bit(cpumask_bits(srcp), nr_cpumask_bits);
}

/**
 * cpumask_first_zero - get the first unset cpu in a cpumask
 * @srcp: the cpumask pointer
 *
 * Returns >= nr_cpu_ids if all cpus are set.
 */
static inline unsigned int cpumask_first_zero(const struct cpumask *srcp)
{
	return find_first_zero_bit(cpumask_bits(srcp), nr_cpumask_bits);
}

/**
 * cpumask_first_and - return the first cpu from *srcp1 & *srcp2
 * @src1p: the first input
 * @src2p: the second input
 *
 * Returns >= nr_cpu_ids if no cpus set in both.  See also cpumask_next_and().
 */
static inline
unsigned int cpumask_first_and(const struct cpumask *srcp1, const struct cpumask *srcp2)
{
	return find_first_and_bit(cpumask_bits(srcp1), cpumask_bits(srcp2), nr_cpumask_bits);
}

/**
 * cpumask_last - get the last CPU in a cpumask
 * @srcp:	- the cpumask pointer
 *
 * Returns	>= nr_cpumask_bits if no CPUs set.
 */
static inline unsigned int cpumask_last(const struct cpumask *srcp)
{
	return find_last_bit(cpumask_bits(srcp), nr_cpumask_bits);
}

/**
 * cpumask_next - get the next cpu in a cpumask
 * @n: the cpu prior to the place to search (ie. return will be > @n)
 * @srcp: the cpumask pointer
 *
 * Returns >= nr_cpu_ids if no further cpus set.
 */
static inline
unsigned int cpumask_next(int n, const struct cpumask *srcp)
{
	/* -1 is a legal arg here. */
	if (n != -1)
		cpumask_check(n);
	return find_next_bit(cpumask_bits(srcp), nr_cpumask_bits, n + 1);
}

/**
 * cpumask_next_zero - get the next unset cpu in a cpumask
 * @n: the cpu prior to the place to search (ie. return will be > @n)
 * @srcp: the cpumask pointer
 *
 * Returns >= nr_cpu_ids if no further cpus unset.
 */
static inline unsigned int cpumask_next_zero(int n, const struct cpumask *srcp)
{
	/* -1 is a legal arg here. */
	if (n != -1)
		cpumask_check(n);
	return find_next_zero_bit(cpumask_bits(srcp), nr_cpumask_bits, n+1);
}

#if NR_CPUS == 1
/* Uniprocessor: there is only one valid CPU */
static inline unsigned int cpumask_local_spread(unsigned int i, int node)
{
	return 0;
}

static inline unsigned int cpumask_any_and_distribute(const struct cpumask *src1p,
						      const struct cpumask *src2p)
{
	return cpumask_first_and(src1p, src2p);
}

static inline unsigned int cpumask_any_distribute(const struct cpumask *srcp)
{
	return cpumask_first(srcp);
}
#else
unsigned int cpumask_local_spread(unsigned int i, int node);
unsigned int cpumask_any_and_distribute(const struct cpumask *src1p,
			       const struct cpumask *src2p);
unsigned int cpumask_any_distribute(const struct cpumask *srcp);
#endif /* NR_CPUS */

/**
 * cpumask_next_and - get the next cpu in *src1p & *src2p
 * @n: the cpu prior to the place to search (ie. return will be > @n)
 * @src1p: the first cpumask pointer
 * @src2p: the second cpumask pointer
 *
 * Returns >= nr_cpu_ids if no further cpus set in both.
 */
static inline
unsigned int cpumask_next_and(int n, const struct cpumask *src1p,
		     const struct cpumask *src2p)
{
	/* -1 is a legal arg here. */
	if (n != -1)
		cpumask_check(n);
	return find_next_and_bit(cpumask_bits(src1p), cpumask_bits(src2p),
		nr_cpumask_bits, n + 1);
}

/**
 * for_each_cpu - iterate over every cpu in a mask
 * @cpu: the (optionally unsigned) integer iterator
 * @mask: the cpumask pointer
 *
 * After the loop, cpu is >= nr_cpu_ids.
 */
#define for_each_cpu(cpu, mask)				\
	for ((cpu) = -1;				\
		(cpu) = cpumask_next((cpu), (mask)),	\
		(cpu) < nr_cpu_ids;)

/**
 * for_each_cpu_not - iterate over every cpu in a complemented mask
 * @cpu: the (optionally unsigned) integer iterator
 * @mask: the cpumask pointer
 *
 * After the loop, cpu is >= nr_cpu_ids.
 */
#define for_each_cpu_not(cpu, mask)				\
	for ((cpu) = -1;					\
		(cpu) = cpumask_next_zero((cpu), (mask)),	\
		(cpu) < nr_cpu_ids;)

#if NR_CPUS == 1
static inline
unsigned int cpumask_next_wrap(int n, const struct cpumask *mask, int start, bool wrap)
{
	cpumask_check(start);
	if (n != -1)
		cpumask_check(n);

	/*
	 * Return the first available CPU when wrapping, or when starting before cpu0,
	 * since there is only one valid option.
	 */
	if (wrap && n >= 0)
		return nr_cpumask_bits;

	return cpumask_first(mask);
}
#else
unsigned int __pure cpumask_next_wrap(int n, const struct cpumask *mask, int start, bool wrap);
#endif

/**
 * for_each_cpu_wrap - iterate over every cpu in a mask, starting at a specified location
 * @cpu: the (optionally unsigned) integer iterator
 * @mask: the cpumask pointer
 * @start: the start location
 *
 * The implementation does not assume any bit in @mask is set (including @start).
 *
 * After the loop, cpu is >= nr_cpu_ids.
 */
#define for_each_cpu_wrap(cpu, mask, start)					\
	for ((cpu) = cpumask_next_wrap((start)-1, (mask), (start), false);	\
	     (cpu) < nr_cpumask_bits;						\
	     (cpu) = cpumask_next_wrap((cpu), (mask), (start), true))

/**
 * for_each_cpu_and - iterate over every cpu in both masks
 * @cpu: the (optionally unsigned) integer iterator
 * @mask1: the first cpumask pointer
 * @mask2: the second cpumask pointer
 *
 * This saves a temporary CPU mask in many places.  It is equivalent to:
 *	struct cpumask tmp;
 *	cpumask_and(&tmp, &mask1, &mask2);
 *	for_each_cpu(cpu, &tmp)
 *		...
 *
 * After the loop, cpu is >= nr_cpu_ids.
 */
#define for_each_cpu_and(cpu, mask1, mask2)				\
	for ((cpu) = -1;						\
		(cpu) = cpumask_next_and((cpu), (mask1), (mask2)),	\
		(cpu) < nr_cpu_ids;)

/**
 * cpumask_any_but - return a "random" in a cpumask, but not this one.
 * @mask: the cpumask to search
 * @cpu: the cpu to ignore.
 *
 * Often used to find any cpu but smp_processor_id() in a mask.
 * Returns >= nr_cpu_ids if no cpus set.
 */
static inline
unsigned int cpumask_any_but(const struct cpumask *mask, unsigned int cpu)
{
	unsigned int i;

	cpumask_check(cpu);
	for_each_cpu(i, mask)
		if (i != cpu)
			break;
	return i;
}

#define CPU_BITS_NONE						\
{								\
	[0 ... BITS_TO_LONGS(NR_CPUS)-1] = 0UL			\
}

#define CPU_BITS_CPU0						\
{								\
	[0] =  1UL						\
}

/**
 * cpumask_set_cpu - set a cpu in a cpumask
 * @cpu: cpu number (< nr_cpu_ids)
 * @dstp: the cpumask pointer
 */
static __always_inline void cpumask_set_cpu(unsigned int cpu, struct cpumask *dstp)
{
	set_bit(cpumask_check(cpu), cpumask_bits(dstp));
}

static __always_inline void __cpumask_set_cpu(unsigned int cpu, struct cpumask *dstp)
{
	__set_bit(cpumask_check(cpu), cpumask_bits(dstp));
}


/**
 * cpumask_clear_cpu - clear a cpu in a cpumask
 * @cpu: cpu number (< nr_cpu_ids)
 * @dstp: the cpumask pointer
 */
static __always_inline void cpumask_clear_cpu(int cpu, struct cpumask *dstp)
{
	clear_bit(cpumask_check(cpu), cpumask_bits(dstp));
}

static __always_inline void __cpumask_clear_cpu(int cpu, struct cpumask *dstp)
{
	__clear_bit(cpumask_check(cpu), cpumask_bits(dstp));
}

/**
 * cpumask_test_cpu - test for a cpu in a cpumask
 * @cpu: cpu number (< nr_cpu_ids)
 * @cpumask: the cpumask pointer
 *
 * Returns true if @cpu is set in @cpumask, else returns false
 */
static __always_inline bool cpumask_test_cpu(int cpu, const struct cpumask *cpumask)
{
	return test_bit(cpumask_check(cpu), cpumask_bits((cpumask)));
}

/**
 * cpumask_test_and_set_cpu - atomically test and set a cpu in a cpumask
 * @cpu: cpu number (< nr_cpu_ids)
 * @cpumask: the cpumask pointer
 *
 * Returns true if @cpu is set in old bitmap of @cpumask, else returns false
 *
 * test_and_set_bit wrapper for cpumasks.
 */
static __always_inline bool cpumask_test_and_set_cpu(int cpu, struct cpumask *cpumask)
{
	return test_and_set_bit(cpumask_check(cpu), cpumask_bits(cpumask));
}

/**
 * cpumask_test_and_clear_cpu - atomically test and clear a cpu in a cpumask
 * @cpu: cpu number (< nr_cpu_ids)
 * @cpumask: the cpumask pointer
 *
 * Returns true if @cpu is set in old bitmap of @cpumask, else returns false
 *
 * test_and_clear_bit wrapper for cpumasks.
 */
static __always_inline bool cpumask_test_and_clear_cpu(int cpu, struct cpumask *cpumask)
{
	return test_and_clear_bit(cpumask_check(cpu), cpumask_bits(cpumask));
}

/**
 * cpumask_setall - set all cpus (< nr_cpu_ids) in a cpumask
 * @dstp: the cpumask pointer
 */
static inline void cpumask_setall(struct cpumask *dstp)
{
	bitmap_fill(cpumask_bits(dstp), nr_cpumask_bits);
}

/**
 * cpumask_clear - clear all cpus (< nr_cpu_ids) in a cpumask
 * @dstp: the cpumask pointer
 */
static inline void cpumask_clear(struct cpumask *dstp)
{
	bitmap_zero(cpumask_bits(dstp), nr_cpumask_bits);
}

/**
 * cpumask_and - *dstp = *src1p & *src2p
 * @dstp: the cpumask result
 * @src1p: the first input
 * @src2p: the second input
 *
 * If *@dstp is empty, returns false, else returns true
 */
static inline bool cpumask_and(struct cpumask *dstp,
			       const struct cpumask *src1p,
			       const struct cpumask *src2p)
{
	return bitmap_and(cpumask_bits(dstp), cpumask_bits(src1p),
				       cpumask_bits(src2p), nr_cpumask_bits);
}

/**
 * cpumask_or - *dstp = *src1p | *src2p
 * @dstp: the cpumask result
 * @src1p: the first input
 * @src2p: the second input
 */
static inline void cpumask_or(struct cpumask *dstp, const struct cpumask *src1p,
			      const struct cpumask *src2p)
{
	bitmap_or(cpumask_bits(dstp), cpumask_bits(src1p),
				      cpumask_bits(src2p), nr_cpumask_bits);
}

/**
 * cpumask_xor - *dstp = *src1p ^ *src2p
 * @dstp: the cpumask result
 * @src1p: the first input
 * @src2p: the second input
 */
static inline void cpumask_xor(struct cpumask *dstp,
			       const struct cpumask *src1p,
			       const struct cpumask *src2p)
{
	bitmap_xor(cpumask_bits(dstp), cpumask_bits(src1p),
				       cpumask_bits(src2p), nr_cpumask_bits);
}

/**
 * cpumask_andnot - *dstp = *src1p & ~*src2p
 * @dstp: the cpumask result
 * @src1p: the first input
 * @src2p: the second input
 *
 * If *@dstp is empty, returns false, else returns true
 */
static inline bool cpumask_andnot(struct cpumask *dstp,
				  const struct cpumask *src1p,
				  const struct cpumask *src2p)
{
	return bitmap_andnot(cpumask_bits(dstp), cpumask_bits(src1p),
					  cpumask_bits(src2p), nr_cpumask_bits);
}

/**
 * cpumask_complement - *dstp = ~*srcp
 * @dstp: the cpumask result
 * @srcp: the input to invert
 */
static inline void cpumask_complement(struct cpumask *dstp,
				      const struct cpumask *srcp)
{
	bitmap_complement(cpumask_bits(dstp), cpumask_bits(srcp),
					      nr_cpumask_bits);
}

/**
 * cpumask_equal - *src1p == *src2p
 * @src1p: the first input
 * @src2p: the second input
 */
static inline bool cpumask_equal(const struct cpumask *src1p,
				const struct cpumask *src2p)
{
	return bitmap_equal(cpumask_bits(src1p), cpumask_bits(src2p),
						 nr_cpumask_bits);
}

/**
 * cpumask_or_equal - *src1p | *src2p == *src3p
 * @src1p: the first input
 * @src2p: the second input
 * @src3p: the third input
 */
static inline bool cpumask_or_equal(const struct cpumask *src1p,
				    const struct cpumask *src2p,
				    const struct cpumask *src3p)
{
	return bitmap_or_equal(cpumask_bits(src1p), cpumask_bits(src2p),
			       cpumask_bits(src3p), nr_cpumask_bits);
}

/**
 * cpumask_intersects - (*src1p & *src2p) != 0
 * @src1p: the first input
 * @src2p: the second input
 */
static inline bool cpumask_intersects(const struct cpumask *src1p,
				     const struct cpumask *src2p)
{
	return bitmap_intersects(cpumask_bits(src1p), cpumask_bits(src2p),
						      nr_cpumask_bits);
}

/**
 * cpumask_subset - (*src1p & ~*src2p) == 0
 * @src1p: the first input
 * @src2p: the second input
 *
 * Returns true if *@src1p is a subset of *@src2p, else returns false
 */
static inline bool cpumask_subset(const struct cpumask *src1p,
				 const struct cpumask *src2p)
{
	return bitmap_subset(cpumask_bits(src1p), cpumask_bits(src2p),
						  nr_cpumask_bits);
}

/**
 * cpumask_empty - *srcp == 0
 * @srcp: the cpumask to that all cpus < nr_cpu_ids are clear.
 */
static inline bool cpumask_empty(const struct cpumask *srcp)
{
	return bitmap_empty(cpumask_bits(srcp), nr_cpumask_bits);
}

/**
 * cpumask_full - *srcp == 0xFFFFFFFF...
 * @srcp: the cpumask to that all cpus < nr_cpu_ids are set.
 */
static inline bool cpumask_full(const struct cpumask *srcp)
{
	return bitmap_full(cpumask_bits(srcp), nr_cpumask_bits);
}

/**
 * cpumask_weight - Count of bits in *srcp
 * @srcp: the cpumask to count bits (< nr_cpu_ids) in.
 */
static inline unsigned int cpumask_weight(const struct cpumask *srcp)
{
	return bitmap_weight(cpumask_bits(srcp), nr_cpumask_bits);
}

/**
 * cpumask_shift_right - *dstp = *srcp >> n
 * @dstp: the cpumask result
 * @srcp: the input to shift
 * @n: the number of bits to shift by
 */
static inline void cpumask_shift_right(struct cpumask *dstp,
				       const struct cpumask *srcp, int n)
{
	bitmap_shift_right(cpumask_bits(dstp), cpumask_bits(srcp), n,
					       nr_cpumask_bits);
}

/**
 * cpumask_shift_left - *dstp = *srcp << n
 * @dstp: the cpumask result
 * @srcp: the input to shift
 * @n: the number of bits to shift by
 */
static inline void cpumask_shift_left(struct cpumask *dstp,
				      const struct cpumask *srcp, int n)
{
	bitmap_shift_left(cpumask_bits(dstp), cpumask_bits(srcp), n,
					      nr_cpumask_bits);
}

/**
 * cpumask_copy - *dstp = *srcp
 * @dstp: the result
 * @srcp: the input cpumask
 */
static inline void cpumask_copy(struct cpumask *dstp,
				const struct cpumask *srcp)
{
	bitmap_copy(cpumask_bits(dstp), cpumask_bits(srcp), nr_cpumask_bits);
}

/**
 * cpumask_any - pick a "random" cpu from *srcp
 * @srcp: the input cpumask
 *
 * Returns >= nr_cpu_ids if no cpus set.
 */
#define cpumask_any(srcp) cpumask_first(srcp)

/**
 * cpumask_any_and - pick a "random" cpu from *mask1 & *mask2
 * @mask1: the first input cpumask
 * @mask2: the second input cpumask
 *
 * Returns >= nr_cpu_ids if no cpus set.
 */
#define cpumask_any_and(mask1, mask2) cpumask_first_and((mask1), (mask2))

/**
 * cpumask_of - the cpumask containing just a given cpu
 * @cpu: the cpu (<= nr_cpu_ids)
 */
#define cpumask_of(cpu) (get_cpu_mask(cpu))

/**
 * cpumask_parse_user - extract a cpumask from a user string
 * @buf: the buffer to extract from
 * @len: the length of the buffer
 * @dstp: the cpumask to set.
 *
 * Returns -errno, or 0 for success.
 */
static inline int cpumask_parse_user(const char __user *buf, int len,
				     struct cpumask *dstp)
{
	return bitmap_parse_user(buf, len, cpumask_bits(dstp), nr_cpumask_bits);
}

/**
 * cpumask_parselist_user - extract a cpumask from a user string
 * @buf: the buffer to extract from
 * @len: the length of the buffer
 * @dstp: the cpumask to set.
 *
 * Returns -errno, or 0 for success.
 */
static inline int cpumask_parselist_user(const char __user *buf, int len,
				     struct cpumask *dstp)
{
	return bitmap_parselist_user(buf, len, cpumask_bits(dstp),
				     nr_cpumask_bits);
}

/**
 * cpumask_parse - extract a cpumask from a string
 * @buf: the buffer to extract from
 * @dstp: the cpumask to set.
 *
 * Returns -errno, or 0 for success.
 */
static inline int cpumask_parse(const char *buf, struct cpumask *dstp)
{
	return bitmap_parse(buf, UINT_MAX, cpumask_bits(dstp), nr_cpumask_bits);
}

/**
 * cpulist_parse - extract a cpumask from a user string of ranges
 * @buf: the buffer to extract from
 * @dstp: the cpumask to set.
 *
 * Returns -errno, or 0 for success.
 */
static inline int cpulist_parse(const char *buf, struct cpumask *dstp)
{
	return bitmap_parselist(buf, cpumask_bits(dstp), nr_cpumask_bits);
}

/**
 * cpumask_size - size to allocate for a 'struct cpumask' in bytes
 */
static inline unsigned int cpumask_size(void)
{
	return BITS_TO_LONGS(nr_cpumask_bits) * sizeof(long);
}

/*
 * cpumask_var_t: struct cpumask for stack usage.
 *
 * Oh, the wicked games we play!  In order to make kernel coding a
 * little more difficult, we typedef cpumask_var_t to an array or a
 * pointer: doing &mask on an array is a noop, so it still works.
 *
 * ie.
 *	cpumask_var_t tmpmask;
 *	if (!alloc_cpumask_var(&tmpmask, GFP_KERNEL))
 *		return -ENOMEM;
 *
 *	  ... use 'tmpmask' like a normal struct cpumask * ...
 *
 *	free_cpumask_var(tmpmask);
 *
 *
 * However, one notable exception is there. alloc_cpumask_var() allocates
 * only nr_cpumask_bits bits (in the other hand, real cpumask_t always has
 * NR_CPUS bits). Therefore you don't have to dereference cpumask_var_t.
 *
 *	cpumask_var_t tmpmask;
 *	if (!alloc_cpumask_var(&tmpmask, GFP_KERNEL))
 *		return -ENOMEM;
 *
 *	var = *tmpmask;
 *
 * This code makes NR_CPUS length memcopy and brings to a memory corruption.
 * cpumask_copy() provide safe copy functionality.
 *
 * Note that there is another evil here: If you define a cpumask_var_t
 * as a percpu variable then the way to obtain the address of the cpumask
 * structure differently influences what this_cpu_* operation needs to be
 * used. Please use this_cpu_cpumask_var_t in those cases. The direct use
 * of this_cpu_ptr() or this_cpu_read() will lead to failures when the
 * other type of cpumask_var_t implementation is configured.
 *
 * Please also note that __cpumask_var_read_mostly can be used to declare
 * a cpumask_var_t variable itself (not its content) as read mostly.
 */
#ifdef CONFIG_CPUMASK_OFFSTACK
typedef struct cpumask *cpumask_var_t;

#define this_cpu_cpumask_var_ptr(x)	this_cpu_read(x)
#define __cpumask_var_read_mostly	__read_mostly

bool alloc_cpumask_var_node(cpumask_var_t *mask, gfp_t flags, int node);

static inline
bool zalloc_cpumask_var_node(cpumask_var_t *mask, gfp_t flags, int node)
{
	return alloc_cpumask_var_node(mask, flags | __GFP_ZERO, node);
}

/**
 * alloc_cpumask_var - allocate a struct cpumask
 * @mask: pointer to cpumask_var_t where the cpumask is returned
 * @flags: GFP_ flags
 *
 * Only defined when CONFIG_CPUMASK_OFFSTACK=y, otherwise is
 * a nop returning a constant 1 (in <linux/cpumask.h>).
 *
 * See alloc_cpumask_var_node.
 */
static inline
bool alloc_cpumask_var(cpumask_var_t *mask, gfp_t flags)
{
	return alloc_cpumask_var_node(mask, flags, NUMA_NO_NODE);
}

static inline
bool zalloc_cpumask_var(cpumask_var_t *mask, gfp_t flags)
{
	return alloc_cpumask_var(mask, flags | __GFP_ZERO);
}

void alloc_bootmem_cpumask_var(cpumask_var_t *mask);
void free_cpumask_var(cpumask_var_t mask);
void free_bootmem_cpumask_var(cpumask_var_t mask);

static inline bool cpumask_available(cpumask_var_t mask)
{
	return mask != NULL;
}

#else
typedef struct cpumask cpumask_var_t[1];

#define this_cpu_cpumask_var_ptr(x) this_cpu_ptr(x)
#define __cpumask_var_read_mostly

static inline bool alloc_cpumask_var(cpumask_var_t *mask, gfp_t flags)
{
	return true;
}

static inline bool alloc_cpumask_var_node(cpumask_var_t *mask, gfp_t flags,
					  int node)
{
	return true;
}

static inline bool zalloc_cpumask_var(cpumask_var_t *mask, gfp_t flags)
{
	cpumask_clear(*mask);
	return true;
}

static inline bool zalloc_cpumask_var_node(cpumask_var_t *mask, gfp_t flags,
					  int node)
{
	cpumask_clear(*mask);
	return true;
}

static inline void alloc_bootmem_cpumask_var(cpumask_var_t *mask)
{
}

static inline void free_cpumask_var(cpumask_var_t mask)
{
}

static inline void free_bootmem_cpumask_var(cpumask_var_t mask)
{
}

static inline bool cpumask_available(cpumask_var_t mask)
{
	return true;
}
#endif /* CONFIG_CPUMASK_OFFSTACK */

/* It's common to want to use cpu_all_mask in struct member initializers,
 * so it has to refer to an address rather than a pointer. */
extern const DECLARE_BITMAP(cpu_all_bits, NR_CPUS);
#define cpu_all_mask to_cpumask(cpu_all_bits)

/* First bits of cpu_bit_bitmap are in fact unset. */
#define cpu_none_mask to_cpumask(cpu_bit_bitmap[0])

#if NR_CPUS == 1
/* Uniprocessor: the possible/online/present masks are always "1" */
#define for_each_possible_cpu(cpu)	for ((cpu) = 0; (cpu) < 1; (cpu)++)
#define for_each_online_cpu(cpu)	for ((cpu) = 0; (cpu) < 1; (cpu)++)
#define for_each_present_cpu(cpu)	for ((cpu) = 0; (cpu) < 1; (cpu)++)
#else
#define for_each_possible_cpu(cpu) for_each_cpu((cpu), cpu_possible_mask)
#define for_each_online_cpu(cpu)   for_each_cpu((cpu), cpu_online_mask)
#define for_each_present_cpu(cpu)  for_each_cpu((cpu), cpu_present_mask)
#endif

/* Wrappers for arch boot code to manipulate normally-constant masks */
void init_cpu_present(const struct cpumask *src);
void init_cpu_possible(const struct cpumask *src);
void init_cpu_online(const struct cpumask *src);

static inline void reset_cpu_possible_mask(void)
{
	bitmap_zero(cpumask_bits(&__cpu_possible_mask), NR_CPUS);
}

static inline void
set_cpu_possible(unsigned int cpu, bool possible)
{
	if (possible)
		cpumask_set_cpu(cpu, &__cpu_possible_mask);
	else
		cpumask_clear_cpu(cpu, &__cpu_possible_mask);
}

static inline void
set_cpu_present(unsigned int cpu, bool present)
{
	if (present)
		cpumask_set_cpu(cpu, &__cpu_present_mask);
	else
		cpumask_clear_cpu(cpu, &__cpu_present_mask);
}

void set_cpu_online(unsigned int cpu, bool online);

static inline void
set_cpu_active(unsigned int cpu, bool active)
{
	if (active)
		cpumask_set_cpu(cpu, &__cpu_active_mask);
	else
		cpumask_clear_cpu(cpu, &__cpu_active_mask);
}

static inline void
set_cpu_dying(unsigned int cpu, bool dying)
{
	if (dying)
		cpumask_set_cpu(cpu, &__cpu_dying_mask);
	else
		cpumask_clear_cpu(cpu, &__cpu_dying_mask);
}

/**
 * to_cpumask - convert an NR_CPUS bitmap to a struct cpumask *
 * @bitmap: the bitmap
 *
 * There are a few places where cpumask_var_t isn't appropriate and
 * static cpumasks must be used (eg. very early boot), yet we don't
 * expose the definition of 'struct cpumask'.
 *
 * This does the conversion, and can be used as a constant initializer.
 */
#define to_cpumask(bitmap)						\
	((struct cpumask *)(1 ? (bitmap)				\
			    : (void *)sizeof(__check_is_bitmap(bitmap))))

static inline int __check_is_bitmap(const unsigned long *bitmap)
{
	return 1;
}

/*
 * Special-case data structure for "single bit set only" constant CPU masks.
 *
 * We pre-generate all the 64 (or 32) possible bit positions, with enough
 * padding to the left and the right, and return the constant pointer
 * appropriately offset.
 */
extern const unsigned long
	cpu_bit_bitmap[BITS_PER_LONG+1][BITS_TO_LONGS(NR_CPUS)];

static inline const struct cpumask *get_cpu_mask(unsigned int cpu)
{
	const unsigned long *p = cpu_bit_bitmap[1 + cpu % BITS_PER_LONG];
	p -= cpu / BITS_PER_LONG;
	return to_cpumask(p);
}

#if NR_CPUS > 1
/**
 * num_online_cpus() - Read the number of online CPUs
 *
 * Despite the fact that __num_online_cpus is of type atomic_t, this
 * interface gives only a momentary snapshot and is not protected against
 * concurrent CPU hotplug operations unless invoked from a cpuhp_lock held
 * region.
 */
static inline unsigned int num_online_cpus(void)
{
	return atomic_read(&__num_online_cpus);
}
#define num_possible_cpus()	cpumask_weight(cpu_possible_mask)
#define num_present_cpus()	cpumask_weight(cpu_present_mask)
#define num_active_cpus()	cpumask_weight(cpu_active_mask)

static inline bool cpu_online(unsigned int cpu)
{
	return cpumask_test_cpu(cpu, cpu_online_mask);
}

static inline bool cpu_possible(unsigned int cpu)
{
	return cpumask_test_cpu(cpu, cpu_possible_mask);
}

static inline bool cpu_present(unsigned int cpu)
{
	return cpumask_test_cpu(cpu, cpu_present_mask);
}

static inline bool cpu_active(unsigned int cpu)
{
	return cpumask_test_cpu(cpu, cpu_active_mask);
}

static inline bool cpu_dying(unsigned int cpu)
{
	return cpumask_test_cpu(cpu, cpu_dying_mask);
}

#else

#define num_online_cpus()	1U
#define num_possible_cpus()	1U
#define num_present_cpus()	1U
#define num_active_cpus()	1U

static inline bool cpu_online(unsigned int cpu)
{
	return cpu == 0;
}

static inline bool cpu_possible(unsigned int cpu)
{
	return cpu == 0;
}

static inline bool cpu_present(unsigned int cpu)
{
	return cpu == 0;
}

static inline bool cpu_active(unsigned int cpu)
{
	return cpu == 0;
}

static inline bool cpu_dying(unsigned int cpu)
{
	return false;
}

#endif /* NR_CPUS > 1 */

#define cpu_is_offline(cpu)	unlikely(!cpu_online(cpu))

#if NR_CPUS <= BITS_PER_LONG
#define CPU_BITS_ALL						\
{								\
	[BITS_TO_LONGS(NR_CPUS)-1] = BITMAP_LAST_WORD_MASK(NR_CPUS)	\
}

#else /* NR_CPUS > BITS_PER_LONG */

#define CPU_BITS_ALL						\
{								\
	[0 ... BITS_TO_LONGS(NR_CPUS)-2] = ~0UL,		\
	[BITS_TO_LONGS(NR_CPUS)-1] = BITMAP_LAST_WORD_MASK(NR_CPUS)	\
}
#endif /* NR_CPUS > BITS_PER_LONG */

/**
 * cpumap_print_to_pagebuf  - copies the cpumask into the buffer either
 *	as comma-separated list of cpus or hex values of cpumask
 * @list: indicates whether the cpumap must be list
 * @mask: the cpumask to copy
 * @buf: the buffer to copy into
 *
 * Returns the length of the (null-terminated) @buf string, zero if
 * nothing is copied.
 */
static inline ssize_t
cpumap_print_to_pagebuf(bool list, char *buf, const struct cpumask *mask)
{
	return bitmap_print_to_pagebuf(list, buf, cpumask_bits(mask),
				      nr_cpu_ids);
}

/**
 * cpumap_print_bitmask_to_buf  - copies the cpumask into the buffer as
 *	hex values of cpumask
 *
 * @buf: the buffer to copy into
 * @mask: the cpumask to copy
 * @off: in the string from which we are copying, we copy to @buf
 * @count: the maximum number of bytes to print
 *
 * The function prints the cpumask into the buffer as hex values of
 * cpumask; Typically used by bin_attribute to export cpumask bitmask
 * ABI.
 *
 * Returns the length of how many bytes have been copied, excluding
 * terminating '\0'.
 */
static inline ssize_t
cpumap_print_bitmask_to_buf(char *buf, const struct cpumask *mask,
		loff_t off, size_t count)
{
	return bitmap_print_bitmask_to_buf(buf, cpumask_bits(mask),
				   nr_cpu_ids, off, count) - 1;
}

/**
 * cpumap_print_list_to_buf  - copies the cpumask into the buffer as
 *	comma-separated list of cpus
 *
 * Everything is same with the above cpumap_print_bitmask_to_buf()
 * except the print format.
 */
static inline ssize_t
cpumap_print_list_to_buf(char *buf, const struct cpumask *mask,
		loff_t off, size_t count)
{
	return bitmap_print_list_to_buf(buf, cpumask_bits(mask),
				   nr_cpu_ids, off, count) - 1;
}

#if NR_CPUS <= BITS_PER_LONG
#define CPU_MASK_ALL							\
(cpumask_t) { {								\
	[BITS_TO_LONGS(NR_CPUS)-1] = BITMAP_LAST_WORD_MASK(NR_CPUS)	\
} }
#else
#define CPU_MASK_ALL							\
(cpumask_t) { {								\
	[0 ... BITS_TO_LONGS(NR_CPUS)-2] = ~0UL,			\
	[BITS_TO_LONGS(NR_CPUS)-1] = BITMAP_LAST_WORD_MASK(NR_CPUS)	\
} }
#endif /* NR_CPUS > BITS_PER_LONG */

#define CPU_MASK_NONE							\
(cpumask_t) { {								\
	[0 ... BITS_TO_LONGS(NR_CPUS)-1] =  0UL				\
} }

#define CPU_MASK_CPU0							\
(cpumask_t) { {								\
	[0] =  1UL							\
} }

/*
 * Provide a valid theoretical max size for cpumap and cpulist sysfs files
 * to avoid breaking userspace which may allocate a buffer based on the size
 * reported by e.g. fstat.
 *
 * for cpumap NR_CPUS * 9/32 - 1 should be an exact length.
 *
 * For cpulist 7 is (ceil(log10(NR_CPUS)) + 1) allowing for NR_CPUS to be up
 * to 2 orders of magnitude larger than 8192. And then we divide by 2 to
 * cover a worst-case of every other cpu being on one of two nodes for a
 * very large NR_CPUS.
 *
<<<<<<< HEAD
 *  Use PAGE_SIZE as a minimum for smaller configurations.
 */
#define CPUMAP_FILE_MAX_BYTES  ((((NR_CPUS * 9)/32 - 1) > PAGE_SIZE) \
=======
 *  Use PAGE_SIZE as a minimum for smaller configurations while avoiding
 *  unsigned comparison to -1.
 */
#define CPUMAP_FILE_MAX_BYTES  (((NR_CPUS * 9)/32 > PAGE_SIZE) \
>>>>>>> 7365df19
					? (NR_CPUS * 9)/32 - 1 : PAGE_SIZE)
#define CPULIST_FILE_MAX_BYTES  (((NR_CPUS * 7)/2 > PAGE_SIZE) ? (NR_CPUS * 7)/2 : PAGE_SIZE)

#endif /* __LINUX_CPUMASK_H */<|MERGE_RESOLUTION|>--- conflicted
+++ resolved
@@ -1127,16 +1127,10 @@
  * cover a worst-case of every other cpu being on one of two nodes for a
  * very large NR_CPUS.
  *
-<<<<<<< HEAD
- *  Use PAGE_SIZE as a minimum for smaller configurations.
- */
-#define CPUMAP_FILE_MAX_BYTES  ((((NR_CPUS * 9)/32 - 1) > PAGE_SIZE) \
-=======
  *  Use PAGE_SIZE as a minimum for smaller configurations while avoiding
  *  unsigned comparison to -1.
  */
 #define CPUMAP_FILE_MAX_BYTES  (((NR_CPUS * 9)/32 > PAGE_SIZE) \
->>>>>>> 7365df19
 					? (NR_CPUS * 9)/32 - 1 : PAGE_SIZE)
 #define CPULIST_FILE_MAX_BYTES  (((NR_CPUS * 7)/2 > PAGE_SIZE) ? (NR_CPUS * 7)/2 : PAGE_SIZE)
 
