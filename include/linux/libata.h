/*
 *  Copyright 2003-2005 Red Hat, Inc.  All rights reserved.
 *  Copyright 2003-2005 Jeff Garzik
 *
 *
 *  This program is free software; you can redistribute it and/or modify
 *  it under the terms of the GNU General Public License as published by
 *  the Free Software Foundation; either version 2, or (at your option)
 *  any later version.
 *
 *  This program is distributed in the hope that it will be useful,
 *  but WITHOUT ANY WARRANTY; without even the implied warranty of
 *  MERCHANTABILITY or FITNESS FOR A PARTICULAR PURPOSE.  See the
 *  GNU General Public License for more details.
 *
 *  You should have received a copy of the GNU General Public License
 *  along with this program; see the file COPYING.  If not, write to
 *  the Free Software Foundation, 675 Mass Ave, Cambridge, MA 02139, USA.
 *
 *
 *  libata documentation is available via 'make {ps|pdf}docs',
 *  as Documentation/DocBook/libata.*
 *
 */

#ifndef __LINUX_LIBATA_H__
#define __LINUX_LIBATA_H__

#include <linux/delay.h>
#include <linux/jiffies.h>
#include <linux/interrupt.h>
#include <linux/dma-mapping.h>
#include <linux/scatterlist.h>
#include <linux/io.h>
#include <linux/ata.h>
#include <linux/workqueue.h>
#include <scsi/scsi_host.h>
#include <linux/acpi.h>
#include <linux/cdrom.h>
#include <linux/sched.h>

/*
 * Define if arch has non-standard setup.  This is a _PCI_ standard
 * not a legacy or ISA standard.
 */
#ifdef CONFIG_ATA_NONSTANDARD
#include <asm/libata-portmap.h>
#else
#include <asm-generic/libata-portmap.h>
#endif

/*
 * compile-time options: to be removed as soon as all the drivers are
 * converted to the new debugging mechanism
 */
#undef ATA_DEBUG		/* debugging output */
#undef ATA_VERBOSE_DEBUG	/* yet more debugging output */
#undef ATA_IRQ_TRAP		/* define to ack screaming irqs */
#undef ATA_NDEBUG		/* define to disable quick runtime checks */


/* note: prints function name for you */
#ifdef ATA_DEBUG
#define DPRINTK(fmt, args...) printk(KERN_ERR "%s: " fmt, __func__, ## args)
#ifdef ATA_VERBOSE_DEBUG
#define VPRINTK(fmt, args...) printk(KERN_ERR "%s: " fmt, __func__, ## args)
#else
#define VPRINTK(fmt, args...)
#endif	/* ATA_VERBOSE_DEBUG */
#else
#define DPRINTK(fmt, args...)
#define VPRINTK(fmt, args...)
#endif	/* ATA_DEBUG */

#define BPRINTK(fmt, args...) if (ap->flags & ATA_FLAG_DEBUGMSG) printk(KERN_ERR "%s: " fmt, __func__, ## args)

#define ata_print_version_once(dev, version)			\
({								\
	static bool __print_once;				\
								\
	if (!__print_once) {					\
		__print_once = true;				\
		ata_print_version(dev, version);		\
	}							\
})

/* NEW: debug levels */
#define HAVE_LIBATA_MSG 1

enum {
	ATA_MSG_DRV	= 0x0001,
	ATA_MSG_INFO	= 0x0002,
	ATA_MSG_PROBE	= 0x0004,
	ATA_MSG_WARN	= 0x0008,
	ATA_MSG_MALLOC	= 0x0010,
	ATA_MSG_CTL	= 0x0020,
	ATA_MSG_INTR	= 0x0040,
	ATA_MSG_ERR	= 0x0080,
};

#define ata_msg_drv(p)    ((p)->msg_enable & ATA_MSG_DRV)
#define ata_msg_info(p)   ((p)->msg_enable & ATA_MSG_INFO)
#define ata_msg_probe(p)  ((p)->msg_enable & ATA_MSG_PROBE)
#define ata_msg_warn(p)   ((p)->msg_enable & ATA_MSG_WARN)
#define ata_msg_malloc(p) ((p)->msg_enable & ATA_MSG_MALLOC)
#define ata_msg_ctl(p)    ((p)->msg_enable & ATA_MSG_CTL)
#define ata_msg_intr(p)   ((p)->msg_enable & ATA_MSG_INTR)
#define ata_msg_err(p)    ((p)->msg_enable & ATA_MSG_ERR)

static inline u32 ata_msg_init(int dval, int default_msg_enable_bits)
{
	if (dval < 0 || dval >= (sizeof(u32) * 8))
		return default_msg_enable_bits; /* should be 0x1 - only driver info msgs */
	if (!dval)
		return 0;
	return (1 << dval) - 1;
}

/* defines only for the constants which don't work well as enums */
#define ATA_TAG_POISON		0xfafbfcfdU

enum {
	/* various global constants */
	LIBATA_MAX_PRD		= ATA_MAX_PRD / 2,
	LIBATA_DUMB_MAX_PRD	= ATA_MAX_PRD / 4,	/* Worst case */
	ATA_DEF_QUEUE		= 1,
	/* tag ATA_MAX_QUEUE - 1 is reserved for internal commands */
	ATA_MAX_QUEUE		= 32,
	ATA_TAG_INTERNAL	= ATA_MAX_QUEUE - 1,
	ATA_SHORT_PAUSE		= 16,

	ATAPI_MAX_DRAIN		= 16 << 10,

	ATA_ALL_DEVICES		= (1 << ATA_MAX_DEVICES) - 1,

	ATA_SHT_EMULATED	= 1,
	ATA_SHT_CMD_PER_LUN	= 1,
	ATA_SHT_THIS_ID		= -1,
	ATA_SHT_USE_CLUSTERING	= 1,

	/* struct ata_taskfile flags */
	ATA_TFLAG_LBA48		= (1 << 0), /* enable 48-bit LBA and "HOB" */
	ATA_TFLAG_ISADDR	= (1 << 1), /* enable r/w to nsect/lba regs */
	ATA_TFLAG_DEVICE	= (1 << 2), /* enable r/w to device reg */
	ATA_TFLAG_WRITE		= (1 << 3), /* data dir: host->dev==1 (write) */
	ATA_TFLAG_LBA		= (1 << 4), /* enable LBA */
	ATA_TFLAG_FUA		= (1 << 5), /* enable FUA */
	ATA_TFLAG_POLLING	= (1 << 6), /* set nIEN to 1 and use polling */

	/* protocol flags */
	ATA_PROT_FLAG_PIO	= (1 << 0), /* is PIO */
	ATA_PROT_FLAG_DMA	= (1 << 1), /* is DMA */
	ATA_PROT_FLAG_DATA	= ATA_PROT_FLAG_PIO | ATA_PROT_FLAG_DMA,
	ATA_PROT_FLAG_NCQ	= (1 << 2), /* is NCQ */
	ATA_PROT_FLAG_ATAPI	= (1 << 3), /* is ATAPI */

	/* struct ata_device stuff */
	ATA_DFLAG_LBA		= (1 << 0), /* device supports LBA */
	ATA_DFLAG_LBA48		= (1 << 1), /* device supports LBA48 */
	ATA_DFLAG_CDB_INTR	= (1 << 2), /* device asserts INTRQ when ready for CDB */
	ATA_DFLAG_NCQ		= (1 << 3), /* device supports NCQ */
	ATA_DFLAG_FLUSH_EXT	= (1 << 4), /* do FLUSH_EXT instead of FLUSH */
	ATA_DFLAG_ACPI_PENDING	= (1 << 5), /* ACPI resume action pending */
	ATA_DFLAG_ACPI_FAILED	= (1 << 6), /* ACPI on devcfg has failed */
	ATA_DFLAG_AN		= (1 << 7), /* AN configured */
	ATA_DFLAG_DMADIR	= (1 << 10), /* device requires DMADIR */
	ATA_DFLAG_CFG_MASK	= (1 << 12) - 1,

	ATA_DFLAG_PIO		= (1 << 12), /* device limited to PIO mode */
	ATA_DFLAG_NCQ_OFF	= (1 << 13), /* device limited to non-NCQ mode */
	ATA_DFLAG_SLEEPING	= (1 << 15), /* device is sleeping */
	ATA_DFLAG_DUBIOUS_XFER	= (1 << 16), /* data transfer not verified */
	ATA_DFLAG_NO_UNLOAD	= (1 << 17), /* device doesn't support unload */
	ATA_DFLAG_UNLOCK_HPA	= (1 << 18), /* unlock HPA */
	ATA_DFLAG_NCQ_SEND_RECV = (1 << 19), /* device supports NCQ SEND and RECV */
	ATA_DFLAG_INIT_MASK	= (1 << 24) - 1,

	ATA_DFLAG_DETACH	= (1 << 24),
	ATA_DFLAG_DETACHED	= (1 << 25),

	ATA_DFLAG_DA		= (1 << 26), /* device supports Device Attention */
	ATA_DFLAG_DEVSLP	= (1 << 27), /* device supports Device Sleep */
	ATA_DFLAG_ACPI_DISABLED = (1 << 28), /* ACPI for the device is disabled */

	ATA_DEV_UNKNOWN		= 0,	/* unknown device */
	ATA_DEV_ATA		= 1,	/* ATA device */
	ATA_DEV_ATA_UNSUP	= 2,	/* ATA device (unsupported) */
	ATA_DEV_ATAPI		= 3,	/* ATAPI device */
	ATA_DEV_ATAPI_UNSUP	= 4,	/* ATAPI device (unsupported) */
	ATA_DEV_PMP		= 5,	/* SATA port multiplier */
	ATA_DEV_PMP_UNSUP	= 6,	/* SATA port multiplier (unsupported) */
	ATA_DEV_SEMB		= 7,	/* SEMB */
	ATA_DEV_SEMB_UNSUP	= 8,	/* SEMB (unsupported) */
	ATA_DEV_ZAC		= 9,	/* ZAC device */
	ATA_DEV_NONE		= 10,	/* no device */

	/* struct ata_link flags */
	ATA_LFLAG_NO_HRST	= (1 << 1), /* avoid hardreset */
	ATA_LFLAG_NO_SRST	= (1 << 2), /* avoid softreset */
	ATA_LFLAG_ASSUME_ATA	= (1 << 3), /* assume ATA class */
	ATA_LFLAG_ASSUME_SEMB	= (1 << 4), /* assume SEMB class */
	ATA_LFLAG_ASSUME_CLASS	= ATA_LFLAG_ASSUME_ATA | ATA_LFLAG_ASSUME_SEMB,
	ATA_LFLAG_NO_RETRY	= (1 << 5), /* don't retry this link */
	ATA_LFLAG_DISABLED	= (1 << 6), /* link is disabled */
	ATA_LFLAG_SW_ACTIVITY	= (1 << 7), /* keep activity stats */
	ATA_LFLAG_NO_LPM	= (1 << 8), /* disable LPM on this link */
	ATA_LFLAG_RST_ONCE	= (1 << 9), /* limit recovery to one reset */

	/* struct ata_port flags */
	ATA_FLAG_SLAVE_POSS	= (1 << 0), /* host supports slave dev */
					    /* (doesn't imply presence) */
	ATA_FLAG_SATA		= (1 << 1),
	ATA_FLAG_NO_ATAPI	= (1 << 6), /* No ATAPI support */
	ATA_FLAG_PIO_DMA	= (1 << 7), /* PIO cmds via DMA */
	ATA_FLAG_PIO_LBA48	= (1 << 8), /* Host DMA engine is LBA28 only */
	ATA_FLAG_PIO_POLLING	= (1 << 9), /* use polling PIO if LLD
					     * doesn't handle PIO interrupts */
	ATA_FLAG_NCQ		= (1 << 10), /* host supports NCQ */
	ATA_FLAG_NO_POWEROFF_SPINDOWN = (1 << 11), /* don't spindown before poweroff */
	ATA_FLAG_NO_HIBERNATE_SPINDOWN = (1 << 12), /* don't spindown before hibernation */
	ATA_FLAG_DEBUGMSG	= (1 << 13),
	ATA_FLAG_FPDMA_AA		= (1 << 14), /* driver supports Auto-Activate */
	ATA_FLAG_IGN_SIMPLEX	= (1 << 15), /* ignore SIMPLEX */
	ATA_FLAG_NO_IORDY	= (1 << 16), /* controller lacks iordy */
	ATA_FLAG_ACPI_SATA	= (1 << 17), /* need native SATA ACPI layout */
	ATA_FLAG_AN		= (1 << 18), /* controller supports AN */
	ATA_FLAG_PMP		= (1 << 19), /* controller supports PMP */
	ATA_FLAG_FPDMA_AUX	= (1 << 20), /* controller supports H2DFIS aux field */
	ATA_FLAG_EM		= (1 << 21), /* driver supports enclosure
					      * management */
	ATA_FLAG_SW_ACTIVITY	= (1 << 22), /* driver supports sw activity
					      * led */
	ATA_FLAG_NO_DIPM	= (1 << 23), /* host not happy with DIPM */
<<<<<<< HEAD
	ATA_FLAG_LOWTAG		= (1 << 24), /* host wants lowest available tag */
	ATA_FLAG_SAS_HOST	= (1 << 25), /* SAS host */
=======
>>>>>>> c54c719b

	/* bits 24:31 of ap->flags are reserved for LLD specific flags */


	/* struct ata_port pflags */
	ATA_PFLAG_EH_PENDING	= (1 << 0), /* EH pending */
	ATA_PFLAG_EH_IN_PROGRESS = (1 << 1), /* EH in progress */
	ATA_PFLAG_FROZEN	= (1 << 2), /* port is frozen */
	ATA_PFLAG_RECOVERED	= (1 << 3), /* recovery action performed */
	ATA_PFLAG_LOADING	= (1 << 4), /* boot/loading probe */
	ATA_PFLAG_SCSI_HOTPLUG	= (1 << 6), /* SCSI hotplug scheduled */
	ATA_PFLAG_INITIALIZING	= (1 << 7), /* being initialized, don't touch */
	ATA_PFLAG_RESETTING	= (1 << 8), /* reset in progress */
	ATA_PFLAG_UNLOADING	= (1 << 9), /* driver is being unloaded */
	ATA_PFLAG_UNLOADED	= (1 << 10), /* driver is unloaded */

	ATA_PFLAG_SUSPENDED	= (1 << 17), /* port is suspended (power) */
	ATA_PFLAG_PM_PENDING	= (1 << 18), /* PM operation pending */
	ATA_PFLAG_INIT_GTM_VALID = (1 << 19), /* initial gtm data valid */

	ATA_PFLAG_PIO32		= (1 << 20),  /* 32bit PIO */
	ATA_PFLAG_PIO32CHANGE	= (1 << 21),  /* 32bit PIO can be turned on/off */

	/* struct ata_queued_cmd flags */
	ATA_QCFLAG_ACTIVE	= (1 << 0), /* cmd not yet ack'd to scsi lyer */
	ATA_QCFLAG_DMAMAP	= (1 << 1), /* SG table is DMA mapped */
	ATA_QCFLAG_IO		= (1 << 3), /* standard IO command */
	ATA_QCFLAG_RESULT_TF	= (1 << 4), /* result TF requested */
	ATA_QCFLAG_CLEAR_EXCL	= (1 << 5), /* clear excl_link on completion */
	ATA_QCFLAG_QUIET	= (1 << 6), /* don't report device error */
	ATA_QCFLAG_RETRY	= (1 << 7), /* retry after failure */

	ATA_QCFLAG_FAILED	= (1 << 16), /* cmd failed and is owned by EH */
	ATA_QCFLAG_SENSE_VALID	= (1 << 17), /* sense data valid */
	ATA_QCFLAG_EH_SCHEDULED = (1 << 18), /* EH scheduled (obsolete) */

	/* host set flags */
	ATA_HOST_SIMPLEX	= (1 << 0),	/* Host is simplex, one DMA channel per host only */
	ATA_HOST_STARTED	= (1 << 1),	/* Host started */
	ATA_HOST_PARALLEL_SCAN	= (1 << 2),	/* Ports on this host can be scanned in parallel */
	ATA_HOST_IGNORE_ATA	= (1 << 3),	/* Ignore ATA devices on this host. */

	/* bits 24:31 of host->flags are reserved for LLD specific flags */

	/* various lengths of time */
	ATA_TMOUT_BOOT		= 30000,	/* heuristic */
	ATA_TMOUT_BOOT_QUICK	=  7000,	/* heuristic */
	ATA_TMOUT_INTERNAL_QUICK = 5000,
	ATA_TMOUT_MAX_PARK	= 30000,

	/*
	 * GoVault needs 2s and iVDR disk HHD424020F7SV00 800ms.  2s
	 * is too much without parallel probing.  Use 2s if parallel
	 * probing is available, 800ms otherwise.
	 */
	ATA_TMOUT_FF_WAIT_LONG	=  2000,
	ATA_TMOUT_FF_WAIT	=   800,

	/* Spec mandates to wait for ">= 2ms" before checking status
	 * after reset.  We wait 150ms, because that was the magic
	 * delay used for ATAPI devices in Hale Landis's ATADRVR, for
	 * the period of time between when the ATA command register is
	 * written, and then status is checked.  Because waiting for
	 * "a while" before checking status is fine, post SRST, we
	 * perform this magic delay here as well.
	 *
	 * Old drivers/ide uses the 2mS rule and then waits for ready.
	 */
	ATA_WAIT_AFTER_RESET	=  150,

	/* If PMP is supported, we have to do follow-up SRST.  As some
	 * PMPs don't send D2H Reg FIS after hardreset, LLDs are
	 * advised to wait only for the following duration before
	 * doing SRST.
	 */
	ATA_TMOUT_PMP_SRST_WAIT	= 5000,

	/* ATA bus states */
	BUS_UNKNOWN		= 0,
	BUS_DMA			= 1,
	BUS_IDLE		= 2,
	BUS_NOINTR		= 3,
	BUS_NODATA		= 4,
	BUS_TIMER		= 5,
	BUS_PIO			= 6,
	BUS_EDD			= 7,
	BUS_IDENTIFY		= 8,
	BUS_PACKET		= 9,

	/* SATA port states */
	PORT_UNKNOWN		= 0,
	PORT_ENABLED		= 1,
	PORT_DISABLED		= 2,

	/* encoding various smaller bitmaps into a single
	 * unsigned long bitmap
	 */
	ATA_NR_PIO_MODES	= 7,
	ATA_NR_MWDMA_MODES	= 5,
	ATA_NR_UDMA_MODES	= 8,

	ATA_SHIFT_PIO		= 0,
	ATA_SHIFT_MWDMA		= ATA_SHIFT_PIO + ATA_NR_PIO_MODES,
	ATA_SHIFT_UDMA		= ATA_SHIFT_MWDMA + ATA_NR_MWDMA_MODES,

	/* size of buffer to pad xfers ending on unaligned boundaries */
	ATA_DMA_PAD_SZ		= 4,

	/* ering size */
	ATA_ERING_SIZE		= 32,

	/* return values for ->qc_defer */
	ATA_DEFER_LINK		= 1,
	ATA_DEFER_PORT		= 2,

	/* desc_len for ata_eh_info and context */
	ATA_EH_DESC_LEN		= 80,

	/* reset / recovery action types */
	ATA_EH_REVALIDATE	= (1 << 0),
	ATA_EH_SOFTRESET	= (1 << 1), /* meaningful only in ->prereset */
	ATA_EH_HARDRESET	= (1 << 2), /* meaningful only in ->prereset */
	ATA_EH_RESET		= ATA_EH_SOFTRESET | ATA_EH_HARDRESET,
	ATA_EH_ENABLE_LINK	= (1 << 3),
	ATA_EH_PARK		= (1 << 5), /* unload heads and stop I/O */

	ATA_EH_PERDEV_MASK	= ATA_EH_REVALIDATE | ATA_EH_PARK,
	ATA_EH_ALL_ACTIONS	= ATA_EH_REVALIDATE | ATA_EH_RESET |
				  ATA_EH_ENABLE_LINK,

	/* ata_eh_info->flags */
	ATA_EHI_HOTPLUGGED	= (1 << 0),  /* could have been hotplugged */
	ATA_EHI_NO_AUTOPSY	= (1 << 2),  /* no autopsy */
	ATA_EHI_QUIET		= (1 << 3),  /* be quiet */
	ATA_EHI_NO_RECOVERY	= (1 << 4),  /* no recovery */

	ATA_EHI_DID_SOFTRESET	= (1 << 16), /* already soft-reset this port */
	ATA_EHI_DID_HARDRESET	= (1 << 17), /* already soft-reset this port */
	ATA_EHI_PRINTINFO	= (1 << 18), /* print configuration info */
	ATA_EHI_SETMODE		= (1 << 19), /* configure transfer mode */
	ATA_EHI_POST_SETMODE	= (1 << 20), /* revalidating after setmode */

	ATA_EHI_DID_RESET	= ATA_EHI_DID_SOFTRESET | ATA_EHI_DID_HARDRESET,

	/* mask of flags to transfer *to* the slave link */
	ATA_EHI_TO_SLAVE_MASK	= ATA_EHI_NO_AUTOPSY | ATA_EHI_QUIET,

	/* max tries if error condition is still set after ->error_handler */
	ATA_EH_MAX_TRIES	= 5,

	/* sometimes resuming a link requires several retries */
	ATA_LINK_RESUME_TRIES	= 5,

	/* how hard are we gonna try to probe/recover devices */
	ATA_PROBE_MAX_TRIES	= 3,
	ATA_EH_DEV_TRIES	= 3,
	ATA_EH_PMP_TRIES	= 5,
	ATA_EH_PMP_LINK_TRIES	= 3,

	SATA_PMP_RW_TIMEOUT	= 3000,		/* PMP read/write timeout */

	/* This should match the actual table size of
	 * ata_eh_cmd_timeout_table in libata-eh.c.
	 */
	ATA_EH_CMD_TIMEOUT_TABLE_SIZE = 6,

	/* Horkage types. May be set by libata or controller on drives
	   (some horkage may be drive/controller pair dependent */

	ATA_HORKAGE_DIAGNOSTIC	= (1 << 0),	/* Failed boot diag */
	ATA_HORKAGE_NODMA	= (1 << 1),	/* DMA problems */
	ATA_HORKAGE_NONCQ	= (1 << 2),	/* Don't use NCQ */
	ATA_HORKAGE_MAX_SEC_128	= (1 << 3),	/* Limit max sects to 128 */
	ATA_HORKAGE_BROKEN_HPA	= (1 << 4),	/* Broken HPA */
	ATA_HORKAGE_DISABLE	= (1 << 5),	/* Disable it */
	ATA_HORKAGE_HPA_SIZE	= (1 << 6),	/* native size off by one */
	ATA_HORKAGE_IVB		= (1 << 8),	/* cbl det validity bit bugs */
	ATA_HORKAGE_STUCK_ERR	= (1 << 9),	/* stuck ERR on next PACKET */
	ATA_HORKAGE_BRIDGE_OK	= (1 << 10),	/* no bridge limits */
	ATA_HORKAGE_ATAPI_MOD16_DMA = (1 << 11), /* use ATAPI DMA for commands
						    not multiple of 16 bytes */
	ATA_HORKAGE_FIRMWARE_WARN = (1 << 12),	/* firmware update warning */
	ATA_HORKAGE_1_5_GBPS	= (1 << 13),	/* force 1.5 Gbps */
	ATA_HORKAGE_NOSETXFER	= (1 << 14),	/* skip SETXFER, SATA only */
	ATA_HORKAGE_BROKEN_FPDMA_AA	= (1 << 15),	/* skip AA */
	ATA_HORKAGE_DUMP_ID	= (1 << 16),	/* dump IDENTIFY data */
	ATA_HORKAGE_MAX_SEC_LBA48 = (1 << 17),	/* Set max sects to 65535 */
	ATA_HORKAGE_ATAPI_DMADIR = (1 << 18),	/* device requires dmadir */
	ATA_HORKAGE_NO_NCQ_TRIM	= (1 << 19),	/* don't use queued TRIM */
	ATA_HORKAGE_NOLPM	= (1 << 20),	/* don't use LPM */
	ATA_HORKAGE_WD_BROKEN_LPM = (1 << 21),	/* some WDs have broken LPM */
	ATA_HORKAGE_ZERO_AFTER_TRIM = (1 << 22),/* guarantees zero after trim */

	 /* DMA mask for user DMA control: User visible values; DO NOT
	    renumber */
	ATA_DMA_MASK_ATA	= (1 << 0),	/* DMA on ATA Disk */
	ATA_DMA_MASK_ATAPI	= (1 << 1),	/* DMA on ATAPI */
	ATA_DMA_MASK_CFA	= (1 << 2),	/* DMA on CF Card */

	/* ATAPI command types */
	ATAPI_READ		= 0,		/* READs */
	ATAPI_WRITE		= 1,		/* WRITEs */
	ATAPI_READ_CD		= 2,		/* READ CD [MSF] */
	ATAPI_PASS_THRU		= 3,		/* SAT pass-thru */
	ATAPI_MISC		= 4,		/* the rest */

	/* Timing constants */
	ATA_TIMING_SETUP	= (1 << 0),
	ATA_TIMING_ACT8B	= (1 << 1),
	ATA_TIMING_REC8B	= (1 << 2),
	ATA_TIMING_CYC8B	= (1 << 3),
	ATA_TIMING_8BIT		= ATA_TIMING_ACT8B | ATA_TIMING_REC8B |
				  ATA_TIMING_CYC8B,
	ATA_TIMING_ACTIVE	= (1 << 4),
	ATA_TIMING_RECOVER	= (1 << 5),
	ATA_TIMING_DMACK_HOLD	= (1 << 6),
	ATA_TIMING_CYCLE	= (1 << 7),
	ATA_TIMING_UDMA		= (1 << 8),
	ATA_TIMING_ALL		= ATA_TIMING_SETUP | ATA_TIMING_ACT8B |
				  ATA_TIMING_REC8B | ATA_TIMING_CYC8B |
				  ATA_TIMING_ACTIVE | ATA_TIMING_RECOVER |
				  ATA_TIMING_DMACK_HOLD | ATA_TIMING_CYCLE |
				  ATA_TIMING_UDMA,

	/* ACPI constants */
	ATA_ACPI_FILTER_SETXFER	= 1 << 0,
	ATA_ACPI_FILTER_LOCK	= 1 << 1,
	ATA_ACPI_FILTER_DIPM	= 1 << 2,
	ATA_ACPI_FILTER_FPDMA_OFFSET = 1 << 3,	/* FPDMA non-zero offset */
	ATA_ACPI_FILTER_FPDMA_AA = 1 << 4,	/* FPDMA auto activate */

	ATA_ACPI_FILTER_DEFAULT	= ATA_ACPI_FILTER_SETXFER |
				  ATA_ACPI_FILTER_LOCK |
				  ATA_ACPI_FILTER_DIPM,
};

enum ata_xfer_mask {
	ATA_MASK_PIO		= ((1LU << ATA_NR_PIO_MODES) - 1)
					<< ATA_SHIFT_PIO,
	ATA_MASK_MWDMA		= ((1LU << ATA_NR_MWDMA_MODES) - 1)
					<< ATA_SHIFT_MWDMA,
	ATA_MASK_UDMA		= ((1LU << ATA_NR_UDMA_MODES) - 1)
					<< ATA_SHIFT_UDMA,
};

enum hsm_task_states {
	HSM_ST_IDLE,		/* no command on going */
	HSM_ST_FIRST,		/* (waiting the device to)
				   write CDB or first data block */
	HSM_ST,			/* (waiting the device to) transfer data */
	HSM_ST_LAST,		/* (waiting the device to) complete command */
	HSM_ST_ERR,		/* error */
};

enum ata_completion_errors {
	AC_ERR_DEV		= (1 << 0), /* device reported error */
	AC_ERR_HSM		= (1 << 1), /* host state machine violation */
	AC_ERR_TIMEOUT		= (1 << 2), /* timeout */
	AC_ERR_MEDIA		= (1 << 3), /* media error */
	AC_ERR_ATA_BUS		= (1 << 4), /* ATA bus error */
	AC_ERR_HOST_BUS		= (1 << 5), /* host bus error */
	AC_ERR_SYSTEM		= (1 << 6), /* system error */
	AC_ERR_INVALID		= (1 << 7), /* invalid argument */
	AC_ERR_OTHER		= (1 << 8), /* unknown */
	AC_ERR_NODEV_HINT	= (1 << 9), /* polling device detection hint */
	AC_ERR_NCQ		= (1 << 10), /* marker for offending NCQ qc */
};

/*
 * Link power management policy: If you alter this, you also need to
 * alter libata-scsi.c (for the ascii descriptions)
 */
enum ata_lpm_policy {
	ATA_LPM_UNKNOWN,
	ATA_LPM_MAX_POWER,
	ATA_LPM_MED_POWER,
	ATA_LPM_MIN_POWER,
};

enum ata_lpm_hints {
	ATA_LPM_EMPTY		= (1 << 0), /* port empty/probing */
	ATA_LPM_HIPM		= (1 << 1), /* may use HIPM */
};

/* forward declarations */
struct scsi_device;
struct ata_port_operations;
struct ata_port;
struct ata_link;
struct ata_queued_cmd;

/* typedefs */
typedef void (*ata_qc_cb_t) (struct ata_queued_cmd *qc);
typedef int (*ata_prereset_fn_t)(struct ata_link *link, unsigned long deadline);
typedef int (*ata_reset_fn_t)(struct ata_link *link, unsigned int *classes,
			      unsigned long deadline);
typedef void (*ata_postreset_fn_t)(struct ata_link *link, unsigned int *classes);

extern struct device_attribute dev_attr_link_power_management_policy;
extern struct device_attribute dev_attr_unload_heads;
extern struct device_attribute dev_attr_em_message_type;
extern struct device_attribute dev_attr_em_message;
extern struct device_attribute dev_attr_sw_activity;

enum sw_activity {
	OFF,
	BLINK_ON,
	BLINK_OFF,
};

struct ata_taskfile {
	unsigned long		flags;		/* ATA_TFLAG_xxx */
	u8			protocol;	/* ATA_PROT_xxx */

	u8			ctl;		/* control reg */

	u8			hob_feature;	/* additional data */
	u8			hob_nsect;	/* to support LBA48 */
	u8			hob_lbal;
	u8			hob_lbam;
	u8			hob_lbah;

	u8			feature;
	u8			nsect;
	u8			lbal;
	u8			lbam;
	u8			lbah;

	u8			device;

	u8			command;	/* IO operation */

	u32			auxiliary;	/* auxiliary field */
						/* from SATA 3.1 and */
						/* ATA-8 ACS-3 */
};

#ifdef CONFIG_ATA_SFF
struct ata_ioports {
	void __iomem		*cmd_addr;
	void __iomem		*data_addr;
	void __iomem		*error_addr;
	void __iomem		*feature_addr;
	void __iomem		*nsect_addr;
	void __iomem		*lbal_addr;
	void __iomem		*lbam_addr;
	void __iomem		*lbah_addr;
	void __iomem		*device_addr;
	void __iomem		*status_addr;
	void __iomem		*command_addr;
	void __iomem		*altstatus_addr;
	void __iomem		*ctl_addr;
#ifdef CONFIG_ATA_BMDMA
	void __iomem		*bmdma_addr;
#endif /* CONFIG_ATA_BMDMA */
	void __iomem		*scr_addr;
};
#endif /* CONFIG_ATA_SFF */

struct ata_host {
	spinlock_t		lock;
	struct device 		*dev;
	void __iomem * const	*iomap;
	unsigned int		n_ports;
	unsigned int		n_tags;			/* nr of NCQ tags */
	void			*private_data;
	struct ata_port_operations *ops;
	unsigned long		flags;

	struct mutex		eh_mutex;
	struct task_struct	*eh_owner;

	struct ata_port		*simplex_claimed;	/* channel owning the DMA */
	struct ata_port		*ports[0];
};

struct ata_queued_cmd {
	struct ata_port		*ap;
	struct ata_device	*dev;

	struct scsi_cmnd	*scsicmd;
	void			(*scsidone)(struct scsi_cmnd *);

	struct ata_taskfile	tf;
	u8			cdb[ATAPI_CDB_LEN];

	unsigned long		flags;		/* ATA_QCFLAG_xxx */
	unsigned int		tag;
	unsigned int		n_elem;
	unsigned int		orig_n_elem;

	int			dma_dir;

	unsigned int		sect_size;

	unsigned int		nbytes;
	unsigned int		extrabytes;
	unsigned int		curbytes;

	struct scatterlist	sgent;

	struct scatterlist	*sg;

	struct scatterlist	*cursg;
	unsigned int		cursg_ofs;

	unsigned int		err_mask;
	struct ata_taskfile	result_tf;
	ata_qc_cb_t		complete_fn;

	void			*private_data;
	void			*lldd_task;
};

struct ata_port_stats {
	unsigned long		unhandled_irq;
	unsigned long		idle_irq;
	unsigned long		rw_reqbuf;
};

struct ata_ering_entry {
	unsigned int		eflags;
	unsigned int		err_mask;
	u64			timestamp;
};

struct ata_ering {
	int			cursor;
	struct ata_ering_entry	ring[ATA_ERING_SIZE];
};

struct ata_device {
	struct ata_link		*link;
	unsigned int		devno;		/* 0 or 1 */
	unsigned int		horkage;	/* List of broken features */
	unsigned long		flags;		/* ATA_DFLAG_xxx */
	struct scsi_device	*sdev;		/* attached SCSI device */
	void			*private_data;
#ifdef CONFIG_ATA_ACPI
	union acpi_object	*gtf_cache;
	unsigned int		gtf_filter;
#endif
#ifdef CONFIG_SATA_ZPODD
	void			*zpodd;
#endif
	struct device		tdev;
	/* n_sector is CLEAR_BEGIN, read comment above CLEAR_BEGIN */
	u64			n_sectors;	/* size of device, if ATA */
	u64			n_native_sectors; /* native size, if ATA */
	unsigned int		class;		/* ATA_DEV_xxx */
	unsigned long		unpark_deadline;

	u8			pio_mode;
	u8			dma_mode;
	u8			xfer_mode;
	unsigned int		xfer_shift;	/* ATA_SHIFT_xxx */

	unsigned int		multi_count;	/* sectors count for
						   READ/WRITE MULTIPLE */
	unsigned int		max_sectors;	/* per-device max sectors */
	unsigned int		cdb_len;

	/* per-dev xfer mask */
	unsigned long		pio_mask;
	unsigned long		mwdma_mask;
	unsigned long		udma_mask;

	/* for CHS addressing */
	u16			cylinders;	/* Number of cylinders */
	u16			heads;		/* Number of heads */
	u16			sectors;	/* Number of sectors per track */

	union {
		u16		id[ATA_ID_WORDS]; /* IDENTIFY xxx DEVICE data */
		u32		gscr[SATA_PMP_GSCR_DWORDS]; /* PMP GSCR block */
	};

	/* DEVSLP Timing Variables from Identify Device Data Log */
	u8			devslp_timing[ATA_LOG_DEVSLP_SIZE];

	/* NCQ send and receive log subcommand support */
	u8			ncq_send_recv_cmds[ATA_LOG_NCQ_SEND_RECV_SIZE];

	/* error history */
	int			spdn_cnt;
	/* ering is CLEAR_END, read comment above CLEAR_END */
	struct ata_ering	ering;
};

/* Fields between ATA_DEVICE_CLEAR_BEGIN and ATA_DEVICE_CLEAR_END are
 * cleared to zero on ata_dev_init().
 */
#define ATA_DEVICE_CLEAR_BEGIN		offsetof(struct ata_device, n_sectors)
#define ATA_DEVICE_CLEAR_END		offsetof(struct ata_device, ering)

struct ata_eh_info {
	struct ata_device	*dev;		/* offending device */
	u32			serror;		/* SError from LLDD */
	unsigned int		err_mask;	/* port-wide err_mask */
	unsigned int		action;		/* ATA_EH_* action mask */
	unsigned int		dev_action[ATA_MAX_DEVICES]; /* dev EH action */
	unsigned int		flags;		/* ATA_EHI_* flags */

	unsigned int		probe_mask;

	char			desc[ATA_EH_DESC_LEN];
	int			desc_len;
};

struct ata_eh_context {
	struct ata_eh_info	i;
	int			tries[ATA_MAX_DEVICES];
	int			cmd_timeout_idx[ATA_MAX_DEVICES]
					       [ATA_EH_CMD_TIMEOUT_TABLE_SIZE];
	unsigned int		classes[ATA_MAX_DEVICES];
	unsigned int		did_probe_mask;
	unsigned int		unloaded_mask;
	unsigned int		saved_ncq_enabled;
	u8			saved_xfer_mode[ATA_MAX_DEVICES];
	/* timestamp for the last reset attempt or success */
	unsigned long		last_reset;
};

struct ata_acpi_drive
{
	u32 pio;
	u32 dma;
} __packed;

struct ata_acpi_gtm {
	struct ata_acpi_drive drive[2];
	u32 flags;
} __packed;

struct ata_link {
	struct ata_port		*ap;
	int			pmp;		/* port multiplier port # */

	struct device		tdev;
	unsigned int		active_tag;	/* active tag on this link */
	u32			sactive;	/* active NCQ commands */

	unsigned int		flags;		/* ATA_LFLAG_xxx */

	u32			saved_scontrol;	/* SControl on probe */
	unsigned int		hw_sata_spd_limit;
	unsigned int		sata_spd_limit;
	unsigned int		sata_spd;	/* current SATA PHY speed */
	enum ata_lpm_policy	lpm_policy;

	/* record runtime error info, protected by host_set lock */
	struct ata_eh_info	eh_info;
	/* EH context */
	struct ata_eh_context	eh_context;

	struct ata_device	device[ATA_MAX_DEVICES];
};
#define ATA_LINK_CLEAR_BEGIN		offsetof(struct ata_link, active_tag)
#define ATA_LINK_CLEAR_END		offsetof(struct ata_link, device[0])

struct ata_port {
	struct Scsi_Host	*scsi_host; /* our co-allocated scsi host */
	struct ata_port_operations *ops;
	spinlock_t		*lock;
	/* Flags owned by the EH context. Only EH should touch these once the
	   port is active */
	unsigned long		flags;	/* ATA_FLAG_xxx */
	/* Flags that change dynamically, protected by ap->lock */
	unsigned int		pflags; /* ATA_PFLAG_xxx */
	unsigned int		print_id; /* user visible unique port ID */
	unsigned int            local_port_no; /* host local port num */
	unsigned int		port_no; /* 0 based port no. inside the host */

#ifdef CONFIG_ATA_SFF
	struct ata_ioports	ioaddr;	/* ATA cmd/ctl/dma register blocks */
	u8			ctl;	/* cache of ATA control register */
	u8			last_ctl;	/* Cache last written value */
	struct ata_link*	sff_pio_task_link; /* link currently used */
	struct delayed_work	sff_pio_task;
#ifdef CONFIG_ATA_BMDMA
	struct ata_bmdma_prd	*bmdma_prd;	/* BMDMA SG list */
	dma_addr_t		bmdma_prd_dma;	/* and its DMA mapping */
#endif /* CONFIG_ATA_BMDMA */
#endif /* CONFIG_ATA_SFF */

	unsigned int		pio_mask;
	unsigned int		mwdma_mask;
	unsigned int		udma_mask;
	unsigned int		cbl;	/* cable type; ATA_CBL_xxx */

	struct ata_queued_cmd	qcmd[ATA_MAX_QUEUE];
	unsigned long		sas_tag_allocated; /* for sas tag allocation only */
	unsigned int		qc_active;
	int			nr_active_links; /* #links with active qcs */
	unsigned int		sas_last_tag;	/* track next tag hw expects */

	struct ata_link		link;		/* host default link */
	struct ata_link		*slave_link;	/* see ata_slave_link_init() */

	int			nr_pmp_links;	/* nr of available PMP links */
	struct ata_link		*pmp_link;	/* array of PMP links */
	struct ata_link		*excl_link;	/* for PMP qc exclusion */

	struct ata_port_stats	stats;
	struct ata_host		*host;
	struct device 		*dev;
	struct device		tdev;

	struct mutex		scsi_scan_mutex;
	struct delayed_work	hotplug_task;
	struct work_struct	scsi_rescan_task;

	unsigned int		hsm_task_state;

	u32			msg_enable;
	struct list_head	eh_done_q;
	wait_queue_head_t	eh_wait_q;
	int			eh_tries;
	struct completion	park_req_pending;

	pm_message_t		pm_mesg;
	enum ata_lpm_policy	target_lpm_policy;

	struct timer_list	fastdrain_timer;
	unsigned long		fastdrain_cnt;

	int			em_message_type;
	void			*private_data;

#ifdef CONFIG_ATA_ACPI
	struct ata_acpi_gtm	__acpi_init_gtm; /* use ata_acpi_init_gtm() */
#endif
	/* owned by EH */
	u8			sector_buf[ATA_SECT_SIZE] ____cacheline_aligned;
};

/* The following initializer overrides a method to NULL whether one of
 * its parent has the method defined or not.  This is equivalent to
 * ERR_PTR(-ENOENT).  Unfortunately, ERR_PTR doesn't render a constant
 * expression and thus can't be used as an initializer.
 */
#define ATA_OP_NULL		(void *)(unsigned long)(-ENOENT)

struct ata_port_operations {
	/*
	 * Command execution
	 */
	int  (*qc_defer)(struct ata_queued_cmd *qc);
	int  (*check_atapi_dma)(struct ata_queued_cmd *qc);
	void (*qc_prep)(struct ata_queued_cmd *qc);
	unsigned int (*qc_issue)(struct ata_queued_cmd *qc);
	bool (*qc_fill_rtf)(struct ata_queued_cmd *qc);

	/*
	 * Configuration and exception handling
	 */
	int  (*cable_detect)(struct ata_port *ap);
	unsigned long (*mode_filter)(struct ata_device *dev, unsigned long xfer_mask);
	void (*set_piomode)(struct ata_port *ap, struct ata_device *dev);
	void (*set_dmamode)(struct ata_port *ap, struct ata_device *dev);
	int  (*set_mode)(struct ata_link *link, struct ata_device **r_failed_dev);
	unsigned int (*read_id)(struct ata_device *dev, struct ata_taskfile *tf, u16 *id);

	void (*dev_config)(struct ata_device *dev);

	void (*freeze)(struct ata_port *ap);
	void (*thaw)(struct ata_port *ap);
	ata_prereset_fn_t	prereset;
	ata_reset_fn_t		softreset;
	ata_reset_fn_t		hardreset;
	ata_postreset_fn_t	postreset;
	ata_prereset_fn_t	pmp_prereset;
	ata_reset_fn_t		pmp_softreset;
	ata_reset_fn_t		pmp_hardreset;
	ata_postreset_fn_t	pmp_postreset;
	void (*error_handler)(struct ata_port *ap);
	void (*lost_interrupt)(struct ata_port *ap);
	void (*post_internal_cmd)(struct ata_queued_cmd *qc);
	void (*sched_eh)(struct ata_port *ap);
	void (*end_eh)(struct ata_port *ap);

	/*
	 * Optional features
	 */
	int  (*scr_read)(struct ata_link *link, unsigned int sc_reg, u32 *val);
	int  (*scr_write)(struct ata_link *link, unsigned int sc_reg, u32 val);
	void (*pmp_attach)(struct ata_port *ap);
	void (*pmp_detach)(struct ata_port *ap);
	int  (*set_lpm)(struct ata_link *link, enum ata_lpm_policy policy,
			unsigned hints);

	/*
	 * Start, stop, suspend and resume
	 */
	int  (*port_suspend)(struct ata_port *ap, pm_message_t mesg);
	int  (*port_resume)(struct ata_port *ap);
	int  (*port_start)(struct ata_port *ap);
	void (*port_stop)(struct ata_port *ap);
	void (*host_stop)(struct ata_host *host);

#ifdef CONFIG_ATA_SFF
	/*
	 * SFF / taskfile oriented ops
	 */
	void (*sff_dev_select)(struct ata_port *ap, unsigned int device);
	void (*sff_set_devctl)(struct ata_port *ap, u8 ctl);
	u8   (*sff_check_status)(struct ata_port *ap);
	u8   (*sff_check_altstatus)(struct ata_port *ap);
	void (*sff_tf_load)(struct ata_port *ap, const struct ata_taskfile *tf);
	void (*sff_tf_read)(struct ata_port *ap, struct ata_taskfile *tf);
	void (*sff_exec_command)(struct ata_port *ap,
				 const struct ata_taskfile *tf);
	unsigned int (*sff_data_xfer)(struct ata_device *dev,
			unsigned char *buf, unsigned int buflen, int rw);
	void (*sff_irq_on)(struct ata_port *);
	bool (*sff_irq_check)(struct ata_port *);
	void (*sff_irq_clear)(struct ata_port *);
	void (*sff_drain_fifo)(struct ata_queued_cmd *qc);

#ifdef CONFIG_ATA_BMDMA
	void (*bmdma_setup)(struct ata_queued_cmd *qc);
	void (*bmdma_start)(struct ata_queued_cmd *qc);
	void (*bmdma_stop)(struct ata_queued_cmd *qc);
	u8   (*bmdma_status)(struct ata_port *ap);
#endif /* CONFIG_ATA_BMDMA */
#endif /* CONFIG_ATA_SFF */

	ssize_t (*em_show)(struct ata_port *ap, char *buf);
	ssize_t (*em_store)(struct ata_port *ap, const char *message,
			    size_t size);
	ssize_t (*sw_activity_show)(struct ata_device *dev, char *buf);
	ssize_t (*sw_activity_store)(struct ata_device *dev,
				     enum sw_activity val);
	ssize_t (*transmit_led_message)(struct ata_port *ap, u32 state,
					ssize_t size);

	/*
	 * Obsolete
	 */
	void (*phy_reset)(struct ata_port *ap);
	void (*eng_timeout)(struct ata_port *ap);

	/*
	 * ->inherits must be the last field and all the preceding
	 * fields must be pointers.
	 */
	const struct ata_port_operations	*inherits;
};

struct ata_port_info {
	unsigned long		flags;
	unsigned long		link_flags;
	unsigned long		pio_mask;
	unsigned long		mwdma_mask;
	unsigned long		udma_mask;
	struct ata_port_operations *port_ops;
	void 			*private_data;
};

struct ata_timing {
	unsigned short mode;		/* ATA mode */
	unsigned short setup;		/* t1 */
	unsigned short act8b;		/* t2 for 8-bit I/O */
	unsigned short rec8b;		/* t2i for 8-bit I/O */
	unsigned short cyc8b;		/* t0 for 8-bit I/O */
	unsigned short active;		/* t2 or tD */
	unsigned short recover;		/* t2i or tK */
	unsigned short dmack_hold;	/* tj */
	unsigned short cycle;		/* t0 */
	unsigned short udma;		/* t2CYCTYP/2 */
};

/*
 * Core layer - drivers/ata/libata-core.c
 */
extern const unsigned long sata_deb_timing_normal[];
extern const unsigned long sata_deb_timing_hotplug[];
extern const unsigned long sata_deb_timing_long[];

extern struct ata_port_operations ata_dummy_port_ops;
extern const struct ata_port_info ata_dummy_port_info;

/*
 * protocol tests
 */
static inline unsigned int ata_prot_flags(u8 prot)
{
	switch (prot) {
	case ATA_PROT_NODATA:
		return 0;
	case ATA_PROT_PIO:
		return ATA_PROT_FLAG_PIO;
	case ATA_PROT_DMA:
		return ATA_PROT_FLAG_DMA;
	case ATA_PROT_NCQ:
		return ATA_PROT_FLAG_DMA | ATA_PROT_FLAG_NCQ;
	case ATAPI_PROT_NODATA:
		return ATA_PROT_FLAG_ATAPI;
	case ATAPI_PROT_PIO:
		return ATA_PROT_FLAG_ATAPI | ATA_PROT_FLAG_PIO;
	case ATAPI_PROT_DMA:
		return ATA_PROT_FLAG_ATAPI | ATA_PROT_FLAG_DMA;
	}
	return 0;
}

static inline int ata_is_atapi(u8 prot)
{
	return ata_prot_flags(prot) & ATA_PROT_FLAG_ATAPI;
}

static inline int ata_is_nodata(u8 prot)
{
	return !(ata_prot_flags(prot) & ATA_PROT_FLAG_DATA);
}

static inline int ata_is_pio(u8 prot)
{
	return ata_prot_flags(prot) & ATA_PROT_FLAG_PIO;
}

static inline int ata_is_dma(u8 prot)
{
	return ata_prot_flags(prot) & ATA_PROT_FLAG_DMA;
}

static inline int ata_is_ncq(u8 prot)
{
	return ata_prot_flags(prot) & ATA_PROT_FLAG_NCQ;
}

static inline int ata_is_data(u8 prot)
{
	return ata_prot_flags(prot) & ATA_PROT_FLAG_DATA;
}

static inline int is_multi_taskfile(struct ata_taskfile *tf)
{
	return (tf->command == ATA_CMD_READ_MULTI) ||
	       (tf->command == ATA_CMD_WRITE_MULTI) ||
	       (tf->command == ATA_CMD_READ_MULTI_EXT) ||
	       (tf->command == ATA_CMD_WRITE_MULTI_EXT) ||
	       (tf->command == ATA_CMD_WRITE_MULTI_FUA_EXT);
}

static inline const unsigned long *
sata_ehc_deb_timing(struct ata_eh_context *ehc)
{
	if (ehc->i.flags & ATA_EHI_HOTPLUGGED)
		return sata_deb_timing_hotplug;
	else
		return sata_deb_timing_normal;
}

static inline int ata_port_is_dummy(struct ata_port *ap)
{
	return ap->ops == &ata_dummy_port_ops;
}

extern int sata_set_spd(struct ata_link *link);
extern int ata_std_prereset(struct ata_link *link, unsigned long deadline);
extern int ata_wait_after_reset(struct ata_link *link, unsigned long deadline,
				int (*check_ready)(struct ata_link *link));
extern int sata_link_debounce(struct ata_link *link,
			const unsigned long *params, unsigned long deadline);
extern int sata_link_resume(struct ata_link *link, const unsigned long *params,
			    unsigned long deadline);
extern int sata_link_scr_lpm(struct ata_link *link, enum ata_lpm_policy policy,
			     bool spm_wakeup);
extern int sata_link_hardreset(struct ata_link *link,
			const unsigned long *timing, unsigned long deadline,
			bool *online, int (*check_ready)(struct ata_link *));
extern int sata_std_hardreset(struct ata_link *link, unsigned int *class,
			      unsigned long deadline);
extern void ata_std_postreset(struct ata_link *link, unsigned int *classes);

extern struct ata_host *ata_host_alloc(struct device *dev, int max_ports);
extern struct ata_host *ata_host_alloc_pinfo(struct device *dev,
			const struct ata_port_info * const * ppi, int n_ports);
extern int ata_slave_link_init(struct ata_port *ap);
extern int ata_host_start(struct ata_host *host);
extern int ata_host_register(struct ata_host *host,
			     struct scsi_host_template *sht);
extern int ata_host_activate(struct ata_host *host, int irq,
			     irq_handler_t irq_handler, unsigned long irq_flags,
			     struct scsi_host_template *sht);
extern void ata_host_detach(struct ata_host *host);
extern void ata_host_init(struct ata_host *, struct device *, struct ata_port_operations *);
extern int ata_scsi_detect(struct scsi_host_template *sht);
extern int ata_scsi_ioctl(struct scsi_device *dev, int cmd, void __user *arg);
extern int ata_scsi_queuecmd(struct Scsi_Host *h, struct scsi_cmnd *cmd);
extern int ata_sas_scsi_ioctl(struct ata_port *ap, struct scsi_device *dev,
			    int cmd, void __user *arg);
extern void ata_sas_port_destroy(struct ata_port *);
extern struct ata_port *ata_sas_port_alloc(struct ata_host *,
					   struct ata_port_info *, struct Scsi_Host *);
extern void ata_sas_async_probe(struct ata_port *ap);
extern int ata_sas_sync_probe(struct ata_port *ap);
extern int ata_sas_port_init(struct ata_port *);
extern int ata_sas_port_start(struct ata_port *ap);
extern void ata_sas_port_stop(struct ata_port *ap);
extern int ata_sas_slave_configure(struct scsi_device *, struct ata_port *);
extern int ata_sas_queuecmd(struct scsi_cmnd *cmd, struct ata_port *ap);
extern int sata_scr_valid(struct ata_link *link);
extern int sata_scr_read(struct ata_link *link, int reg, u32 *val);
extern int sata_scr_write(struct ata_link *link, int reg, u32 val);
extern int sata_scr_write_flush(struct ata_link *link, int reg, u32 val);
extern bool ata_link_online(struct ata_link *link);
extern bool ata_link_offline(struct ata_link *link);
#ifdef CONFIG_PM
extern int ata_host_suspend(struct ata_host *host, pm_message_t mesg);
extern void ata_host_resume(struct ata_host *host);
extern void ata_sas_port_suspend(struct ata_port *ap);
extern void ata_sas_port_resume(struct ata_port *ap);
#else
static inline void ata_sas_port_suspend(struct ata_port *ap)
{
}
static inline void ata_sas_port_resume(struct ata_port *ap)
{
}
#endif
extern int ata_ratelimit(void);
extern void ata_msleep(struct ata_port *ap, unsigned int msecs);
extern u32 ata_wait_register(struct ata_port *ap, void __iomem *reg, u32 mask,
			u32 val, unsigned long interval, unsigned long timeout);
extern int atapi_cmd_type(u8 opcode);
extern void ata_tf_to_fis(const struct ata_taskfile *tf,
			  u8 pmp, int is_cmd, u8 *fis);
extern void ata_tf_from_fis(const u8 *fis, struct ata_taskfile *tf);
extern unsigned long ata_pack_xfermask(unsigned long pio_mask,
			unsigned long mwdma_mask, unsigned long udma_mask);
extern void ata_unpack_xfermask(unsigned long xfer_mask,
			unsigned long *pio_mask, unsigned long *mwdma_mask,
			unsigned long *udma_mask);
extern u8 ata_xfer_mask2mode(unsigned long xfer_mask);
extern unsigned long ata_xfer_mode2mask(u8 xfer_mode);
extern int ata_xfer_mode2shift(unsigned long xfer_mode);
extern const char *ata_mode_string(unsigned long xfer_mask);
extern unsigned long ata_id_xfermask(const u16 *id);
extern int ata_std_qc_defer(struct ata_queued_cmd *qc);
extern void ata_noop_qc_prep(struct ata_queued_cmd *qc);
extern void ata_sg_init(struct ata_queued_cmd *qc, struct scatterlist *sg,
		 unsigned int n_elem);
extern unsigned int ata_dev_classify(const struct ata_taskfile *tf);
extern void ata_dev_disable(struct ata_device *adev);
extern void ata_id_string(const u16 *id, unsigned char *s,
			  unsigned int ofs, unsigned int len);
extern void ata_id_c_string(const u16 *id, unsigned char *s,
			    unsigned int ofs, unsigned int len);
extern unsigned int ata_do_dev_read_id(struct ata_device *dev,
					struct ata_taskfile *tf, u16 *id);
extern void ata_qc_complete(struct ata_queued_cmd *qc);
extern int ata_qc_complete_multiple(struct ata_port *ap, u32 qc_active);
extern void ata_scsi_simulate(struct ata_device *dev, struct scsi_cmnd *cmd);
extern int ata_std_bios_param(struct scsi_device *sdev,
			      struct block_device *bdev,
			      sector_t capacity, int geom[]);
extern void ata_scsi_unlock_native_capacity(struct scsi_device *sdev);
extern int ata_scsi_slave_config(struct scsi_device *sdev);
extern void ata_scsi_slave_destroy(struct scsi_device *sdev);
extern int ata_scsi_change_queue_depth(struct scsi_device *sdev,
				       int queue_depth);
extern int __ata_change_queue_depth(struct ata_port *ap, struct scsi_device *sdev,
				    int queue_depth);
extern struct ata_device *ata_dev_pair(struct ata_device *adev);
extern int ata_do_set_mode(struct ata_link *link, struct ata_device **r_failed_dev);
extern void ata_scsi_port_error_handler(struct Scsi_Host *host, struct ata_port *ap);
extern void ata_scsi_cmd_error_handler(struct Scsi_Host *host, struct ata_port *ap, struct list_head *eh_q);

extern int ata_cable_40wire(struct ata_port *ap);
extern int ata_cable_80wire(struct ata_port *ap);
extern int ata_cable_sata(struct ata_port *ap);
extern int ata_cable_ignore(struct ata_port *ap);
extern int ata_cable_unknown(struct ata_port *ap);

/* Timing helpers */
extern unsigned int ata_pio_need_iordy(const struct ata_device *);
extern const struct ata_timing *ata_timing_find_mode(u8 xfer_mode);
extern int ata_timing_compute(struct ata_device *, unsigned short,
			      struct ata_timing *, int, int);
extern void ata_timing_merge(const struct ata_timing *,
			     const struct ata_timing *, struct ata_timing *,
			     unsigned int);
extern u8 ata_timing_cycle2mode(unsigned int xfer_shift, int cycle);

/* PCI */
#ifdef CONFIG_PCI
struct pci_dev;

struct pci_bits {
	unsigned int		reg;	/* PCI config register to read */
	unsigned int		width;	/* 1 (8 bit), 2 (16 bit), 4 (32 bit) */
	unsigned long		mask;
	unsigned long		val;
};

extern int pci_test_config_bits(struct pci_dev *pdev, const struct pci_bits *bits);
extern void ata_pci_remove_one(struct pci_dev *pdev);

#ifdef CONFIG_PM
extern void ata_pci_device_do_suspend(struct pci_dev *pdev, pm_message_t mesg);
extern int __must_check ata_pci_device_do_resume(struct pci_dev *pdev);
extern int ata_pci_device_suspend(struct pci_dev *pdev, pm_message_t mesg);
extern int ata_pci_device_resume(struct pci_dev *pdev);
#endif /* CONFIG_PM */
#endif /* CONFIG_PCI */

struct platform_device;

extern int ata_platform_remove_one(struct platform_device *pdev);

/*
 * ACPI - drivers/ata/libata-acpi.c
 */
#ifdef CONFIG_ATA_ACPI
static inline const struct ata_acpi_gtm *ata_acpi_init_gtm(struct ata_port *ap)
{
	if (ap->pflags & ATA_PFLAG_INIT_GTM_VALID)
		return &ap->__acpi_init_gtm;
	return NULL;
}
int ata_acpi_stm(struct ata_port *ap, const struct ata_acpi_gtm *stm);
int ata_acpi_gtm(struct ata_port *ap, struct ata_acpi_gtm *stm);
unsigned long ata_acpi_gtm_xfermask(struct ata_device *dev,
				    const struct ata_acpi_gtm *gtm);
int ata_acpi_cbl_80wire(struct ata_port *ap, const struct ata_acpi_gtm *gtm);
#else
static inline const struct ata_acpi_gtm *ata_acpi_init_gtm(struct ata_port *ap)
{
	return NULL;
}

static inline int ata_acpi_stm(const struct ata_port *ap,
			       struct ata_acpi_gtm *stm)
{
	return -ENOSYS;
}

static inline int ata_acpi_gtm(const struct ata_port *ap,
			       struct ata_acpi_gtm *stm)
{
	return -ENOSYS;
}

static inline unsigned int ata_acpi_gtm_xfermask(struct ata_device *dev,
					const struct ata_acpi_gtm *gtm)
{
	return 0;
}

static inline int ata_acpi_cbl_80wire(struct ata_port *ap,
				      const struct ata_acpi_gtm *gtm)
{
	return 0;
}
#endif

/*
 * EH - drivers/ata/libata-eh.c
 */
extern void ata_port_schedule_eh(struct ata_port *ap);
extern void ata_port_wait_eh(struct ata_port *ap);
extern int ata_link_abort(struct ata_link *link);
extern int ata_port_abort(struct ata_port *ap);
extern int ata_port_freeze(struct ata_port *ap);
extern int sata_async_notification(struct ata_port *ap);

extern void ata_eh_freeze_port(struct ata_port *ap);
extern void ata_eh_thaw_port(struct ata_port *ap);

extern void ata_eh_qc_complete(struct ata_queued_cmd *qc);
extern void ata_eh_qc_retry(struct ata_queued_cmd *qc);
extern void ata_eh_analyze_ncq_error(struct ata_link *link);

extern void ata_do_eh(struct ata_port *ap, ata_prereset_fn_t prereset,
		      ata_reset_fn_t softreset, ata_reset_fn_t hardreset,
		      ata_postreset_fn_t postreset);
extern void ata_std_error_handler(struct ata_port *ap);
extern void ata_std_sched_eh(struct ata_port *ap);
extern void ata_std_end_eh(struct ata_port *ap);
extern int ata_link_nr_enabled(struct ata_link *link);

/*
 * Base operations to inherit from and initializers for sht
 *
 * Operations
 *
 * base  : Common to all libata drivers.
 * sata  : SATA controllers w/ native interface.
 * pmp   : SATA controllers w/ PMP support.
 * sff   : SFF ATA controllers w/o BMDMA support.
 * bmdma : SFF ATA controllers w/ BMDMA support.
 *
 * sht initializers
 *
 * BASE  : Common to all libata drivers.  The user must set
 *	   sg_tablesize and dma_boundary.
 * PIO   : SFF ATA controllers w/ only PIO support.
 * BMDMA : SFF ATA controllers w/ BMDMA support.  sg_tablesize and
 *	   dma_boundary are set to BMDMA limits.
 * NCQ   : SATA controllers supporting NCQ.  The user must set
 *	   sg_tablesize, dma_boundary and can_queue.
 */
extern const struct ata_port_operations ata_base_port_ops;
extern const struct ata_port_operations sata_port_ops;
extern struct device_attribute *ata_common_sdev_attrs[];

/*
 * All sht initializers (BASE, PIO, BMDMA, NCQ) must be instantiated
 * by the edge drivers.  Because the 'module' field of sht must be the
 * edge driver's module reference, otherwise the driver can be unloaded
 * even if the scsi_device is being accessed.
 */
#define ATA_BASE_SHT(drv_name)					\
	.module			= THIS_MODULE,			\
	.name			= drv_name,			\
	.ioctl			= ata_scsi_ioctl,		\
	.queuecommand		= ata_scsi_queuecmd,		\
	.can_queue		= ATA_DEF_QUEUE,		\
	.tag_alloc_policy	= BLK_TAG_ALLOC_RR,		\
	.this_id		= ATA_SHT_THIS_ID,		\
	.cmd_per_lun		= ATA_SHT_CMD_PER_LUN,		\
	.emulated		= ATA_SHT_EMULATED,		\
	.use_clustering		= ATA_SHT_USE_CLUSTERING,	\
	.proc_name		= drv_name,			\
	.slave_configure	= ata_scsi_slave_config,	\
	.slave_destroy		= ata_scsi_slave_destroy,	\
	.bios_param		= ata_std_bios_param,		\
	.unlock_native_capacity	= ata_scsi_unlock_native_capacity, \
	.sdev_attrs		= ata_common_sdev_attrs

#define ATA_NCQ_SHT(drv_name)					\
	ATA_BASE_SHT(drv_name),					\
	.change_queue_depth	= ata_scsi_change_queue_depth

/*
 * PMP helpers
 */
#ifdef CONFIG_SATA_PMP
static inline bool sata_pmp_supported(struct ata_port *ap)
{
	return ap->flags & ATA_FLAG_PMP;
}

static inline bool sata_pmp_attached(struct ata_port *ap)
{
	return ap->nr_pmp_links != 0;
}

static inline int ata_is_host_link(const struct ata_link *link)
{
	return link == &link->ap->link || link == link->ap->slave_link;
}
#else /* CONFIG_SATA_PMP */
static inline bool sata_pmp_supported(struct ata_port *ap)
{
	return false;
}

static inline bool sata_pmp_attached(struct ata_port *ap)
{
	return false;
}

static inline int ata_is_host_link(const struct ata_link *link)
{
	return 1;
}
#endif /* CONFIG_SATA_PMP */

static inline int sata_srst_pmp(struct ata_link *link)
{
	if (sata_pmp_supported(link->ap) && ata_is_host_link(link))
		return SATA_PMP_CTRL_PORT;
	return link->pmp;
}

/*
 * printk helpers
 */
__printf(3, 4)
void ata_port_printk(const struct ata_port *ap, const char *level,
		     const char *fmt, ...);
__printf(3, 4)
void ata_link_printk(const struct ata_link *link, const char *level,
		     const char *fmt, ...);
__printf(3, 4)
void ata_dev_printk(const struct ata_device *dev, const char *level,
		    const char *fmt, ...);

#define ata_port_err(ap, fmt, ...)				\
	ata_port_printk(ap, KERN_ERR, fmt, ##__VA_ARGS__)
#define ata_port_warn(ap, fmt, ...)				\
	ata_port_printk(ap, KERN_WARNING, fmt, ##__VA_ARGS__)
#define ata_port_notice(ap, fmt, ...)				\
	ata_port_printk(ap, KERN_NOTICE, fmt, ##__VA_ARGS__)
#define ata_port_info(ap, fmt, ...)				\
	ata_port_printk(ap, KERN_INFO, fmt, ##__VA_ARGS__)
#define ata_port_dbg(ap, fmt, ...)				\
	ata_port_printk(ap, KERN_DEBUG, fmt, ##__VA_ARGS__)

#define ata_link_err(link, fmt, ...)				\
	ata_link_printk(link, KERN_ERR, fmt, ##__VA_ARGS__)
#define ata_link_warn(link, fmt, ...)				\
	ata_link_printk(link, KERN_WARNING, fmt, ##__VA_ARGS__)
#define ata_link_notice(link, fmt, ...)				\
	ata_link_printk(link, KERN_NOTICE, fmt, ##__VA_ARGS__)
#define ata_link_info(link, fmt, ...)				\
	ata_link_printk(link, KERN_INFO, fmt, ##__VA_ARGS__)
#define ata_link_dbg(link, fmt, ...)				\
	ata_link_printk(link, KERN_DEBUG, fmt, ##__VA_ARGS__)

#define ata_dev_err(dev, fmt, ...)				\
	ata_dev_printk(dev, KERN_ERR, fmt, ##__VA_ARGS__)
#define ata_dev_warn(dev, fmt, ...)				\
	ata_dev_printk(dev, KERN_WARNING, fmt, ##__VA_ARGS__)
#define ata_dev_notice(dev, fmt, ...)				\
	ata_dev_printk(dev, KERN_NOTICE, fmt, ##__VA_ARGS__)
#define ata_dev_info(dev, fmt, ...)				\
	ata_dev_printk(dev, KERN_INFO, fmt, ##__VA_ARGS__)
#define ata_dev_dbg(dev, fmt, ...)				\
	ata_dev_printk(dev, KERN_DEBUG, fmt, ##__VA_ARGS__)

void ata_print_version(const struct device *dev, const char *version);

/*
 * ata_eh_info helpers
 */
extern __printf(2, 3)
void __ata_ehi_push_desc(struct ata_eh_info *ehi, const char *fmt, ...);
extern __printf(2, 3)
void ata_ehi_push_desc(struct ata_eh_info *ehi, const char *fmt, ...);
extern void ata_ehi_clear_desc(struct ata_eh_info *ehi);

static inline void ata_ehi_hotplugged(struct ata_eh_info *ehi)
{
	ehi->probe_mask |= (1 << ATA_MAX_DEVICES) - 1;
	ehi->flags |= ATA_EHI_HOTPLUGGED;
	ehi->action |= ATA_EH_RESET | ATA_EH_ENABLE_LINK;
	ehi->err_mask |= AC_ERR_ATA_BUS;
}

/*
 * port description helpers
 */
extern __printf(2, 3)
void ata_port_desc(struct ata_port *ap, const char *fmt, ...);
#ifdef CONFIG_PCI
extern void ata_port_pbar_desc(struct ata_port *ap, int bar, ssize_t offset,
			       const char *name);
#endif

static inline unsigned int ata_tag_valid(unsigned int tag)
{
	return (tag < ATA_MAX_QUEUE) ? 1 : 0;
}

static inline unsigned int ata_tag_internal(unsigned int tag)
{
	return tag == ATA_TAG_INTERNAL;
}

/*
 * device helpers
 */
static inline unsigned int ata_class_enabled(unsigned int class)
{
	return class == ATA_DEV_ATA || class == ATA_DEV_ATAPI ||
		class == ATA_DEV_PMP || class == ATA_DEV_SEMB ||
		class == ATA_DEV_ZAC;
}

static inline unsigned int ata_class_disabled(unsigned int class)
{
	return class == ATA_DEV_ATA_UNSUP || class == ATA_DEV_ATAPI_UNSUP ||
		class == ATA_DEV_PMP_UNSUP || class == ATA_DEV_SEMB_UNSUP;
}

static inline unsigned int ata_class_absent(unsigned int class)
{
	return !ata_class_enabled(class) && !ata_class_disabled(class);
}

static inline unsigned int ata_dev_enabled(const struct ata_device *dev)
{
	return ata_class_enabled(dev->class);
}

static inline unsigned int ata_dev_disabled(const struct ata_device *dev)
{
	return ata_class_disabled(dev->class);
}

static inline unsigned int ata_dev_absent(const struct ata_device *dev)
{
	return ata_class_absent(dev->class);
}

/*
 * link helpers
 */
static inline int ata_link_max_devices(const struct ata_link *link)
{
	if (ata_is_host_link(link) && link->ap->flags & ATA_FLAG_SLAVE_POSS)
		return 2;
	return 1;
}

static inline int ata_link_active(struct ata_link *link)
{
	return ata_tag_valid(link->active_tag) || link->sactive;
}

/*
 * Iterators
 *
 * ATA_LITER_* constants are used to select link iteration mode and
 * ATA_DITER_* device iteration mode.
 *
 * For a custom iteration directly using ata_{link|dev}_next(), if
 * @link or @dev, respectively, is NULL, the first element is
 * returned.  @dev and @link can be any valid device or link and the
 * next element according to the iteration mode will be returned.
 * After the last element, NULL is returned.
 */
enum ata_link_iter_mode {
	ATA_LITER_EDGE,		/* if present, PMP links only; otherwise,
				 * host link.  no slave link */
	ATA_LITER_HOST_FIRST,	/* host link followed by PMP or slave links */
	ATA_LITER_PMP_FIRST,	/* PMP links followed by host link,
				 * slave link still comes after host link */
};

enum ata_dev_iter_mode {
	ATA_DITER_ENABLED,
	ATA_DITER_ENABLED_REVERSE,
	ATA_DITER_ALL,
	ATA_DITER_ALL_REVERSE,
};

extern struct ata_link *ata_link_next(struct ata_link *link,
				      struct ata_port *ap,
				      enum ata_link_iter_mode mode);

extern struct ata_device *ata_dev_next(struct ata_device *dev,
				       struct ata_link *link,
				       enum ata_dev_iter_mode mode);

/*
 * Shortcut notation for iterations
 *
 * ata_for_each_link() iterates over each link of @ap according to
 * @mode.  @link points to the current link in the loop.  @link is
 * NULL after loop termination.  ata_for_each_dev() works the same way
 * except that it iterates over each device of @link.
 *
 * Note that the mode prefixes ATA_{L|D}ITER_ shouldn't need to be
 * specified when using the following shorthand notations.  Only the
 * mode itself (EDGE, HOST_FIRST, ENABLED, etc...) should be
 * specified.  This not only increases brevity but also makes it
 * impossible to use ATA_LITER_* for device iteration or vice-versa.
 */
#define ata_for_each_link(link, ap, mode) \
	for ((link) = ata_link_next(NULL, (ap), ATA_LITER_##mode); (link); \
	     (link) = ata_link_next((link), (ap), ATA_LITER_##mode))

#define ata_for_each_dev(dev, link, mode) \
	for ((dev) = ata_dev_next(NULL, (link), ATA_DITER_##mode); (dev); \
	     (dev) = ata_dev_next((dev), (link), ATA_DITER_##mode))

/**
 *	ata_ncq_enabled - Test whether NCQ is enabled
 *	@dev: ATA device to test for
 *
 *	LOCKING:
 *	spin_lock_irqsave(host lock)
 *
 *	RETURNS:
 *	1 if NCQ is enabled for @dev, 0 otherwise.
 */
static inline int ata_ncq_enabled(struct ata_device *dev)
{
	return (dev->flags & (ATA_DFLAG_PIO | ATA_DFLAG_NCQ_OFF |
			      ATA_DFLAG_NCQ)) == ATA_DFLAG_NCQ;
}

static inline bool ata_fpdma_dsm_supported(struct ata_device *dev)
{
	return (dev->flags & ATA_DFLAG_NCQ_SEND_RECV) &&
		(dev->ncq_send_recv_cmds[ATA_LOG_NCQ_SEND_RECV_DSM_OFFSET] &
		 ATA_LOG_NCQ_SEND_RECV_DSM_TRIM);
}

static inline void ata_qc_set_polling(struct ata_queued_cmd *qc)
{
	qc->tf.ctl |= ATA_NIEN;
}

static inline struct ata_queued_cmd *__ata_qc_from_tag(struct ata_port *ap,
						       unsigned int tag)
{
	if (likely(ata_tag_valid(tag)))
		return &ap->qcmd[tag];
	return NULL;
}

static inline struct ata_queued_cmd *ata_qc_from_tag(struct ata_port *ap,
						     unsigned int tag)
{
	struct ata_queued_cmd *qc = __ata_qc_from_tag(ap, tag);

	if (unlikely(!qc) || !ap->ops->error_handler)
		return qc;

	if ((qc->flags & (ATA_QCFLAG_ACTIVE |
			  ATA_QCFLAG_FAILED)) == ATA_QCFLAG_ACTIVE)
		return qc;

	return NULL;
}

static inline unsigned int ata_qc_raw_nbytes(struct ata_queued_cmd *qc)
{
	return qc->nbytes - min(qc->extrabytes, qc->nbytes);
}

static inline void ata_tf_init(struct ata_device *dev, struct ata_taskfile *tf)
{
	memset(tf, 0, sizeof(*tf));

#ifdef CONFIG_ATA_SFF
	tf->ctl = dev->link->ap->ctl;
#else
	tf->ctl = ATA_DEVCTL_OBS;
#endif
	if (dev->devno == 0)
		tf->device = ATA_DEVICE_OBS;
	else
		tf->device = ATA_DEVICE_OBS | ATA_DEV1;
}

static inline void ata_qc_reinit(struct ata_queued_cmd *qc)
{
	qc->dma_dir = DMA_NONE;
	qc->sg = NULL;
	qc->flags = 0;
	qc->cursg = NULL;
	qc->cursg_ofs = 0;
	qc->nbytes = qc->extrabytes = qc->curbytes = 0;
	qc->n_elem = 0;
	qc->err_mask = 0;
	qc->sect_size = ATA_SECT_SIZE;

	ata_tf_init(qc->dev, &qc->tf);

	/* init result_tf such that it indicates normal completion */
	qc->result_tf.command = ATA_DRDY;
	qc->result_tf.feature = 0;
}

static inline int ata_try_flush_cache(const struct ata_device *dev)
{
	return ata_id_wcache_enabled(dev->id) ||
	       ata_id_has_flush(dev->id) ||
	       ata_id_has_flush_ext(dev->id);
}

static inline unsigned int ac_err_mask(u8 status)
{
	if (status & (ATA_BUSY | ATA_DRQ))
		return AC_ERR_HSM;
	if (status & (ATA_ERR | ATA_DF))
		return AC_ERR_DEV;
	return 0;
}

static inline unsigned int __ac_err_mask(u8 status)
{
	unsigned int mask = ac_err_mask(status);
	if (mask == 0)
		return AC_ERR_OTHER;
	return mask;
}

static inline struct ata_port *ata_shost_to_port(struct Scsi_Host *host)
{
	return *(struct ata_port **)&host->hostdata[0];
}

static inline int ata_check_ready(u8 status)
{
	if (!(status & ATA_BUSY))
		return 1;

	/* 0xff indicates either no device or device not ready */
	if (status == 0xff)
		return -ENODEV;

	return 0;
}

static inline unsigned long ata_deadline(unsigned long from_jiffies,
					 unsigned long timeout_msecs)
{
	return from_jiffies + msecs_to_jiffies(timeout_msecs);
}

/* Don't open code these in drivers as there are traps. Firstly the range may
   change in future hardware and specs, secondly 0xFF means 'no DMA' but is
   > UDMA_0. Dyma ddreigiau */

static inline int ata_using_mwdma(struct ata_device *adev)
{
	if (adev->dma_mode >= XFER_MW_DMA_0 && adev->dma_mode <= XFER_MW_DMA_4)
		return 1;
	return 0;
}

static inline int ata_using_udma(struct ata_device *adev)
{
	if (adev->dma_mode >= XFER_UDMA_0 && adev->dma_mode <= XFER_UDMA_7)
		return 1;
	return 0;
}

static inline int ata_dma_enabled(struct ata_device *adev)
{
	return (adev->dma_mode == 0xFF ? 0 : 1);
}

/**************************************************************************
 * PMP - drivers/ata/libata-pmp.c
 */
#ifdef CONFIG_SATA_PMP

extern const struct ata_port_operations sata_pmp_port_ops;

extern int sata_pmp_qc_defer_cmd_switch(struct ata_queued_cmd *qc);
extern void sata_pmp_error_handler(struct ata_port *ap);

#else /* CONFIG_SATA_PMP */

#define sata_pmp_port_ops		sata_port_ops
#define sata_pmp_qc_defer_cmd_switch	ata_std_qc_defer
#define sata_pmp_error_handler		ata_std_error_handler

#endif /* CONFIG_SATA_PMP */


/**************************************************************************
 * SFF - drivers/ata/libata-sff.c
 */
#ifdef CONFIG_ATA_SFF

extern const struct ata_port_operations ata_sff_port_ops;
extern const struct ata_port_operations ata_bmdma32_port_ops;

/* PIO only, sg_tablesize and dma_boundary limits can be removed */
#define ATA_PIO_SHT(drv_name)					\
	ATA_BASE_SHT(drv_name),					\
	.sg_tablesize		= LIBATA_MAX_PRD,		\
	.dma_boundary		= ATA_DMA_BOUNDARY

extern void ata_sff_dev_select(struct ata_port *ap, unsigned int device);
extern u8 ata_sff_check_status(struct ata_port *ap);
extern void ata_sff_pause(struct ata_port *ap);
extern void ata_sff_dma_pause(struct ata_port *ap);
extern int ata_sff_busy_sleep(struct ata_port *ap,
			      unsigned long timeout_pat, unsigned long timeout);
extern int ata_sff_wait_ready(struct ata_link *link, unsigned long deadline);
extern void ata_sff_tf_load(struct ata_port *ap, const struct ata_taskfile *tf);
extern void ata_sff_tf_read(struct ata_port *ap, struct ata_taskfile *tf);
extern void ata_sff_exec_command(struct ata_port *ap,
				 const struct ata_taskfile *tf);
extern unsigned int ata_sff_data_xfer(struct ata_device *dev,
			unsigned char *buf, unsigned int buflen, int rw);
extern unsigned int ata_sff_data_xfer32(struct ata_device *dev,
			unsigned char *buf, unsigned int buflen, int rw);
extern unsigned int ata_sff_data_xfer_noirq(struct ata_device *dev,
			unsigned char *buf, unsigned int buflen, int rw);
extern void ata_sff_irq_on(struct ata_port *ap);
extern void ata_sff_irq_clear(struct ata_port *ap);
extern int ata_sff_hsm_move(struct ata_port *ap, struct ata_queued_cmd *qc,
			    u8 status, int in_wq);
extern void ata_sff_queue_work(struct work_struct *work);
extern void ata_sff_queue_delayed_work(struct delayed_work *dwork,
		unsigned long delay);
extern void ata_sff_queue_pio_task(struct ata_link *link, unsigned long delay);
extern unsigned int ata_sff_qc_issue(struct ata_queued_cmd *qc);
extern bool ata_sff_qc_fill_rtf(struct ata_queued_cmd *qc);
extern unsigned int ata_sff_port_intr(struct ata_port *ap,
				      struct ata_queued_cmd *qc);
extern irqreturn_t ata_sff_interrupt(int irq, void *dev_instance);
extern void ata_sff_lost_interrupt(struct ata_port *ap);
extern void ata_sff_freeze(struct ata_port *ap);
extern void ata_sff_thaw(struct ata_port *ap);
extern int ata_sff_prereset(struct ata_link *link, unsigned long deadline);
extern unsigned int ata_sff_dev_classify(struct ata_device *dev, int present,
					  u8 *r_err);
extern int ata_sff_wait_after_reset(struct ata_link *link, unsigned int devmask,
				    unsigned long deadline);
extern int ata_sff_softreset(struct ata_link *link, unsigned int *classes,
			     unsigned long deadline);
extern int sata_sff_hardreset(struct ata_link *link, unsigned int *class,
			       unsigned long deadline);
extern void ata_sff_postreset(struct ata_link *link, unsigned int *classes);
extern void ata_sff_drain_fifo(struct ata_queued_cmd *qc);
extern void ata_sff_error_handler(struct ata_port *ap);
extern void ata_sff_std_ports(struct ata_ioports *ioaddr);
#ifdef CONFIG_PCI
extern int ata_pci_sff_init_host(struct ata_host *host);
extern int ata_pci_sff_prepare_host(struct pci_dev *pdev,
				    const struct ata_port_info * const * ppi,
				    struct ata_host **r_host);
extern int ata_pci_sff_activate_host(struct ata_host *host,
				     irq_handler_t irq_handler,
				     struct scsi_host_template *sht);
extern int ata_pci_sff_init_one(struct pci_dev *pdev,
		const struct ata_port_info * const * ppi,
		struct scsi_host_template *sht, void *host_priv, int hflags);
#endif /* CONFIG_PCI */

#ifdef CONFIG_ATA_BMDMA

extern const struct ata_port_operations ata_bmdma_port_ops;

#define ATA_BMDMA_SHT(drv_name)					\
	ATA_BASE_SHT(drv_name),					\
	.sg_tablesize		= LIBATA_MAX_PRD,		\
	.dma_boundary		= ATA_DMA_BOUNDARY

extern void ata_bmdma_qc_prep(struct ata_queued_cmd *qc);
extern unsigned int ata_bmdma_qc_issue(struct ata_queued_cmd *qc);
extern void ata_bmdma_dumb_qc_prep(struct ata_queued_cmd *qc);
extern unsigned int ata_bmdma_port_intr(struct ata_port *ap,
				      struct ata_queued_cmd *qc);
extern irqreturn_t ata_bmdma_interrupt(int irq, void *dev_instance);
extern void ata_bmdma_error_handler(struct ata_port *ap);
extern void ata_bmdma_post_internal_cmd(struct ata_queued_cmd *qc);
extern void ata_bmdma_irq_clear(struct ata_port *ap);
extern void ata_bmdma_setup(struct ata_queued_cmd *qc);
extern void ata_bmdma_start(struct ata_queued_cmd *qc);
extern void ata_bmdma_stop(struct ata_queued_cmd *qc);
extern u8 ata_bmdma_status(struct ata_port *ap);
extern int ata_bmdma_port_start(struct ata_port *ap);
extern int ata_bmdma_port_start32(struct ata_port *ap);

#ifdef CONFIG_PCI
extern int ata_pci_bmdma_clear_simplex(struct pci_dev *pdev);
extern void ata_pci_bmdma_init(struct ata_host *host);
extern int ata_pci_bmdma_prepare_host(struct pci_dev *pdev,
				      const struct ata_port_info * const * ppi,
				      struct ata_host **r_host);
extern int ata_pci_bmdma_init_one(struct pci_dev *pdev,
				  const struct ata_port_info * const * ppi,
				  struct scsi_host_template *sht,
				  void *host_priv, int hflags);
#endif /* CONFIG_PCI */
#endif /* CONFIG_ATA_BMDMA */

/**
 *	ata_sff_busy_wait - Wait for a port status register
 *	@ap: Port to wait for.
 *	@bits: bits that must be clear
 *	@max: number of 10uS waits to perform
 *
 *	Waits up to max*10 microseconds for the selected bits in the port's
 *	status register to be cleared.
 *	Returns final value of status register.
 *
 *	LOCKING:
 *	Inherited from caller.
 */
static inline u8 ata_sff_busy_wait(struct ata_port *ap, unsigned int bits,
				   unsigned int max)
{
	u8 status;

	do {
		udelay(10);
		status = ap->ops->sff_check_status(ap);
		max--;
	} while (status != 0xff && (status & bits) && (max > 0));

	return status;
}

/**
 *	ata_wait_idle - Wait for a port to be idle.
 *	@ap: Port to wait for.
 *
 *	Waits up to 10ms for port's BUSY and DRQ signals to clear.
 *	Returns final value of status register.
 *
 *	LOCKING:
 *	Inherited from caller.
 */
static inline u8 ata_wait_idle(struct ata_port *ap)
{
	u8 status = ata_sff_busy_wait(ap, ATA_BUSY | ATA_DRQ, 1000);

#ifdef ATA_DEBUG
	if (status != 0xff && (status & (ATA_BUSY | ATA_DRQ)))
		ata_port_printk(ap, KERN_DEBUG, "abnormal Status 0x%X\n",
				status);
#endif

	return status;
}
#endif /* CONFIG_ATA_SFF */

#endif /* __LINUX_LIBATA_H__ */<|MERGE_RESOLUTION|>--- conflicted
+++ resolved
@@ -231,11 +231,7 @@
 	ATA_FLAG_SW_ACTIVITY	= (1 << 22), /* driver supports sw activity
 					      * led */
 	ATA_FLAG_NO_DIPM	= (1 << 23), /* host not happy with DIPM */
-<<<<<<< HEAD
-	ATA_FLAG_LOWTAG		= (1 << 24), /* host wants lowest available tag */
-	ATA_FLAG_SAS_HOST	= (1 << 25), /* SAS host */
-=======
->>>>>>> c54c719b
+	ATA_FLAG_SAS_HOST	= (1 << 24), /* SAS host */
 
 	/* bits 24:31 of ap->flags are reserved for LLD specific flags */
 
