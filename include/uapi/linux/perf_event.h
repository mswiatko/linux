/* SPDX-License-Identifier: GPL-2.0 WITH Linux-syscall-note */
/*
 * Performance events:
 *
 *    Copyright (C) 2008-2009, Thomas Gleixner <tglx@linutronix.de>
 *    Copyright (C) 2008-2011, Red Hat, Inc., Ingo Molnar
 *    Copyright (C) 2008-2011, Red Hat, Inc., Peter Zijlstra
 *
 * Data type definitions, declarations, prototypes.
 *
 *    Started by: Thomas Gleixner and Ingo Molnar
 *
 * For licencing details see kernel-base/COPYING
 */
#ifndef _UAPI_LINUX_PERF_EVENT_H
#define _UAPI_LINUX_PERF_EVENT_H

#include <linux/types.h>
#include <linux/ioctl.h>
#include <asm/byteorder.h>

/*
 * User-space ABI bits:
 */

/*
 * attr.type
 */
enum perf_type_id {
	PERF_TYPE_HARDWARE			= 0,
	PERF_TYPE_SOFTWARE			= 1,
	PERF_TYPE_TRACEPOINT			= 2,
	PERF_TYPE_HW_CACHE			= 3,
	PERF_TYPE_RAW				= 4,
	PERF_TYPE_BREAKPOINT			= 5,

	PERF_TYPE_MAX,				/* non-ABI */
};

/*
 * attr.config layout for type PERF_TYPE_HARDWARE and PERF_TYPE_HW_CACHE
 * PERF_TYPE_HARDWARE:			0xEEEEEEEE000000AA
 *					AA: hardware event ID
 *					EEEEEEEE: PMU type ID
 * PERF_TYPE_HW_CACHE:			0xEEEEEEEE00DDCCBB
 *					BB: hardware cache ID
 *					CC: hardware cache op ID
 *					DD: hardware cache op result ID
 *					EEEEEEEE: PMU type ID
 * If the PMU type ID is 0, the PERF_TYPE_RAW will be applied.
 */
#define PERF_PMU_TYPE_SHIFT		32
#define PERF_HW_EVENT_MASK		0xffffffff

/*
 * Generalized performance event event_id types, used by the
 * attr.event_id parameter of the sys_perf_event_open()
 * syscall:
 */
enum perf_hw_id {
	/*
	 * Common hardware events, generalized by the kernel:
	 */
	PERF_COUNT_HW_CPU_CYCLES		= 0,
	PERF_COUNT_HW_INSTRUCTIONS		= 1,
	PERF_COUNT_HW_CACHE_REFERENCES		= 2,
	PERF_COUNT_HW_CACHE_MISSES		= 3,
	PERF_COUNT_HW_BRANCH_INSTRUCTIONS	= 4,
	PERF_COUNT_HW_BRANCH_MISSES		= 5,
	PERF_COUNT_HW_BUS_CYCLES		= 6,
	PERF_COUNT_HW_STALLED_CYCLES_FRONTEND	= 7,
	PERF_COUNT_HW_STALLED_CYCLES_BACKEND	= 8,
	PERF_COUNT_HW_REF_CPU_CYCLES		= 9,

	PERF_COUNT_HW_MAX,			/* non-ABI */
};

/*
 * Generalized hardware cache events:
 *
 *       { L1-D, L1-I, LLC, ITLB, DTLB, BPU, NODE } x
 *       { read, write, prefetch } x
 *       { accesses, misses }
 */
enum perf_hw_cache_id {
	PERF_COUNT_HW_CACHE_L1D			= 0,
	PERF_COUNT_HW_CACHE_L1I			= 1,
	PERF_COUNT_HW_CACHE_LL			= 2,
	PERF_COUNT_HW_CACHE_DTLB		= 3,
	PERF_COUNT_HW_CACHE_ITLB		= 4,
	PERF_COUNT_HW_CACHE_BPU			= 5,
	PERF_COUNT_HW_CACHE_NODE		= 6,

	PERF_COUNT_HW_CACHE_MAX,		/* non-ABI */
};

enum perf_hw_cache_op_id {
	PERF_COUNT_HW_CACHE_OP_READ		= 0,
	PERF_COUNT_HW_CACHE_OP_WRITE		= 1,
	PERF_COUNT_HW_CACHE_OP_PREFETCH		= 2,

	PERF_COUNT_HW_CACHE_OP_MAX,		/* non-ABI */
};

enum perf_hw_cache_op_result_id {
	PERF_COUNT_HW_CACHE_RESULT_ACCESS	= 0,
	PERF_COUNT_HW_CACHE_RESULT_MISS		= 1,

	PERF_COUNT_HW_CACHE_RESULT_MAX,		/* non-ABI */
};

/*
 * Special "software" events provided by the kernel, even if the hardware
 * does not support performance events. These events measure various
 * physical and sw events of the kernel (and allow the profiling of them as
 * well):
 */
enum perf_sw_ids {
	PERF_COUNT_SW_CPU_CLOCK			= 0,
	PERF_COUNT_SW_TASK_CLOCK		= 1,
	PERF_COUNT_SW_PAGE_FAULTS		= 2,
	PERF_COUNT_SW_CONTEXT_SWITCHES		= 3,
	PERF_COUNT_SW_CPU_MIGRATIONS		= 4,
	PERF_COUNT_SW_PAGE_FAULTS_MIN		= 5,
	PERF_COUNT_SW_PAGE_FAULTS_MAJ		= 6,
	PERF_COUNT_SW_ALIGNMENT_FAULTS		= 7,
	PERF_COUNT_SW_EMULATION_FAULTS		= 8,
	PERF_COUNT_SW_DUMMY			= 9,
	PERF_COUNT_SW_BPF_OUTPUT		= 10,
	PERF_COUNT_SW_CGROUP_SWITCHES		= 11,

	PERF_COUNT_SW_MAX,			/* non-ABI */
};

/*
 * Bits that can be set in attr.sample_type to request information
 * in the overflow packets.
 */
enum perf_event_sample_format {
	PERF_SAMPLE_IP				= 1U << 0,
	PERF_SAMPLE_TID				= 1U << 1,
	PERF_SAMPLE_TIME			= 1U << 2,
	PERF_SAMPLE_ADDR			= 1U << 3,
	PERF_SAMPLE_READ			= 1U << 4,
	PERF_SAMPLE_CALLCHAIN			= 1U << 5,
	PERF_SAMPLE_ID				= 1U << 6,
	PERF_SAMPLE_CPU				= 1U << 7,
	PERF_SAMPLE_PERIOD			= 1U << 8,
	PERF_SAMPLE_STREAM_ID			= 1U << 9,
	PERF_SAMPLE_RAW				= 1U << 10,
	PERF_SAMPLE_BRANCH_STACK		= 1U << 11,
	PERF_SAMPLE_REGS_USER			= 1U << 12,
	PERF_SAMPLE_STACK_USER			= 1U << 13,
	PERF_SAMPLE_WEIGHT			= 1U << 14,
	PERF_SAMPLE_DATA_SRC			= 1U << 15,
	PERF_SAMPLE_IDENTIFIER			= 1U << 16,
	PERF_SAMPLE_TRANSACTION			= 1U << 17,
	PERF_SAMPLE_REGS_INTR			= 1U << 18,
	PERF_SAMPLE_PHYS_ADDR			= 1U << 19,
	PERF_SAMPLE_AUX				= 1U << 20,
	PERF_SAMPLE_CGROUP			= 1U << 21,
	PERF_SAMPLE_DATA_PAGE_SIZE		= 1U << 22,
	PERF_SAMPLE_CODE_PAGE_SIZE		= 1U << 23,
	PERF_SAMPLE_WEIGHT_STRUCT		= 1U << 24,

	PERF_SAMPLE_MAX = 1U << 25,		/* non-ABI */
};

#define PERF_SAMPLE_WEIGHT_TYPE	(PERF_SAMPLE_WEIGHT | PERF_SAMPLE_WEIGHT_STRUCT)
/*
 * values to program into branch_sample_type when PERF_SAMPLE_BRANCH is set
 *
 * If the user does not pass priv level information via branch_sample_type,
 * the kernel uses the event's priv level. Branch and event priv levels do
 * not have to match. Branch priv level is checked for permissions.
 *
 * The branch types can be combined, however BRANCH_ANY covers all types
 * of branches and therefore it supersedes all the other types.
 */
enum perf_branch_sample_type_shift {
	PERF_SAMPLE_BRANCH_USER_SHIFT		= 0, /* user branches */
	PERF_SAMPLE_BRANCH_KERNEL_SHIFT		= 1, /* kernel branches */
	PERF_SAMPLE_BRANCH_HV_SHIFT		= 2, /* hypervisor branches */

	PERF_SAMPLE_BRANCH_ANY_SHIFT		= 3, /* any branch types */
	PERF_SAMPLE_BRANCH_ANY_CALL_SHIFT	= 4, /* any call branch */
	PERF_SAMPLE_BRANCH_ANY_RETURN_SHIFT	= 5, /* any return branch */
	PERF_SAMPLE_BRANCH_IND_CALL_SHIFT	= 6, /* indirect calls */
	PERF_SAMPLE_BRANCH_ABORT_TX_SHIFT	= 7, /* transaction aborts */
	PERF_SAMPLE_BRANCH_IN_TX_SHIFT		= 8, /* in transaction */
	PERF_SAMPLE_BRANCH_NO_TX_SHIFT		= 9, /* not in transaction */
	PERF_SAMPLE_BRANCH_COND_SHIFT		= 10, /* conditional branches */

	PERF_SAMPLE_BRANCH_CALL_STACK_SHIFT	= 11, /* call/ret stack */
	PERF_SAMPLE_BRANCH_IND_JUMP_SHIFT	= 12, /* indirect jumps */
	PERF_SAMPLE_BRANCH_CALL_SHIFT		= 13, /* direct call */

	PERF_SAMPLE_BRANCH_NO_FLAGS_SHIFT	= 14, /* no flags */
	PERF_SAMPLE_BRANCH_NO_CYCLES_SHIFT	= 15, /* no cycles */

	PERF_SAMPLE_BRANCH_TYPE_SAVE_SHIFT	= 16, /* save branch type */

	PERF_SAMPLE_BRANCH_HW_INDEX_SHIFT	= 17, /* save low level index of raw branch records */

	PERF_SAMPLE_BRANCH_PRIV_SAVE_SHIFT	= 18, /* save privilege mode */

	PERF_SAMPLE_BRANCH_MAX_SHIFT		/* non-ABI */
};

enum perf_branch_sample_type {
	PERF_SAMPLE_BRANCH_USER		= 1U << PERF_SAMPLE_BRANCH_USER_SHIFT,
	PERF_SAMPLE_BRANCH_KERNEL	= 1U << PERF_SAMPLE_BRANCH_KERNEL_SHIFT,
	PERF_SAMPLE_BRANCH_HV		= 1U << PERF_SAMPLE_BRANCH_HV_SHIFT,

	PERF_SAMPLE_BRANCH_ANY		= 1U << PERF_SAMPLE_BRANCH_ANY_SHIFT,
	PERF_SAMPLE_BRANCH_ANY_CALL	= 1U << PERF_SAMPLE_BRANCH_ANY_CALL_SHIFT,
	PERF_SAMPLE_BRANCH_ANY_RETURN	= 1U << PERF_SAMPLE_BRANCH_ANY_RETURN_SHIFT,
	PERF_SAMPLE_BRANCH_IND_CALL	= 1U << PERF_SAMPLE_BRANCH_IND_CALL_SHIFT,
	PERF_SAMPLE_BRANCH_ABORT_TX	= 1U << PERF_SAMPLE_BRANCH_ABORT_TX_SHIFT,
	PERF_SAMPLE_BRANCH_IN_TX	= 1U << PERF_SAMPLE_BRANCH_IN_TX_SHIFT,
	PERF_SAMPLE_BRANCH_NO_TX	= 1U << PERF_SAMPLE_BRANCH_NO_TX_SHIFT,
	PERF_SAMPLE_BRANCH_COND		= 1U << PERF_SAMPLE_BRANCH_COND_SHIFT,

	PERF_SAMPLE_BRANCH_CALL_STACK	= 1U << PERF_SAMPLE_BRANCH_CALL_STACK_SHIFT,
	PERF_SAMPLE_BRANCH_IND_JUMP	= 1U << PERF_SAMPLE_BRANCH_IND_JUMP_SHIFT,
	PERF_SAMPLE_BRANCH_CALL		= 1U << PERF_SAMPLE_BRANCH_CALL_SHIFT,

	PERF_SAMPLE_BRANCH_NO_FLAGS	= 1U << PERF_SAMPLE_BRANCH_NO_FLAGS_SHIFT,
	PERF_SAMPLE_BRANCH_NO_CYCLES	= 1U << PERF_SAMPLE_BRANCH_NO_CYCLES_SHIFT,

	PERF_SAMPLE_BRANCH_TYPE_SAVE	=
		1U << PERF_SAMPLE_BRANCH_TYPE_SAVE_SHIFT,

	PERF_SAMPLE_BRANCH_HW_INDEX	= 1U << PERF_SAMPLE_BRANCH_HW_INDEX_SHIFT,

	PERF_SAMPLE_BRANCH_PRIV_SAVE	= 1U << PERF_SAMPLE_BRANCH_PRIV_SAVE_SHIFT,

	PERF_SAMPLE_BRANCH_MAX		= 1U << PERF_SAMPLE_BRANCH_MAX_SHIFT,
};

/*
 * Common flow change classification
 */
enum {
	PERF_BR_UNKNOWN		= 0,	/* unknown */
	PERF_BR_COND		= 1,	/* conditional */
	PERF_BR_UNCOND		= 2,	/* unconditional  */
	PERF_BR_IND		= 3,	/* indirect */
	PERF_BR_CALL		= 4,	/* function call */
	PERF_BR_IND_CALL	= 5,	/* indirect function call */
	PERF_BR_RET		= 6,	/* function return */
	PERF_BR_SYSCALL		= 7,	/* syscall */
	PERF_BR_SYSRET		= 8,	/* syscall return */
	PERF_BR_COND_CALL	= 9,	/* conditional function call */
	PERF_BR_COND_RET	= 10,	/* conditional function return */
	PERF_BR_ERET		= 11,	/* exception return */
	PERF_BR_IRQ		= 12,	/* irq */
	PERF_BR_SERROR		= 13,	/* system error */
	PERF_BR_NO_TX		= 14,	/* not in transaction */
	PERF_BR_EXTEND_ABI	= 15,	/* extend ABI */
	PERF_BR_MAX,
};

/*
 * Common branch speculation outcome classification
 */
enum {
	PERF_BR_SPEC_NA			= 0,	/* Not available */
	PERF_BR_SPEC_WRONG_PATH		= 1,	/* Speculative but on wrong path */
	PERF_BR_NON_SPEC_CORRECT_PATH	= 2,	/* Non-speculative but on correct path */
	PERF_BR_SPEC_CORRECT_PATH	= 3,	/* Speculative and on correct path */
	PERF_BR_SPEC_MAX,
};

enum {
	PERF_BR_NEW_FAULT_ALGN		= 0,    /* Alignment fault */
	PERF_BR_NEW_FAULT_DATA		= 1,    /* Data fault */
	PERF_BR_NEW_FAULT_INST		= 2,    /* Inst fault */
	PERF_BR_NEW_ARCH_1		= 3,    /* Architecture specific */
	PERF_BR_NEW_ARCH_2		= 4,    /* Architecture specific */
	PERF_BR_NEW_ARCH_3		= 5,    /* Architecture specific */
	PERF_BR_NEW_ARCH_4		= 6,    /* Architecture specific */
	PERF_BR_NEW_ARCH_5		= 7,    /* Architecture specific */
	PERF_BR_NEW_MAX,
};

enum {
	PERF_BR_PRIV_UNKNOWN	= 0,
	PERF_BR_PRIV_USER	= 1,
	PERF_BR_PRIV_KERNEL	= 2,
	PERF_BR_PRIV_HV		= 3,
};

#define PERF_BR_ARM64_FIQ		PERF_BR_NEW_ARCH_1
#define PERF_BR_ARM64_DEBUG_HALT	PERF_BR_NEW_ARCH_2
#define PERF_BR_ARM64_DEBUG_EXIT	PERF_BR_NEW_ARCH_3
#define PERF_BR_ARM64_DEBUG_INST	PERF_BR_NEW_ARCH_4
#define PERF_BR_ARM64_DEBUG_DATA	PERF_BR_NEW_ARCH_5

#define PERF_SAMPLE_BRANCH_PLM_ALL \
	(PERF_SAMPLE_BRANCH_USER|\
	 PERF_SAMPLE_BRANCH_KERNEL|\
	 PERF_SAMPLE_BRANCH_HV)

/*
 * Values to determine ABI of the registers dump.
 */
enum perf_sample_regs_abi {
	PERF_SAMPLE_REGS_ABI_NONE	= 0,
	PERF_SAMPLE_REGS_ABI_32		= 1,
	PERF_SAMPLE_REGS_ABI_64		= 2,
};

/*
 * Values for the memory transaction event qualifier, mostly for
 * abort events. Multiple bits can be set.
 */
enum {
	PERF_TXN_ELISION        = (1 << 0), /* From elision */
	PERF_TXN_TRANSACTION    = (1 << 1), /* From transaction */
	PERF_TXN_SYNC           = (1 << 2), /* Instruction is related */
	PERF_TXN_ASYNC          = (1 << 3), /* Instruction not related */
	PERF_TXN_RETRY          = (1 << 4), /* Retry possible */
	PERF_TXN_CONFLICT       = (1 << 5), /* Conflict abort */
	PERF_TXN_CAPACITY_WRITE = (1 << 6), /* Capacity write abort */
	PERF_TXN_CAPACITY_READ  = (1 << 7), /* Capacity read abort */

	PERF_TXN_MAX	        = (1 << 8), /* non-ABI */

	/* bits 32..63 are reserved for the abort code */

	PERF_TXN_ABORT_MASK  = (0xffffffffULL << 32),
	PERF_TXN_ABORT_SHIFT = 32,
};

/*
 * The format of the data returned by read() on a perf event fd,
 * as specified by attr.read_format:
 *
 * struct read_format {
 *	{ u64		value;
 *	  { u64		time_enabled; } && PERF_FORMAT_TOTAL_TIME_ENABLED
 *	  { u64		time_running; } && PERF_FORMAT_TOTAL_TIME_RUNNING
 *	  { u64		id;           } && PERF_FORMAT_ID
 *	  { u64		lost;         } && PERF_FORMAT_LOST
 *	} && !PERF_FORMAT_GROUP
 *
 *	{ u64		nr;
 *	  { u64		time_enabled; } && PERF_FORMAT_TOTAL_TIME_ENABLED
 *	  { u64		time_running; } && PERF_FORMAT_TOTAL_TIME_RUNNING
 *	  { u64		value;
 *	    { u64	id;           } && PERF_FORMAT_ID
 *	    { u64	lost;         } && PERF_FORMAT_LOST
 *	  }		cntr[nr];
 *	} && PERF_FORMAT_GROUP
 * };
 */
enum perf_event_read_format {
	PERF_FORMAT_TOTAL_TIME_ENABLED		= 1U << 0,
	PERF_FORMAT_TOTAL_TIME_RUNNING		= 1U << 1,
	PERF_FORMAT_ID				= 1U << 2,
	PERF_FORMAT_GROUP			= 1U << 3,
	PERF_FORMAT_LOST			= 1U << 4,

	PERF_FORMAT_MAX = 1U << 5,		/* non-ABI */
};

#define PERF_ATTR_SIZE_VER0	64	/* sizeof first published struct */
#define PERF_ATTR_SIZE_VER1	72	/* add: config2 */
#define PERF_ATTR_SIZE_VER2	80	/* add: branch_sample_type */
#define PERF_ATTR_SIZE_VER3	96	/* add: sample_regs_user */
					/* add: sample_stack_user */
#define PERF_ATTR_SIZE_VER4	104	/* add: sample_regs_intr */
#define PERF_ATTR_SIZE_VER5	112	/* add: aux_watermark */
#define PERF_ATTR_SIZE_VER6	120	/* add: aux_sample_size */
#define PERF_ATTR_SIZE_VER7	128	/* add: sig_data */

/*
 * Hardware event_id to monitor via a performance monitoring event:
 *
 * @sample_max_stack: Max number of frame pointers in a callchain,
 *		      should be < /proc/sys/kernel/perf_event_max_stack
 */
struct perf_event_attr {

	/*
	 * Major type: hardware/software/tracepoint/etc.
	 */
	__u32			type;

	/*
	 * Size of the attr structure, for fwd/bwd compat.
	 */
	__u32			size;

	/*
	 * Type specific configuration information.
	 */
	__u64			config;

	union {
		__u64		sample_period;
		__u64		sample_freq;
	};

	__u64			sample_type;
	__u64			read_format;

	__u64			disabled       :  1, /* off by default        */
				inherit	       :  1, /* children inherit it   */
				pinned	       :  1, /* must always be on PMU */
				exclusive      :  1, /* only group on PMU     */
				exclude_user   :  1, /* don't count user      */
				exclude_kernel :  1, /* ditto kernel          */
				exclude_hv     :  1, /* ditto hypervisor      */
				exclude_idle   :  1, /* don't count when idle */
				mmap           :  1, /* include mmap data     */
				comm	       :  1, /* include comm data     */
				freq           :  1, /* use freq, not period  */
				inherit_stat   :  1, /* per task counts       */
				enable_on_exec :  1, /* next exec enables     */
				task           :  1, /* trace fork/exit       */
				watermark      :  1, /* wakeup_watermark      */
				/*
				 * precise_ip:
				 *
				 *  0 - SAMPLE_IP can have arbitrary skid
				 *  1 - SAMPLE_IP must have constant skid
				 *  2 - SAMPLE_IP requested to have 0 skid
				 *  3 - SAMPLE_IP must have 0 skid
				 *
				 *  See also PERF_RECORD_MISC_EXACT_IP
				 */
				precise_ip     :  2, /* skid constraint       */
				mmap_data      :  1, /* non-exec mmap data    */
				sample_id_all  :  1, /* sample_type all events */

				exclude_host   :  1, /* don't count in host   */
				exclude_guest  :  1, /* don't count in guest  */

				exclude_callchain_kernel : 1, /* exclude kernel callchains */
				exclude_callchain_user   : 1, /* exclude user callchains */
				mmap2          :  1, /* include mmap with inode data     */
				comm_exec      :  1, /* flag comm events that are due to an exec */
				use_clockid    :  1, /* use @clockid for time fields */
				context_switch :  1, /* context switch data */
				write_backward :  1, /* Write ring buffer from end to beginning */
				namespaces     :  1, /* include namespaces data */
				ksymbol        :  1, /* include ksymbol events */
				bpf_event      :  1, /* include bpf events */
				aux_output     :  1, /* generate AUX records instead of events */
				cgroup         :  1, /* include cgroup events */
				text_poke      :  1, /* include text poke events */
				build_id       :  1, /* use build id in mmap2 events */
				inherit_thread :  1, /* children only inherit if cloned with CLONE_THREAD */
				remove_on_exec :  1, /* event is removed from task on exec */
				sigtrap        :  1, /* send synchronous SIGTRAP on event */
				__reserved_1   : 26;

	union {
		__u32		wakeup_events;	  /* wakeup every n events */
		__u32		wakeup_watermark; /* bytes before wakeup   */
	};

	__u32			bp_type;
	union {
		__u64		bp_addr;
		__u64		kprobe_func; /* for perf_kprobe */
		__u64		uprobe_path; /* for perf_uprobe */
		__u64		config1; /* extension of config */
	};
	union {
		__u64		bp_len;
		__u64		kprobe_addr; /* when kprobe_func == NULL */
		__u64		probe_offset; /* for perf_[k,u]probe */
		__u64		config2; /* extension of config1 */
	};
	__u64	branch_sample_type; /* enum perf_branch_sample_type */

	/*
	 * Defines set of user regs to dump on samples.
	 * See asm/perf_regs.h for details.
	 */
	__u64	sample_regs_user;

	/*
	 * Defines size of the user stack to dump on samples.
	 */
	__u32	sample_stack_user;

	__s32	clockid;
	/*
	 * Defines set of regs to dump for each sample
	 * state captured on:
	 *  - precise = 0: PMU interrupt
	 *  - precise > 0: sampled instruction
	 *
	 * See asm/perf_regs.h for details.
	 */
	__u64	sample_regs_intr;

	/*
	 * Wakeup watermark for AUX area
	 */
	__u32	aux_watermark;
	__u16	sample_max_stack;
	__u16	__reserved_2;
	__u32	aux_sample_size;
	__u32	__reserved_3;

	/*
	 * User provided data if sigtrap=1, passed back to user via
	 * siginfo_t::si_perf_data, e.g. to permit user to identify the event.
	 * Note, siginfo_t::si_perf_data is long-sized, and sig_data will be
	 * truncated accordingly on 32 bit architectures.
	 */
	__u64	sig_data;
};

/*
 * Structure used by below PERF_EVENT_IOC_QUERY_BPF command
 * to query bpf programs attached to the same perf tracepoint
 * as the given perf event.
 */
struct perf_event_query_bpf {
	/*
	 * The below ids array length
	 */
	__u32	ids_len;
	/*
	 * Set by the kernel to indicate the number of
	 * available programs
	 */
	__u32	prog_cnt;
	/*
	 * User provided buffer to store program ids
	 */
	__u32	ids[];
};

/*
 * Ioctls that can be done on a perf event fd:
 */
#define PERF_EVENT_IOC_ENABLE			_IO ('$', 0)
#define PERF_EVENT_IOC_DISABLE			_IO ('$', 1)
#define PERF_EVENT_IOC_REFRESH			_IO ('$', 2)
#define PERF_EVENT_IOC_RESET			_IO ('$', 3)
#define PERF_EVENT_IOC_PERIOD			_IOW('$', 4, __u64)
#define PERF_EVENT_IOC_SET_OUTPUT		_IO ('$', 5)
#define PERF_EVENT_IOC_SET_FILTER		_IOW('$', 6, char *)
#define PERF_EVENT_IOC_ID			_IOR('$', 7, __u64 *)
#define PERF_EVENT_IOC_SET_BPF			_IOW('$', 8, __u32)
#define PERF_EVENT_IOC_PAUSE_OUTPUT		_IOW('$', 9, __u32)
#define PERF_EVENT_IOC_QUERY_BPF		_IOWR('$', 10, struct perf_event_query_bpf *)
#define PERF_EVENT_IOC_MODIFY_ATTRIBUTES	_IOW('$', 11, struct perf_event_attr *)

enum perf_event_ioc_flags {
	PERF_IOC_FLAG_GROUP		= 1U << 0,
};

/*
 * Structure of the page that can be mapped via mmap
 */
struct perf_event_mmap_page {
	__u32	version;		/* version number of this structure */
	__u32	compat_version;		/* lowest version this is compat with */

	/*
	 * Bits needed to read the hw events in user-space.
	 *
	 *   u32 seq, time_mult, time_shift, index, width;
	 *   u64 count, enabled, running;
	 *   u64 cyc, time_offset;
	 *   s64 pmc = 0;
	 *
	 *   do {
	 *     seq = pc->lock;
	 *     barrier()
	 *
	 *     enabled = pc->time_enabled;
	 *     running = pc->time_running;
	 *
	 *     if (pc->cap_usr_time && enabled != running) {
	 *       cyc = rdtsc();
	 *       time_offset = pc->time_offset;
	 *       time_mult   = pc->time_mult;
	 *       time_shift  = pc->time_shift;
	 *     }
	 *
	 *     index = pc->index;
	 *     count = pc->offset;
	 *     if (pc->cap_user_rdpmc && index) {
	 *       width = pc->pmc_width;
	 *       pmc = rdpmc(index - 1);
	 *     }
	 *
	 *     barrier();
	 *   } while (pc->lock != seq);
	 *
	 * NOTE: for obvious reason this only works on self-monitoring
	 *       processes.
	 */
	__u32	lock;			/* seqlock for synchronization */
	__u32	index;			/* hardware event identifier */
	__s64	offset;			/* add to hardware event value */
	__u64	time_enabled;		/* time event active */
	__u64	time_running;		/* time event on cpu */
	union {
		__u64	capabilities;
		struct {
			__u64	cap_bit0		: 1, /* Always 0, deprecated, see commit 860f085b74e9 */
				cap_bit0_is_deprecated	: 1, /* Always 1, signals that bit 0 is zero */

				cap_user_rdpmc		: 1, /* The RDPMC instruction can be used to read counts */
				cap_user_time		: 1, /* The time_{shift,mult,offset} fields are used */
				cap_user_time_zero	: 1, /* The time_zero field is used */
				cap_user_time_short	: 1, /* the time_{cycle,mask} fields are used */
				cap_____res		: 58;
		};
	};

	/*
	 * If cap_user_rdpmc this field provides the bit-width of the value
	 * read using the rdpmc() or equivalent instruction. This can be used
	 * to sign extend the result like:
	 *
	 *   pmc <<= 64 - width;
	 *   pmc >>= 64 - width; // signed shift right
	 *   count += pmc;
	 */
	__u16	pmc_width;

	/*
	 * If cap_usr_time the below fields can be used to compute the time
	 * delta since time_enabled (in ns) using rdtsc or similar.
	 *
	 *   u64 quot, rem;
	 *   u64 delta;
	 *
	 *   quot = (cyc >> time_shift);
	 *   rem = cyc & (((u64)1 << time_shift) - 1);
	 *   delta = time_offset + quot * time_mult +
	 *              ((rem * time_mult) >> time_shift);
	 *
	 * Where time_offset,time_mult,time_shift and cyc are read in the
	 * seqcount loop described above. This delta can then be added to
	 * enabled and possible running (if index), improving the scaling:
	 *
	 *   enabled += delta;
	 *   if (index)
	 *     running += delta;
	 *
	 *   quot = count / running;
	 *   rem  = count % running;
	 *   count = quot * enabled + (rem * enabled) / running;
	 */
	__u16	time_shift;
	__u32	time_mult;
	__u64	time_offset;
	/*
	 * If cap_usr_time_zero, the hardware clock (e.g. TSC) can be calculated
	 * from sample timestamps.
	 *
	 *   time = timestamp - time_zero;
	 *   quot = time / time_mult;
	 *   rem  = time % time_mult;
	 *   cyc = (quot << time_shift) + (rem << time_shift) / time_mult;
	 *
	 * And vice versa:
	 *
	 *   quot = cyc >> time_shift;
	 *   rem  = cyc & (((u64)1 << time_shift) - 1);
	 *   timestamp = time_zero + quot * time_mult +
	 *               ((rem * time_mult) >> time_shift);
	 */
	__u64	time_zero;

	__u32	size;			/* Header size up to __reserved[] fields. */
	__u32	__reserved_1;

	/*
	 * If cap_usr_time_short, the hardware clock is less than 64bit wide
	 * and we must compute the 'cyc' value, as used by cap_usr_time, as:
	 *
	 *   cyc = time_cycles + ((cyc - time_cycles) & time_mask)
	 *
	 * NOTE: this form is explicitly chosen such that cap_usr_time_short
	 *       is a correction on top of cap_usr_time, and code that doesn't
	 *       know about cap_usr_time_short still works under the assumption
	 *       the counter doesn't wrap.
	 */
	__u64	time_cycles;
	__u64	time_mask;

		/*
		 * Hole for extension of the self monitor capabilities
		 */

	__u8	__reserved[116*8];	/* align to 1k. */

	/*
	 * Control data for the mmap() data buffer.
	 *
	 * User-space reading the @data_head value should issue an smp_rmb(),
	 * after reading this value.
	 *
	 * When the mapping is PROT_WRITE the @data_tail value should be
	 * written by userspace to reflect the last read data, after issueing
	 * an smp_mb() to separate the data read from the ->data_tail store.
	 * In this case the kernel will not over-write unread data.
	 *
	 * See perf_output_put_handle() for the data ordering.
	 *
	 * data_{offset,size} indicate the location and size of the perf record
	 * buffer within the mmapped area.
	 */
	__u64   data_head;		/* head in the data section */
	__u64	data_tail;		/* user-space written tail */
	__u64	data_offset;		/* where the buffer starts */
	__u64	data_size;		/* data buffer size */

	/*
	 * AUX area is defined by aux_{offset,size} fields that should be set
	 * by the userspace, so that
	 *
	 *   aux_offset >= data_offset + data_size
	 *
	 * prior to mmap()ing it. Size of the mmap()ed area should be aux_size.
	 *
	 * Ring buffer pointers aux_{head,tail} have the same semantics as
	 * data_{head,tail} and same ordering rules apply.
	 */
	__u64	aux_head;
	__u64	aux_tail;
	__u64	aux_offset;
	__u64	aux_size;
};

/*
 * The current state of perf_event_header::misc bits usage:
 * ('|' used bit, '-' unused bit)
 *
 *  012         CDEF
 *  |||---------||||
 *
 *  Where:
 *    0-2     CPUMODE_MASK
 *
 *    C       PROC_MAP_PARSE_TIMEOUT
 *    D       MMAP_DATA / COMM_EXEC / FORK_EXEC / SWITCH_OUT
 *    E       MMAP_BUILD_ID / EXACT_IP / SCHED_OUT_PREEMPT
 *    F       (reserved)
 */

#define PERF_RECORD_MISC_CPUMODE_MASK		(7 << 0)
#define PERF_RECORD_MISC_CPUMODE_UNKNOWN	(0 << 0)
#define PERF_RECORD_MISC_KERNEL			(1 << 0)
#define PERF_RECORD_MISC_USER			(2 << 0)
#define PERF_RECORD_MISC_HYPERVISOR		(3 << 0)
#define PERF_RECORD_MISC_GUEST_KERNEL		(4 << 0)
#define PERF_RECORD_MISC_GUEST_USER		(5 << 0)

/*
 * Indicates that /proc/PID/maps parsing are truncated by time out.
 */
#define PERF_RECORD_MISC_PROC_MAP_PARSE_TIMEOUT	(1 << 12)
/*
 * Following PERF_RECORD_MISC_* are used on different
 * events, so can reuse the same bit position:
 *
 *   PERF_RECORD_MISC_MMAP_DATA  - PERF_RECORD_MMAP* events
 *   PERF_RECORD_MISC_COMM_EXEC  - PERF_RECORD_COMM event
 *   PERF_RECORD_MISC_FORK_EXEC  - PERF_RECORD_FORK event (perf internal)
 *   PERF_RECORD_MISC_SWITCH_OUT - PERF_RECORD_SWITCH* events
 */
#define PERF_RECORD_MISC_MMAP_DATA		(1 << 13)
#define PERF_RECORD_MISC_COMM_EXEC		(1 << 13)
#define PERF_RECORD_MISC_FORK_EXEC		(1 << 13)
#define PERF_RECORD_MISC_SWITCH_OUT		(1 << 13)
/*
 * These PERF_RECORD_MISC_* flags below are safely reused
 * for the following events:
 *
 *   PERF_RECORD_MISC_EXACT_IP           - PERF_RECORD_SAMPLE of precise events
 *   PERF_RECORD_MISC_SWITCH_OUT_PREEMPT - PERF_RECORD_SWITCH* events
 *   PERF_RECORD_MISC_MMAP_BUILD_ID      - PERF_RECORD_MMAP2 event
 *
 *
 * PERF_RECORD_MISC_EXACT_IP:
 *   Indicates that the content of PERF_SAMPLE_IP points to
 *   the actual instruction that triggered the event. See also
 *   perf_event_attr::precise_ip.
 *
 * PERF_RECORD_MISC_SWITCH_OUT_PREEMPT:
 *   Indicates that thread was preempted in TASK_RUNNING state.
 *
 * PERF_RECORD_MISC_MMAP_BUILD_ID:
 *   Indicates that mmap2 event carries build id data.
 */
#define PERF_RECORD_MISC_EXACT_IP		(1 << 14)
#define PERF_RECORD_MISC_SWITCH_OUT_PREEMPT	(1 << 14)
#define PERF_RECORD_MISC_MMAP_BUILD_ID		(1 << 14)
/*
 * Reserve the last bit to indicate some extended misc field
 */
#define PERF_RECORD_MISC_EXT_RESERVED		(1 << 15)

struct perf_event_header {
	__u32	type;
	__u16	misc;
	__u16	size;
};

struct perf_ns_link_info {
	__u64	dev;
	__u64	ino;
};

enum {
	NET_NS_INDEX		= 0,
	UTS_NS_INDEX		= 1,
	IPC_NS_INDEX		= 2,
	PID_NS_INDEX		= 3,
	USER_NS_INDEX		= 4,
	MNT_NS_INDEX		= 5,
	CGROUP_NS_INDEX		= 6,

	NR_NAMESPACES,		/* number of available namespaces */
};

enum perf_event_type {

	/*
	 * If perf_event_attr.sample_id_all is set then all event types will
	 * have the sample_type selected fields related to where/when
	 * (identity) an event took place (TID, TIME, ID, STREAM_ID, CPU,
	 * IDENTIFIER) described in PERF_RECORD_SAMPLE below, it will be stashed
	 * just after the perf_event_header and the fields already present for
	 * the existing fields, i.e. at the end of the payload. That way a newer
	 * perf.data file will be supported by older perf tools, with these new
	 * optional fields being ignored.
	 *
	 * struct sample_id {
	 * 	{ u32			pid, tid; } && PERF_SAMPLE_TID
	 * 	{ u64			time;     } && PERF_SAMPLE_TIME
	 * 	{ u64			id;       } && PERF_SAMPLE_ID
	 * 	{ u64			stream_id;} && PERF_SAMPLE_STREAM_ID
	 * 	{ u32			cpu, res; } && PERF_SAMPLE_CPU
	 *	{ u64			id;	  } && PERF_SAMPLE_IDENTIFIER
	 * } && perf_event_attr::sample_id_all
	 *
	 * Note that PERF_SAMPLE_IDENTIFIER duplicates PERF_SAMPLE_ID.  The
	 * advantage of PERF_SAMPLE_IDENTIFIER is that its position is fixed
	 * relative to header.size.
	 */

	/*
	 * The MMAP events record the PROT_EXEC mappings so that we can
	 * correlate userspace IPs to code. They have the following structure:
	 *
	 * struct {
	 *	struct perf_event_header	header;
	 *
	 *	u32				pid, tid;
	 *	u64				addr;
	 *	u64				len;
	 *	u64				pgoff;
	 *	char				filename[];
	 * 	struct sample_id		sample_id;
	 * };
	 */
	PERF_RECORD_MMAP			= 1,

	/*
	 * struct {
	 *	struct perf_event_header	header;
	 *	u64				id;
	 *	u64				lost;
	 * 	struct sample_id		sample_id;
	 * };
	 */
	PERF_RECORD_LOST			= 2,

	/*
	 * struct {
	 *	struct perf_event_header	header;
	 *
	 *	u32				pid, tid;
	 *	char				comm[];
	 * 	struct sample_id		sample_id;
	 * };
	 */
	PERF_RECORD_COMM			= 3,

	/*
	 * struct {
	 *	struct perf_event_header	header;
	 *	u32				pid, ppid;
	 *	u32				tid, ptid;
	 *	u64				time;
	 * 	struct sample_id		sample_id;
	 * };
	 */
	PERF_RECORD_EXIT			= 4,

	/*
	 * struct {
	 *	struct perf_event_header	header;
	 *	u64				time;
	 *	u64				id;
	 *	u64				stream_id;
	 * 	struct sample_id		sample_id;
	 * };
	 */
	PERF_RECORD_THROTTLE			= 5,
	PERF_RECORD_UNTHROTTLE			= 6,

	/*
	 * struct {
	 *	struct perf_event_header	header;
	 *	u32				pid, ppid;
	 *	u32				tid, ptid;
	 *	u64				time;
	 * 	struct sample_id		sample_id;
	 * };
	 */
	PERF_RECORD_FORK			= 7,

	/*
	 * struct {
	 *	struct perf_event_header	header;
	 *	u32				pid, tid;
	 *
	 *	struct read_format		values;
	 * 	struct sample_id		sample_id;
	 * };
	 */
	PERF_RECORD_READ			= 8,

	/*
	 * struct {
	 *	struct perf_event_header	header;
	 *
	 *	#
	 *	# Note that PERF_SAMPLE_IDENTIFIER duplicates PERF_SAMPLE_ID.
	 *	# The advantage of PERF_SAMPLE_IDENTIFIER is that its position
	 *	# is fixed relative to header.
	 *	#
	 *
	 *	{ u64			id;	  } && PERF_SAMPLE_IDENTIFIER
	 *	{ u64			ip;	  } && PERF_SAMPLE_IP
	 *	{ u32			pid, tid; } && PERF_SAMPLE_TID
	 *	{ u64			time;     } && PERF_SAMPLE_TIME
	 *	{ u64			addr;     } && PERF_SAMPLE_ADDR
	 *	{ u64			id;	  } && PERF_SAMPLE_ID
	 *	{ u64			stream_id;} && PERF_SAMPLE_STREAM_ID
	 *	{ u32			cpu, res; } && PERF_SAMPLE_CPU
	 *	{ u64			period;   } && PERF_SAMPLE_PERIOD
	 *
	 *	{ struct read_format	values;	  } && PERF_SAMPLE_READ
	 *
	 *	{ u64			nr,
	 *	  u64			ips[nr];  } && PERF_SAMPLE_CALLCHAIN
	 *
	 *	#
	 *	# The RAW record below is opaque data wrt the ABI
	 *	#
	 *	# That is, the ABI doesn't make any promises wrt to
	 *	# the stability of its content, it may vary depending
	 *	# on event, hardware, kernel version and phase of
	 *	# the moon.
	 *	#
	 *	# In other words, PERF_SAMPLE_RAW contents are not an ABI.
	 *	#
	 *
	 *	{ u32			size;
	 *	  char                  data[size];}&& PERF_SAMPLE_RAW
	 *
	 *	{ u64                   nr;
	 *	  { u64	hw_idx; } && PERF_SAMPLE_BRANCH_HW_INDEX
	 *        { u64 from, to, flags } lbr[nr];
	 *      } && PERF_SAMPLE_BRANCH_STACK
	 *
	 * 	{ u64			abi; # enum perf_sample_regs_abi
	 * 	  u64			regs[weight(mask)]; } && PERF_SAMPLE_REGS_USER
	 *
	 * 	{ u64			size;
	 * 	  char			data[size];
	 * 	  u64			dyn_size; } && PERF_SAMPLE_STACK_USER
	 *
	 *	{ union perf_sample_weight
	 *	 {
	 *		u64		full; && PERF_SAMPLE_WEIGHT
	 *	#if defined(__LITTLE_ENDIAN_BITFIELD)
	 *		struct {
	 *			u32	var1_dw;
	 *			u16	var2_w;
	 *			u16	var3_w;
	 *		} && PERF_SAMPLE_WEIGHT_STRUCT
	 *	#elif defined(__BIG_ENDIAN_BITFIELD)
	 *		struct {
	 *			u16	var3_w;
	 *			u16	var2_w;
	 *			u32	var1_dw;
	 *		} && PERF_SAMPLE_WEIGHT_STRUCT
	 *	#endif
	 *	 }
	 *	}
	 *	{ u64			data_src; } && PERF_SAMPLE_DATA_SRC
	 *	{ u64			transaction; } && PERF_SAMPLE_TRANSACTION
	 *	{ u64			abi; # enum perf_sample_regs_abi
	 *	  u64			regs[weight(mask)]; } && PERF_SAMPLE_REGS_INTR
	 *	{ u64			phys_addr;} && PERF_SAMPLE_PHYS_ADDR
	 *	{ u64			size;
	 *	  char			data[size]; } && PERF_SAMPLE_AUX
	 *	{ u64			data_page_size;} && PERF_SAMPLE_DATA_PAGE_SIZE
	 *	{ u64			code_page_size;} && PERF_SAMPLE_CODE_PAGE_SIZE
	 * };
	 */
	PERF_RECORD_SAMPLE			= 9,

	/*
	 * The MMAP2 records are an augmented version of MMAP, they add
	 * maj, min, ino numbers to be used to uniquely identify each mapping
	 *
	 * struct {
	 *	struct perf_event_header	header;
	 *
	 *	u32				pid, tid;
	 *	u64				addr;
	 *	u64				len;
	 *	u64				pgoff;
	 *	union {
	 *		struct {
	 *			u32		maj;
	 *			u32		min;
	 *			u64		ino;
	 *			u64		ino_generation;
	 *		};
	 *		struct {
	 *			u8		build_id_size;
	 *			u8		__reserved_1;
	 *			u16		__reserved_2;
	 *			u8		build_id[20];
	 *		};
	 *	};
	 *	u32				prot, flags;
	 *	char				filename[];
	 * 	struct sample_id		sample_id;
	 * };
	 */
	PERF_RECORD_MMAP2			= 10,

	/*
	 * Records that new data landed in the AUX buffer part.
	 *
	 * struct {
	 * 	struct perf_event_header	header;
	 *
	 * 	u64				aux_offset;
	 * 	u64				aux_size;
	 *	u64				flags;
	 * 	struct sample_id		sample_id;
	 * };
	 */
	PERF_RECORD_AUX				= 11,

	/*
	 * Indicates that instruction trace has started
	 *
	 * struct {
	 *	struct perf_event_header	header;
	 *	u32				pid;
	 *	u32				tid;
	 *	struct sample_id		sample_id;
	 * };
	 */
	PERF_RECORD_ITRACE_START		= 12,

	/*
	 * Records the dropped/lost sample number.
	 *
	 * struct {
	 *	struct perf_event_header	header;
	 *
	 *	u64				lost;
	 *	struct sample_id		sample_id;
	 * };
	 */
	PERF_RECORD_LOST_SAMPLES		= 13,

	/*
	 * Records a context switch in or out (flagged by
	 * PERF_RECORD_MISC_SWITCH_OUT). See also
	 * PERF_RECORD_SWITCH_CPU_WIDE.
	 *
	 * struct {
	 *	struct perf_event_header	header;
	 *	struct sample_id		sample_id;
	 * };
	 */
	PERF_RECORD_SWITCH			= 14,

	/*
	 * CPU-wide version of PERF_RECORD_SWITCH with next_prev_pid and
	 * next_prev_tid that are the next (switching out) or previous
	 * (switching in) pid/tid.
	 *
	 * struct {
	 *	struct perf_event_header	header;
	 *	u32				next_prev_pid;
	 *	u32				next_prev_tid;
	 *	struct sample_id		sample_id;
	 * };
	 */
	PERF_RECORD_SWITCH_CPU_WIDE		= 15,

	/*
	 * struct {
	 *	struct perf_event_header	header;
	 *	u32				pid;
	 *	u32				tid;
	 *	u64				nr_namespaces;
	 *	{ u64				dev, inode; } [nr_namespaces];
	 *	struct sample_id		sample_id;
	 * };
	 */
	PERF_RECORD_NAMESPACES			= 16,

	/*
	 * Record ksymbol register/unregister events:
	 *
	 * struct {
	 *	struct perf_event_header	header;
	 *	u64				addr;
	 *	u32				len;
	 *	u16				ksym_type;
	 *	u16				flags;
	 *	char				name[];
	 *	struct sample_id		sample_id;
	 * };
	 */
	PERF_RECORD_KSYMBOL			= 17,

	/*
	 * Record bpf events:
	 *  enum perf_bpf_event_type {
	 *	PERF_BPF_EVENT_UNKNOWN		= 0,
	 *	PERF_BPF_EVENT_PROG_LOAD	= 1,
	 *	PERF_BPF_EVENT_PROG_UNLOAD	= 2,
	 *  };
	 *
	 * struct {
	 *	struct perf_event_header	header;
	 *	u16				type;
	 *	u16				flags;
	 *	u32				id;
	 *	u8				tag[BPF_TAG_SIZE];
	 *	struct sample_id		sample_id;
	 * };
	 */
	PERF_RECORD_BPF_EVENT			= 18,

	/*
	 * struct {
	 *	struct perf_event_header	header;
	 *	u64				id;
	 *	char				path[];
	 *	struct sample_id		sample_id;
	 * };
	 */
	PERF_RECORD_CGROUP			= 19,

	/*
	 * Records changes to kernel text i.e. self-modified code. 'old_len' is
	 * the number of old bytes, 'new_len' is the number of new bytes. Either
	 * 'old_len' or 'new_len' may be zero to indicate, for example, the
	 * addition or removal of a trampoline. 'bytes' contains the old bytes
	 * followed immediately by the new bytes.
	 *
	 * struct {
	 *	struct perf_event_header	header;
	 *	u64				addr;
	 *	u16				old_len;
	 *	u16				new_len;
	 *	u8				bytes[];
	 *	struct sample_id		sample_id;
	 * };
	 */
	PERF_RECORD_TEXT_POKE			= 20,

	/*
	 * Data written to the AUX area by hardware due to aux_output, may need
	 * to be matched to the event by an architecture-specific hardware ID.
	 * This records the hardware ID, but requires sample_id to provide the
	 * event ID. e.g. Intel PT uses this record to disambiguate PEBS-via-PT
	 * records from multiple events.
	 *
	 * struct {
	 *	struct perf_event_header	header;
	 *	u64				hw_id;
	 *	struct sample_id		sample_id;
	 * };
	 */
	PERF_RECORD_AUX_OUTPUT_HW_ID		= 21,

	PERF_RECORD_MAX,			/* non-ABI */
};

enum perf_record_ksymbol_type {
	PERF_RECORD_KSYMBOL_TYPE_UNKNOWN	= 0,
	PERF_RECORD_KSYMBOL_TYPE_BPF		= 1,
	/*
	 * Out of line code such as kprobe-replaced instructions or optimized
	 * kprobes or ftrace trampolines.
	 */
	PERF_RECORD_KSYMBOL_TYPE_OOL		= 2,
	PERF_RECORD_KSYMBOL_TYPE_MAX		/* non-ABI */
};

#define PERF_RECORD_KSYMBOL_FLAGS_UNREGISTER	(1 << 0)

enum perf_bpf_event_type {
	PERF_BPF_EVENT_UNKNOWN		= 0,
	PERF_BPF_EVENT_PROG_LOAD	= 1,
	PERF_BPF_EVENT_PROG_UNLOAD	= 2,
	PERF_BPF_EVENT_MAX,		/* non-ABI */
};

#define PERF_MAX_STACK_DEPTH		127
#define PERF_MAX_CONTEXTS_PER_STACK	  8

enum perf_callchain_context {
	PERF_CONTEXT_HV			= (__u64)-32,
	PERF_CONTEXT_KERNEL		= (__u64)-128,
	PERF_CONTEXT_USER		= (__u64)-512,

	PERF_CONTEXT_GUEST		= (__u64)-2048,
	PERF_CONTEXT_GUEST_KERNEL	= (__u64)-2176,
	PERF_CONTEXT_GUEST_USER		= (__u64)-2560,

	PERF_CONTEXT_MAX		= (__u64)-4095,
};

/**
 * PERF_RECORD_AUX::flags bits
 */
#define PERF_AUX_FLAG_TRUNCATED			0x01	/* record was truncated to fit */
#define PERF_AUX_FLAG_OVERWRITE			0x02	/* snapshot from overwrite mode */
#define PERF_AUX_FLAG_PARTIAL			0x04	/* record contains gaps */
#define PERF_AUX_FLAG_COLLISION			0x08	/* sample collided with another */
#define PERF_AUX_FLAG_PMU_FORMAT_TYPE_MASK	0xff00	/* PMU specific trace format type */

/* CoreSight PMU AUX buffer formats */
#define PERF_AUX_FLAG_CORESIGHT_FORMAT_CORESIGHT	0x0000 /* Default for backward compatibility */
#define PERF_AUX_FLAG_CORESIGHT_FORMAT_RAW		0x0100 /* Raw format of the source */

#define PERF_FLAG_FD_NO_GROUP		(1UL << 0)
#define PERF_FLAG_FD_OUTPUT		(1UL << 1)
#define PERF_FLAG_PID_CGROUP		(1UL << 2) /* pid=cgroup id, per-cpu mode only */
#define PERF_FLAG_FD_CLOEXEC		(1UL << 3) /* O_CLOEXEC */

#if defined(__LITTLE_ENDIAN_BITFIELD)
union perf_mem_data_src {
	__u64 val;
	struct {
		__u64   mem_op:5,	/* type of opcode */
			mem_lvl:14,	/* memory hierarchy level */
			mem_snoop:5,	/* snoop mode */
			mem_lock:2,	/* lock instr */
			mem_dtlb:7,	/* tlb access */
			mem_lvl_num:4,	/* memory hierarchy level number */
			mem_remote:1,   /* remote */
			mem_snoopx:2,	/* snoop mode, ext */
			mem_blk:3,	/* access blocked */
			mem_hops:3,	/* hop level */
			mem_rsvd:18;
	};
};
#elif defined(__BIG_ENDIAN_BITFIELD)
union perf_mem_data_src {
	__u64 val;
	struct {
		__u64	mem_rsvd:18,
			mem_hops:3,	/* hop level */
			mem_blk:3,	/* access blocked */
			mem_snoopx:2,	/* snoop mode, ext */
			mem_remote:1,   /* remote */
			mem_lvl_num:4,	/* memory hierarchy level number */
			mem_dtlb:7,	/* tlb access */
			mem_lock:2,	/* lock instr */
			mem_snoop:5,	/* snoop mode */
			mem_lvl:14,	/* memory hierarchy level */
			mem_op:5;	/* type of opcode */
	};
};
#else
#error "Unknown endianness"
#endif

/* type of opcode (load/store/prefetch,code) */
#define PERF_MEM_OP_NA		0x01 /* not available */
#define PERF_MEM_OP_LOAD	0x02 /* load instruction */
#define PERF_MEM_OP_STORE	0x04 /* store instruction */
#define PERF_MEM_OP_PFETCH	0x08 /* prefetch */
#define PERF_MEM_OP_EXEC	0x10 /* code (execution) */
#define PERF_MEM_OP_SHIFT	0

/*
 * PERF_MEM_LVL_* namespace being depricated to some extent in the
 * favour of newer composite PERF_MEM_{LVLNUM_,REMOTE_,SNOOPX_} fields.
 * Supporting this namespace inorder to not break defined ABIs.
 *
 * memory hierarchy (memory level, hit or miss)
 */
#define PERF_MEM_LVL_NA		0x01  /* not available */
#define PERF_MEM_LVL_HIT	0x02  /* hit level */
#define PERF_MEM_LVL_MISS	0x04  /* miss level  */
#define PERF_MEM_LVL_L1		0x08  /* L1 */
#define PERF_MEM_LVL_LFB	0x10  /* Line Fill Buffer */
#define PERF_MEM_LVL_L2		0x20  /* L2 */
#define PERF_MEM_LVL_L3		0x40  /* L3 */
#define PERF_MEM_LVL_LOC_RAM	0x80  /* Local DRAM */
#define PERF_MEM_LVL_REM_RAM1	0x100 /* Remote DRAM (1 hop) */
#define PERF_MEM_LVL_REM_RAM2	0x200 /* Remote DRAM (2 hops) */
#define PERF_MEM_LVL_REM_CCE1	0x400 /* Remote Cache (1 hop) */
#define PERF_MEM_LVL_REM_CCE2	0x800 /* Remote Cache (2 hops) */
#define PERF_MEM_LVL_IO		0x1000 /* I/O memory */
#define PERF_MEM_LVL_UNC	0x2000 /* Uncached memory */
#define PERF_MEM_LVL_SHIFT	5

#define PERF_MEM_REMOTE_REMOTE	0x01  /* Remote */
#define PERF_MEM_REMOTE_SHIFT	37

#define PERF_MEM_LVLNUM_L1	0x01 /* L1 */
#define PERF_MEM_LVLNUM_L2	0x02 /* L2 */
#define PERF_MEM_LVLNUM_L3	0x03 /* L3 */
#define PERF_MEM_LVLNUM_L4	0x04 /* L4 */
/* 5-0x8 available */
<<<<<<< HEAD
#define PERF_MEM_LVLNUM_EXTN_MEM 0x09 /* Extension memory */
=======
#define PERF_MEM_LVLNUM_CXL	0x09 /* CXL */
>>>>>>> 163a7fbf
#define PERF_MEM_LVLNUM_IO	0x0a /* I/O */
#define PERF_MEM_LVLNUM_ANY_CACHE 0x0b /* Any cache */
#define PERF_MEM_LVLNUM_LFB	0x0c /* LFB */
#define PERF_MEM_LVLNUM_RAM	0x0d /* RAM */
#define PERF_MEM_LVLNUM_PMEM	0x0e /* PMEM */
#define PERF_MEM_LVLNUM_NA	0x0f /* N/A */

#define PERF_MEM_LVLNUM_SHIFT	33

/* snoop mode */
#define PERF_MEM_SNOOP_NA	0x01 /* not available */
#define PERF_MEM_SNOOP_NONE	0x02 /* no snoop */
#define PERF_MEM_SNOOP_HIT	0x04 /* snoop hit */
#define PERF_MEM_SNOOP_MISS	0x08 /* snoop miss */
#define PERF_MEM_SNOOP_HITM	0x10 /* snoop hit modified */
#define PERF_MEM_SNOOP_SHIFT	19

#define PERF_MEM_SNOOPX_FWD	0x01 /* forward */
#define PERF_MEM_SNOOPX_PEER	0x02 /* xfer from peer */
#define PERF_MEM_SNOOPX_SHIFT  38

/* locked instruction */
#define PERF_MEM_LOCK_NA	0x01 /* not available */
#define PERF_MEM_LOCK_LOCKED	0x02 /* locked transaction */
#define PERF_MEM_LOCK_SHIFT	24

/* TLB access */
#define PERF_MEM_TLB_NA		0x01 /* not available */
#define PERF_MEM_TLB_HIT	0x02 /* hit level */
#define PERF_MEM_TLB_MISS	0x04 /* miss level */
#define PERF_MEM_TLB_L1		0x08 /* L1 */
#define PERF_MEM_TLB_L2		0x10 /* L2 */
#define PERF_MEM_TLB_WK		0x20 /* Hardware Walker*/
#define PERF_MEM_TLB_OS		0x40 /* OS fault handler */
#define PERF_MEM_TLB_SHIFT	26

/* Access blocked */
#define PERF_MEM_BLK_NA		0x01 /* not available */
#define PERF_MEM_BLK_DATA	0x02 /* data could not be forwarded */
#define PERF_MEM_BLK_ADDR	0x04 /* address conflict */
#define PERF_MEM_BLK_SHIFT	40

/* hop level */
#define PERF_MEM_HOPS_0		0x01 /* remote core, same node */
#define PERF_MEM_HOPS_1		0x02 /* remote node, same socket */
#define PERF_MEM_HOPS_2		0x03 /* remote socket, same board */
#define PERF_MEM_HOPS_3		0x04 /* remote board */
/* 5-7 available */
#define PERF_MEM_HOPS_SHIFT	43

#define PERF_MEM_S(a, s) \
	(((__u64)PERF_MEM_##a##_##s) << PERF_MEM_##a##_SHIFT)

/*
 * single taken branch record layout:
 *
 *      from: source instruction (may not always be a branch insn)
 *        to: branch target
 *   mispred: branch target was mispredicted
 * predicted: branch target was predicted
 *
 * support for mispred, predicted is optional. In case it
 * is not supported mispred = predicted = 0.
 *
 *     in_tx: running in a hardware transaction
 *     abort: aborting a hardware transaction
 *    cycles: cycles from last branch (or 0 if not supported)
 *      type: branch type
 *      spec: branch speculation info (or 0 if not supported)
 */
struct perf_branch_entry {
	__u64	from;
	__u64	to;
	__u64	mispred:1,  /* target mispredicted */
		predicted:1,/* target predicted */
		in_tx:1,    /* in transaction */
		abort:1,    /* transaction abort */
		cycles:16,  /* cycle count to last branch */
		type:4,     /* branch type */
		spec:2,     /* branch speculation info */
		new_type:4, /* additional branch type */
		priv:3,     /* privilege level */
		reserved:31;
};

union perf_sample_weight {
	__u64		full;
#if defined(__LITTLE_ENDIAN_BITFIELD)
	struct {
		__u32	var1_dw;
		__u16	var2_w;
		__u16	var3_w;
	};
#elif defined(__BIG_ENDIAN_BITFIELD)
	struct {
		__u16	var3_w;
		__u16	var2_w;
		__u32	var1_dw;
	};
#else
#error "Unknown endianness"
#endif
};

#endif /* _UAPI_LINUX_PERF_EVENT_H */<|MERGE_RESOLUTION|>--- conflicted
+++ resolved
@@ -1337,11 +1337,7 @@
 #define PERF_MEM_LVLNUM_L3	0x03 /* L3 */
 #define PERF_MEM_LVLNUM_L4	0x04 /* L4 */
 /* 5-0x8 available */
-<<<<<<< HEAD
-#define PERF_MEM_LVLNUM_EXTN_MEM 0x09 /* Extension memory */
-=======
 #define PERF_MEM_LVLNUM_CXL	0x09 /* CXL */
->>>>>>> 163a7fbf
 #define PERF_MEM_LVLNUM_IO	0x0a /* I/O */
 #define PERF_MEM_LVLNUM_ANY_CACHE 0x0b /* Any cache */
 #define PERF_MEM_LVLNUM_LFB	0x0c /* LFB */
