--- conflicted
+++ resolved
@@ -771,10 +771,6 @@
 /**
  * struct v4l2_subdev_pad_ops - v4l2-subdev pad level operations
  *
-<<<<<<< HEAD
- * @init_cfg: initialize the subdev state to default values
-=======
->>>>>>> efa28efd
  * @enum_mbus_code: callback for VIDIOC_SUBDEV_ENUM_MBUS_CODE() ioctl handler
  *		    code.
  * @enum_frame_size: callback for VIDIOC_SUBDEV_ENUM_FRAME_SIZE() ioctl handler
