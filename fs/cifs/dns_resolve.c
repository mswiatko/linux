--- conflicted
+++ resolved
@@ -77,12 +77,8 @@
 		goto name_is_IP_address;
 
 	/* Perform the upcall */
-<<<<<<< HEAD
-	rc = dns_query(NULL, hostname, len, NULL, ip_addr, NULL, false);
-=======
 	rc = dns_query(current->nsproxy->net_ns, NULL, hostname, len,
 		       NULL, ip_addr, NULL, false);
->>>>>>> 4ff96fb5
 	if (rc < 0)
 		cifs_dbg(FYI, "%s: unable to resolve: %*.*s\n",
 			 __func__, len, len, hostname);
