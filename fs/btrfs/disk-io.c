--- conflicted
+++ resolved
@@ -915,19 +915,11 @@
 	kfree(async);
 }
 
-<<<<<<< HEAD
-blk_status_t btrfs_wq_submit_bio(struct btrfs_fs_info *fs_info,
-		struct inode *inode, struct bio *bio, int mirror_num,
-		unsigned long bio_flags, u64 bio_offset,
-		extent_submit_bio_hook_t *submit_bio_start,
-		extent_submit_bio_hook_t *submit_bio_done)
-=======
-int btrfs_wq_submit_bio(struct btrfs_fs_info *fs_info, struct bio *bio,
-			int mirror_num, unsigned long bio_flags,
-			u64 bio_offset, void *private_data,
-			extent_submit_bio_hook_t *submit_bio_start,
-			extent_submit_bio_hook_t *submit_bio_done)
->>>>>>> 848c23b7
+blk_status_t btrfs_wq_submit_bio(struct btrfs_fs_info *fs_info, struct bio *bio,
+				 int mirror_num, unsigned long bio_flags,
+				 u64 bio_offset, void *private_data,
+				 extent_submit_bio_hook_t *submit_bio_start,
+				 extent_submit_bio_hook_t *submit_bio_done)
 {
 	struct async_submit_bio *async;
 
@@ -982,15 +974,9 @@
 	return errno_to_blk_status(ret);
 }
 
-<<<<<<< HEAD
-static blk_status_t __btree_submit_bio_start(struct inode *inode,
-		struct bio *bio, int mirror_num, unsigned long bio_flags,
-		u64 bio_offset)
-=======
-static int __btree_submit_bio_start(void *private_data, struct bio *bio,
-				    int mirror_num, unsigned long bio_flags,
-				    u64 bio_offset)
->>>>>>> 848c23b7
+static blk_status_t __btree_submit_bio_start(void *private_data, struct bio *bio,
+					     int mirror_num, unsigned long bio_flags,
+					     u64 bio_offset)
 {
 	/*
 	 * when we're called for a write, we're already in the async
@@ -999,20 +985,12 @@
 	return btree_csum_one_bio(bio);
 }
 
-<<<<<<< HEAD
-static blk_status_t __btree_submit_bio_done(struct inode *inode,
-		struct bio *bio, int mirror_num, unsigned long bio_flags,
-		u64 bio_offset)
-{
+static blk_status_t __btree_submit_bio_done(void *private_data, struct bio *bio,
+					    int mirror_num, unsigned long bio_flags,
+					    u64 bio_offset)
+{
+	struct inode *inode = private_data;
 	blk_status_t ret;
-=======
-static int __btree_submit_bio_done(void *private_data, struct bio *bio,
-				 int mirror_num, unsigned long bio_flags,
-				 u64 bio_offset)
-{
-	struct inode *inode = private_data;
-	int ret;
->>>>>>> 848c23b7
 
 	/*
 	 * when we're called for a write, we're already in the async
@@ -1037,13 +1015,9 @@
 	return 1;
 }
 
-<<<<<<< HEAD
-static blk_status_t btree_submit_bio_hook(struct inode *inode, struct bio *bio,
-=======
-static int btree_submit_bio_hook(void *private_data, struct bio *bio,
->>>>>>> 848c23b7
-				 int mirror_num, unsigned long bio_flags,
-				 u64 bio_offset)
+static blk_status_t btree_submit_bio_hook(void *private_data, struct bio *bio,
+					  int mirror_num, unsigned long bio_flags,
+					  u64 bio_offset)
 {
 	struct inode *inode = private_data;
 	struct btrfs_fs_info *fs_info = btrfs_sb(inode->i_sb);
@@ -3514,18 +3488,10 @@
  * Submit a flush request to the device if it supports it. Error handling is
  * done in the waiting counterpart.
  */
-<<<<<<< HEAD
-static blk_status_t write_dev_flush(struct btrfs_device *device, int wait)
-{
-	struct request_queue *q = bdev_get_queue(device->bdev);
-	struct bio *bio;
-	blk_status_t ret = 0;
-=======
 static void write_dev_flush(struct btrfs_device *device)
 {
 	struct request_queue *q = bdev_get_queue(device->bdev);
 	struct bio *bio = device->flush_bio;
->>>>>>> 848c23b7
 
 	if (!test_bit(QUEUE_FLAG_WC, &q->queue_flags))
 		return;
@@ -3541,20 +3507,12 @@
 	device->flush_bio_sent = 1;
 }
 
-<<<<<<< HEAD
-		if (bio->bi_status) {
-			ret = bio->bi_status;
-			btrfs_dev_stat_inc_and_print(device,
-				BTRFS_DEV_STAT_FLUSH_ERRS);
-		}
-=======
 /*
  * If the flush bio has been submitted by write_dev_flush, wait for it.
  */
-static int wait_dev_flush(struct btrfs_device *device)
+static blk_status_t wait_dev_flush(struct btrfs_device *device)
 {
 	struct bio *bio = device->flush_bio;
->>>>>>> 848c23b7
 
 	if (!device->flush_bio_sent)
 		return 0;
@@ -3562,19 +3520,8 @@
 	device->flush_bio_sent = 0;
 	wait_for_completion_io(&device->flush_wait);
 
-<<<<<<< HEAD
-	/*
-	 * one reference for us, and we leave it for the
-	 * caller
-	 */
-	device->flush_bio = NULL;
-	bio = btrfs_io_bio_alloc(GFP_NOFS, 0);
-	if (!bio)
-		return BLK_STS_RESOURCE;
-=======
-	return bio->bi_error;
-}
->>>>>>> 848c23b7
+	return bio->bi_status;
+}
 
 static int check_barrier_error(struct btrfs_fs_devices *fsdevs)
 {
