// SPDX-License-Identifier: GPL-2.0
/*
 * fs/f2fs/namei.c
 *
 * Copyright (c) 2012 Samsung Electronics Co., Ltd.
 *             http://www.samsung.com/
 */
#include <linux/fs.h>
#include <linux/f2fs_fs.h>
#include <linux/pagemap.h>
#include <linux/sched.h>
#include <linux/ctype.h>
#include <linux/random.h>
#include <linux/dcache.h>
#include <linux/namei.h>
#include <linux/quotaops.h>

#include "f2fs.h"
#include "node.h"
#include "segment.h"
#include "xattr.h"
#include "acl.h"
#include <trace/events/f2fs.h>

static inline bool is_extension_exist(const unsigned char *s, const char *sub,
						bool tmp_ext, bool tmp_dot)
{
	size_t slen = strlen(s);
	size_t sublen = strlen(sub);
	int i;

	if (sublen == 1 && *sub == '*')
		return true;

	/*
	 * filename format of multimedia file should be defined as:
	 * "filename + '.' + extension + (optional: '.' + temp extension)".
	 */
	if (slen < sublen + 2)
		return false;

	if (!tmp_ext) {
		/* file has no temp extension */
		if (s[slen - sublen - 1] != '.')
			return false;
		return !strncasecmp(s + slen - sublen, sub, sublen);
	}

	for (i = 1; i < slen - sublen; i++) {
		if (s[i] != '.')
			continue;
		if (!strncasecmp(s + i + 1, sub, sublen)) {
			if (!tmp_dot)
				return true;
			if (i == slen - sublen - 1 || s[i + 1 + sublen] == '.')
				return true;
		}
	}

	return false;
}

static inline bool is_temperature_extension(const unsigned char *s, const char *sub)
{
	return is_extension_exist(s, sub, true, false);
}

static inline bool is_compress_extension(const unsigned char *s, const char *sub)
{
	return is_extension_exist(s, sub, true, true);
}

int f2fs_update_extension_list(struct f2fs_sb_info *sbi, const char *name,
							bool hot, bool set)
{
	__u8 (*extlist)[F2FS_EXTENSION_LEN] = sbi->raw_super->extension_list;
	int cold_count = le32_to_cpu(sbi->raw_super->extension_count);
	int hot_count = sbi->raw_super->hot_ext_count;
	int total_count = cold_count + hot_count;
	int start, count;
	int i;

	if (set) {
		if (total_count == F2FS_MAX_EXTENSION)
			return -EINVAL;
	} else {
		if (!hot && !cold_count)
			return -EINVAL;
		if (hot && !hot_count)
			return -EINVAL;
	}

	if (hot) {
		start = cold_count;
		count = total_count;
	} else {
		start = 0;
		count = cold_count;
	}

	for (i = start; i < count; i++) {
		if (strcmp(name, extlist[i]))
			continue;

		if (set)
			return -EINVAL;

		memcpy(extlist[i], extlist[i + 1],
				F2FS_EXTENSION_LEN * (total_count - i - 1));
		memset(extlist[total_count - 1], 0, F2FS_EXTENSION_LEN);
		if (hot)
			sbi->raw_super->hot_ext_count = hot_count - 1;
		else
			sbi->raw_super->extension_count =
						cpu_to_le32(cold_count - 1);
		return 0;
	}

	if (!set)
		return -EINVAL;

	if (hot) {
		memcpy(extlist[count], name, strlen(name));
		sbi->raw_super->hot_ext_count = hot_count + 1;
	} else {
		char buf[F2FS_MAX_EXTENSION][F2FS_EXTENSION_LEN];

		memcpy(buf, &extlist[cold_count],
				F2FS_EXTENSION_LEN * hot_count);
		memset(extlist[cold_count], 0, F2FS_EXTENSION_LEN);
		memcpy(extlist[cold_count], name, strlen(name));
		memcpy(&extlist[cold_count + 1], buf,
				F2FS_EXTENSION_LEN * hot_count);
		sbi->raw_super->extension_count = cpu_to_le32(cold_count + 1);
	}
	return 0;
}

static void set_compress_new_inode(struct f2fs_sb_info *sbi, struct inode *dir,
				struct inode *inode, const unsigned char *name)
{
	__u8 (*extlist)[F2FS_EXTENSION_LEN] = sbi->raw_super->extension_list;
	unsigned char (*noext)[F2FS_EXTENSION_LEN] =
						F2FS_OPTION(sbi).noextensions;
	unsigned char (*ext)[F2FS_EXTENSION_LEN] = F2FS_OPTION(sbi).extensions;
	unsigned char ext_cnt = F2FS_OPTION(sbi).compress_ext_cnt;
	unsigned char noext_cnt = F2FS_OPTION(sbi).nocompress_ext_cnt;
	int i, cold_count, hot_count;

	if (!f2fs_sb_has_compression(sbi))
		return;

	if (S_ISDIR(inode->i_mode))
		goto inherit_comp;

	/* This name comes only from normal files. */
	if (!name)
		return;

	/* Don't compress hot files. */
	f2fs_down_read(&sbi->sb_lock);
	cold_count = le32_to_cpu(sbi->raw_super->extension_count);
	hot_count = sbi->raw_super->hot_ext_count;
	for (i = cold_count; i < cold_count + hot_count; i++)
		if (is_temperature_extension(name, extlist[i]))
			break;
	f2fs_up_read(&sbi->sb_lock);
	if (i < (cold_count + hot_count))
		return;

	/* Don't compress unallowed extension. */
	for (i = 0; i < noext_cnt; i++)
		if (is_compress_extension(name, noext[i]))
			return;

	/* Compress wanting extension. */
	for (i = 0; i < ext_cnt; i++) {
		if (is_compress_extension(name, ext[i])) {
			set_compress_context(inode);
			return;
		}
	}
inherit_comp:
	/* Inherit the {no-}compression flag in directory */
	if (F2FS_I(dir)->i_flags & F2FS_NOCOMP_FL) {
		F2FS_I(inode)->i_flags |= F2FS_NOCOMP_FL;
		f2fs_mark_inode_dirty_sync(inode, true);
	} else if (F2FS_I(dir)->i_flags & F2FS_COMPR_FL) {
		set_compress_context(inode);
	}
}

/*
 * Set file's temperature for hot/cold data separation
 */
static void set_file_temperature(struct f2fs_sb_info *sbi, struct inode *inode,
		const unsigned char *name)
{
	__u8 (*extlist)[F2FS_EXTENSION_LEN] = sbi->raw_super->extension_list;
	int i, cold_count, hot_count;

	f2fs_down_read(&sbi->sb_lock);
	cold_count = le32_to_cpu(sbi->raw_super->extension_count);
	hot_count = sbi->raw_super->hot_ext_count;
	for (i = 0; i < cold_count + hot_count; i++)
		if (is_temperature_extension(name, extlist[i]))
			break;
	f2fs_up_read(&sbi->sb_lock);

	if (i == cold_count + hot_count)
		return;

	if (i < cold_count)
		file_set_cold(inode);
	else
		file_set_hot(inode);
}

static struct inode *f2fs_new_inode(struct mnt_idmap *idmap,
						struct inode *dir, umode_t mode,
						const char *name)
{
	struct f2fs_sb_info *sbi = F2FS_I_SB(dir);
	nid_t ino;
	struct inode *inode;
	bool nid_free = false;
	bool encrypt = false;
	int xattr_size = 0;
	int err;

	inode = new_inode(dir->i_sb);
	if (!inode)
		return ERR_PTR(-ENOMEM);

	if (!f2fs_alloc_nid(sbi, &ino)) {
		err = -ENOSPC;
		goto fail;
	}

	nid_free = true;

	inode_init_owner(idmap, inode, dir, mode);

	inode->i_ino = ino;
	inode->i_blocks = 0;
	simple_inode_init_ts(inode);
	F2FS_I(inode)->i_crtime = inode_get_mtime(inode);
	inode->i_generation = get_random_u32();

	if (S_ISDIR(inode->i_mode))
		F2FS_I(inode)->i_current_depth = 1;

	err = insert_inode_locked(inode);
	if (err) {
		err = -EINVAL;
		goto fail;
	}

	if (f2fs_sb_has_project_quota(sbi) &&
		(F2FS_I(dir)->i_flags & F2FS_PROJINHERIT_FL))
		F2FS_I(inode)->i_projid = F2FS_I(dir)->i_projid;
	else
		F2FS_I(inode)->i_projid = make_kprojid(&init_user_ns,
							F2FS_DEF_PROJID);

	err = fscrypt_prepare_new_inode(dir, inode, &encrypt);
	if (err)
		goto fail_drop;

	err = f2fs_dquot_initialize(inode);
	if (err)
		goto fail_drop;

	set_inode_flag(inode, FI_NEW_INODE);

	if (encrypt)
		f2fs_set_encrypted_inode(inode);

	if (f2fs_sb_has_extra_attr(sbi)) {
		set_inode_flag(inode, FI_EXTRA_ATTR);
		F2FS_I(inode)->i_extra_isize = F2FS_TOTAL_EXTRA_ATTR_SIZE;
	}

	if (test_opt(sbi, INLINE_XATTR))
		set_inode_flag(inode, FI_INLINE_XATTR);

	if (f2fs_may_inline_dentry(inode))
		set_inode_flag(inode, FI_INLINE_DENTRY);

	if (f2fs_sb_has_flexible_inline_xattr(sbi)) {
		f2fs_bug_on(sbi, !f2fs_has_extra_attr(inode));
		if (f2fs_has_inline_xattr(inode))
			xattr_size = F2FS_OPTION(sbi).inline_xattr_size;
		/* Otherwise, will be 0 */
	} else if (f2fs_has_inline_xattr(inode) ||
				f2fs_has_inline_dentry(inode)) {
		xattr_size = DEFAULT_INLINE_XATTR_ADDRS;
	}
	F2FS_I(inode)->i_inline_xattr_size = xattr_size;

	F2FS_I(inode)->i_flags =
		f2fs_mask_flags(mode, F2FS_I(dir)->i_flags & F2FS_FL_INHERITED);

	if (S_ISDIR(inode->i_mode))
		F2FS_I(inode)->i_flags |= F2FS_INDEX_FL;

	if (F2FS_I(inode)->i_flags & F2FS_PROJINHERIT_FL)
		set_inode_flag(inode, FI_PROJ_INHERIT);

	/* Check compression first. */
	set_compress_new_inode(sbi, dir, inode, name);

	/* Should enable inline_data after compression set */
	if (test_opt(sbi, INLINE_DATA) && f2fs_may_inline_data(inode))
		set_inode_flag(inode, FI_INLINE_DATA);

	if (name && !test_opt(sbi, DISABLE_EXT_IDENTIFY))
		set_file_temperature(sbi, inode, name);

	stat_inc_inline_xattr(inode);
	stat_inc_inline_inode(inode);
	stat_inc_inline_dir(inode);

	f2fs_set_inode_flags(inode);

	f2fs_init_extent_tree(inode);

	trace_f2fs_new_inode(inode, 0);
	return inode;

fail:
	trace_f2fs_new_inode(inode, err);
	make_bad_inode(inode);
	if (nid_free)
		set_inode_flag(inode, FI_FREE_NID);
	iput(inode);
	return ERR_PTR(err);
fail_drop:
	trace_f2fs_new_inode(inode, err);
	dquot_drop(inode);
	inode->i_flags |= S_NOQUOTA;
	if (nid_free)
		set_inode_flag(inode, FI_FREE_NID);
	clear_nlink(inode);
	unlock_new_inode(inode);
	iput(inode);
	return ERR_PTR(err);
}

static int f2fs_create(struct mnt_idmap *idmap, struct inode *dir,
		       struct dentry *dentry, umode_t mode, bool excl)
{
	struct f2fs_sb_info *sbi = F2FS_I_SB(dir);
	struct inode *inode;
	nid_t ino = 0;
	int err;

	if (unlikely(f2fs_cp_error(sbi)))
		return -EIO;
	if (!f2fs_is_checkpoint_ready(sbi))
		return -ENOSPC;

	err = f2fs_dquot_initialize(dir);
	if (err)
		return err;

	inode = f2fs_new_inode(idmap, dir, mode, dentry->d_name.name);
	if (IS_ERR(inode))
		return PTR_ERR(inode);

	inode->i_op = &f2fs_file_inode_operations;
	inode->i_fop = &f2fs_file_operations;
	inode->i_mapping->a_ops = &f2fs_dblock_aops;
	ino = inode->i_ino;

	f2fs_lock_op(sbi);
	err = f2fs_add_link(dentry, inode);
	if (err)
		goto out;
	f2fs_unlock_op(sbi);

	f2fs_alloc_nid_done(sbi, ino);

	d_instantiate_new(dentry, inode);

	if (IS_DIRSYNC(dir))
		f2fs_sync_fs(sbi->sb, 1);

	f2fs_balance_fs(sbi, true);
	return 0;
out:
	f2fs_handle_failed_inode(inode);
	return err;
}

static int f2fs_link(struct dentry *old_dentry, struct inode *dir,
		struct dentry *dentry)
{
	struct inode *inode = d_inode(old_dentry);
	struct f2fs_sb_info *sbi = F2FS_I_SB(dir);
	int err;

	if (unlikely(f2fs_cp_error(sbi)))
		return -EIO;
	if (!f2fs_is_checkpoint_ready(sbi))
		return -ENOSPC;

	err = fscrypt_prepare_link(old_dentry, dir, dentry);
	if (err)
		return err;

	if (is_inode_flag_set(dir, FI_PROJ_INHERIT) &&
			(!projid_eq(F2FS_I(dir)->i_projid,
			F2FS_I(old_dentry->d_inode)->i_projid)))
		return -EXDEV;

	err = f2fs_dquot_initialize(dir);
	if (err)
		return err;

	f2fs_balance_fs(sbi, true);

	inode_set_ctime_current(inode);
	ihold(inode);

	set_inode_flag(inode, FI_INC_LINK);
	f2fs_lock_op(sbi);
	err = f2fs_add_link(dentry, inode);
	if (err)
		goto out;
	f2fs_unlock_op(sbi);

	d_instantiate(dentry, inode);

	if (IS_DIRSYNC(dir))
		f2fs_sync_fs(sbi->sb, 1);
	return 0;
out:
	clear_inode_flag(inode, FI_INC_LINK);
	iput(inode);
	f2fs_unlock_op(sbi);
	return err;
}

struct dentry *f2fs_get_parent(struct dentry *child)
{
	struct page *page;
	unsigned long ino = f2fs_inode_by_name(d_inode(child), &dotdot_name, &page);

	if (!ino) {
		if (IS_ERR(page))
			return ERR_CAST(page);
		return ERR_PTR(-ENOENT);
	}
	return d_obtain_alias(f2fs_iget(child->d_sb, ino));
}

static int __recover_dot_dentries(struct inode *dir, nid_t pino)
{
	struct f2fs_sb_info *sbi = F2FS_I_SB(dir);
	struct qstr dot = QSTR_INIT(".", 1);
	struct f2fs_dir_entry *de;
	struct page *page;
	int err = 0;

	if (f2fs_readonly(sbi->sb)) {
		f2fs_info(sbi, "skip recovering inline_dots inode (ino:%lu, pino:%u) in readonly mountpoint",
			  dir->i_ino, pino);
		return 0;
	}

	if (!S_ISDIR(dir->i_mode)) {
		f2fs_err(sbi, "inconsistent inode status, skip recovering inline_dots inode (ino:%lu, i_mode:%u, pino:%u)",
			  dir->i_ino, dir->i_mode, pino);
		set_sbi_flag(sbi, SBI_NEED_FSCK);
		return -ENOTDIR;
	}

	err = f2fs_dquot_initialize(dir);
	if (err)
		return err;

	f2fs_balance_fs(sbi, true);

	f2fs_lock_op(sbi);

	de = f2fs_find_entry(dir, &dot, &page);
	if (de) {
		f2fs_put_page(page, 0);
	} else if (IS_ERR(page)) {
		err = PTR_ERR(page);
		goto out;
	} else {
		err = f2fs_do_add_link(dir, &dot, NULL, dir->i_ino, S_IFDIR);
		if (err)
			goto out;
	}

	de = f2fs_find_entry(dir, &dotdot_name, &page);
	if (de)
		f2fs_put_page(page, 0);
	else if (IS_ERR(page))
		err = PTR_ERR(page);
	else
		err = f2fs_do_add_link(dir, &dotdot_name, NULL, pino, S_IFDIR);
out:
	if (!err)
		clear_inode_flag(dir, FI_INLINE_DOTS);

	f2fs_unlock_op(sbi);
	return err;
}

static struct dentry *f2fs_lookup(struct inode *dir, struct dentry *dentry,
		unsigned int flags)
{
	struct inode *inode = NULL;
	struct f2fs_dir_entry *de;
	struct page *page;
	struct dentry *new;
	nid_t ino = -1;
	int err = 0;
	unsigned int root_ino = F2FS_ROOT_INO(F2FS_I_SB(dir));
	struct f2fs_filename fname;

	trace_f2fs_lookup_start(dir, dentry, flags);

	if (dentry->d_name.len > F2FS_NAME_LEN) {
		err = -ENAMETOOLONG;
		goto out;
	}

	err = f2fs_prepare_lookup(dir, dentry, &fname);
	generic_set_encrypted_ci_d_ops(dentry);
	if (err == -ENOENT)
		goto out_splice;
	if (err)
		goto out;
	de = __f2fs_find_entry(dir, &fname, &page);
	f2fs_free_filename(&fname);

	if (!de) {
		if (IS_ERR(page)) {
			err = PTR_ERR(page);
			goto out;
		}
		err = -ENOENT;
		goto out_splice;
	}

	ino = le32_to_cpu(de->ino);
	f2fs_put_page(page, 0);

	inode = f2fs_iget(dir->i_sb, ino);
	if (IS_ERR(inode)) {
		err = PTR_ERR(inode);
		goto out;
	}

	if ((dir->i_ino == root_ino) && f2fs_has_inline_dots(dir)) {
		err = __recover_dot_dentries(dir, root_ino);
		if (err)
			goto out_iput;
	}

	if (f2fs_has_inline_dots(inode)) {
		err = __recover_dot_dentries(inode, dir->i_ino);
		if (err)
			goto out_iput;
	}
	if (IS_ENCRYPTED(dir) &&
	    (S_ISDIR(inode->i_mode) || S_ISLNK(inode->i_mode)) &&
	    !fscrypt_has_permitted_context(dir, inode)) {
		f2fs_warn(F2FS_I_SB(inode), "Inconsistent encryption contexts: %lu/%lu",
			  dir->i_ino, inode->i_ino);
		err = -EPERM;
		goto out_iput;
	}
out_splice:
#if IS_ENABLED(CONFIG_UNICODE)
	if (!inode && IS_CASEFOLDED(dir)) {
		/* Eventually we want to call d_add_ci(dentry, NULL)
		 * for negative dentries in the encoding case as
		 * well.  For now, prevent the negative dentry
		 * from being cached.
		 */
		trace_f2fs_lookup_end(dir, dentry, ino, err);
		return NULL;
	}
#endif
	new = d_splice_alias(inode, dentry);
	trace_f2fs_lookup_end(dir, !IS_ERR_OR_NULL(new) ? new : dentry,
				ino, IS_ERR(new) ? PTR_ERR(new) : err);
	return new;
out_iput:
	iput(inode);
out:
	trace_f2fs_lookup_end(dir, dentry, ino, err);
	return ERR_PTR(err);
}

static int f2fs_unlink(struct inode *dir, struct dentry *dentry)
{
	struct f2fs_sb_info *sbi = F2FS_I_SB(dir);
	struct inode *inode = d_inode(dentry);
	struct f2fs_dir_entry *de;
	struct page *page;
	int err;

	trace_f2fs_unlink_enter(dir, dentry);

	if (unlikely(f2fs_cp_error(sbi))) {
		err = -EIO;
		goto fail;
	}

	err = f2fs_dquot_initialize(dir);
	if (err)
		goto fail;
	err = f2fs_dquot_initialize(inode);
	if (err)
		goto fail;

	de = f2fs_find_entry(dir, &dentry->d_name, &page);
	if (!de) {
		if (IS_ERR(page))
			err = PTR_ERR(page);
		goto fail;
	}

	f2fs_balance_fs(sbi, true);

	f2fs_lock_op(sbi);
	err = f2fs_acquire_orphan_inode(sbi);
	if (err) {
		f2fs_unlock_op(sbi);
		f2fs_put_page(page, 0);
		goto fail;
	}
	f2fs_delete_entry(de, page, dir, inode);
	f2fs_unlock_op(sbi);

#if IS_ENABLED(CONFIG_UNICODE)
	/* VFS negative dentries are incompatible with Encoding and
	 * Case-insensitiveness. Eventually we'll want avoid
	 * invalidating the dentries here, alongside with returning the
	 * negative dentries at f2fs_lookup(), when it is better
	 * supported by the VFS for the CI case.
	 */
	if (IS_CASEFOLDED(dir))
		d_invalidate(dentry);
#endif
	if (IS_DIRSYNC(dir))
		f2fs_sync_fs(sbi->sb, 1);
fail:
	trace_f2fs_unlink_exit(inode, err);
	return err;
}

static const char *f2fs_get_link(struct dentry *dentry,
				 struct inode *inode,
				 struct delayed_call *done)
{
	const char *link = page_get_link(dentry, inode, done);

	if (!IS_ERR(link) && !*link) {
		/* this is broken symlink case */
		do_delayed_call(done);
		clear_delayed_call(done);
		link = ERR_PTR(-ENOENT);
	}
	return link;
}

static int f2fs_symlink(struct mnt_idmap *idmap, struct inode *dir,
			struct dentry *dentry, const char *symname)
{
	struct f2fs_sb_info *sbi = F2FS_I_SB(dir);
	struct inode *inode;
	size_t len = strlen(symname);
	struct fscrypt_str disk_link;
	int err;

	if (unlikely(f2fs_cp_error(sbi)))
		return -EIO;
	if (!f2fs_is_checkpoint_ready(sbi))
		return -ENOSPC;

	err = fscrypt_prepare_symlink(dir, symname, len, dir->i_sb->s_blocksize,
				      &disk_link);
	if (err)
		return err;

	err = f2fs_dquot_initialize(dir);
	if (err)
		return err;

	inode = f2fs_new_inode(idmap, dir, S_IFLNK | S_IRWXUGO, NULL);
	if (IS_ERR(inode))
		return PTR_ERR(inode);

	if (IS_ENCRYPTED(inode))
		inode->i_op = &f2fs_encrypted_symlink_inode_operations;
	else
		inode->i_op = &f2fs_symlink_inode_operations;
	inode_nohighmem(inode);
	inode->i_mapping->a_ops = &f2fs_dblock_aops;

	f2fs_lock_op(sbi);
	err = f2fs_add_link(dentry, inode);
	if (err)
		goto out_f2fs_handle_failed_inode;
	f2fs_unlock_op(sbi);
	f2fs_alloc_nid_done(sbi, inode->i_ino);

	err = fscrypt_encrypt_symlink(inode, symname, len, &disk_link);
	if (err)
		goto err_out;

	err = page_symlink(inode, disk_link.name, disk_link.len);

err_out:
	d_instantiate_new(dentry, inode);

	/*
	 * Let's flush symlink data in order to avoid broken symlink as much as
	 * possible. Nevertheless, fsyncing is the best way, but there is no
	 * way to get a file descriptor in order to flush that.
	 *
	 * Note that, it needs to do dir->fsync to make this recoverable.
	 * If the symlink path is stored into inline_data, there is no
	 * performance regression.
	 */
	if (!err) {
		filemap_write_and_wait_range(inode->i_mapping, 0,
							disk_link.len - 1);

		if (IS_DIRSYNC(dir))
			f2fs_sync_fs(sbi->sb, 1);
	} else {
		f2fs_unlink(dir, dentry);
	}

	f2fs_balance_fs(sbi, true);
	goto out_free_encrypted_link;

out_f2fs_handle_failed_inode:
	f2fs_handle_failed_inode(inode);
out_free_encrypted_link:
	if (disk_link.name != (unsigned char *)symname)
		kfree(disk_link.name);
	return err;
}

static int f2fs_mkdir(struct mnt_idmap *idmap, struct inode *dir,
		      struct dentry *dentry, umode_t mode)
{
	struct f2fs_sb_info *sbi = F2FS_I_SB(dir);
	struct inode *inode;
	int err;

	if (unlikely(f2fs_cp_error(sbi)))
		return -EIO;

	err = f2fs_dquot_initialize(dir);
	if (err)
		return err;

	inode = f2fs_new_inode(idmap, dir, S_IFDIR | mode, NULL);
	if (IS_ERR(inode))
		return PTR_ERR(inode);

	inode->i_op = &f2fs_dir_inode_operations;
	inode->i_fop = &f2fs_dir_operations;
	inode->i_mapping->a_ops = &f2fs_dblock_aops;
	mapping_set_gfp_mask(inode->i_mapping, GFP_NOFS);

	set_inode_flag(inode, FI_INC_LINK);
	f2fs_lock_op(sbi);
	err = f2fs_add_link(dentry, inode);
	if (err)
		goto out_fail;
	f2fs_unlock_op(sbi);

	f2fs_alloc_nid_done(sbi, inode->i_ino);

	d_instantiate_new(dentry, inode);

	if (IS_DIRSYNC(dir))
		f2fs_sync_fs(sbi->sb, 1);

	f2fs_balance_fs(sbi, true);
	return 0;

out_fail:
	clear_inode_flag(inode, FI_INC_LINK);
	f2fs_handle_failed_inode(inode);
	return err;
}

static int f2fs_rmdir(struct inode *dir, struct dentry *dentry)
{
	struct inode *inode = d_inode(dentry);

	if (f2fs_empty_dir(inode))
		return f2fs_unlink(dir, dentry);
	return -ENOTEMPTY;
}

static int f2fs_mknod(struct mnt_idmap *idmap, struct inode *dir,
		      struct dentry *dentry, umode_t mode, dev_t rdev)
{
	struct f2fs_sb_info *sbi = F2FS_I_SB(dir);
	struct inode *inode;
	int err = 0;

	if (unlikely(f2fs_cp_error(sbi)))
		return -EIO;
	if (!f2fs_is_checkpoint_ready(sbi))
		return -ENOSPC;

	err = f2fs_dquot_initialize(dir);
	if (err)
		return err;

	inode = f2fs_new_inode(idmap, dir, mode, NULL);
	if (IS_ERR(inode))
		return PTR_ERR(inode);

	init_special_inode(inode, inode->i_mode, rdev);
	inode->i_op = &f2fs_special_inode_operations;

	f2fs_lock_op(sbi);
	err = f2fs_add_link(dentry, inode);
	if (err)
		goto out;
	f2fs_unlock_op(sbi);

	f2fs_alloc_nid_done(sbi, inode->i_ino);

	d_instantiate_new(dentry, inode);

	if (IS_DIRSYNC(dir))
		f2fs_sync_fs(sbi->sb, 1);

	f2fs_balance_fs(sbi, true);
	return 0;
out:
	f2fs_handle_failed_inode(inode);
	return err;
}

static int __f2fs_tmpfile(struct mnt_idmap *idmap, struct inode *dir,
			  struct file *file, umode_t mode, bool is_whiteout,
			  struct inode **new_inode)
{
	struct f2fs_sb_info *sbi = F2FS_I_SB(dir);
	struct inode *inode;
	int err;

	err = f2fs_dquot_initialize(dir);
	if (err)
		return err;

	inode = f2fs_new_inode(idmap, dir, mode, NULL);
	if (IS_ERR(inode))
		return PTR_ERR(inode);

	if (is_whiteout) {
		init_special_inode(inode, inode->i_mode, WHITEOUT_DEV);
		inode->i_op = &f2fs_special_inode_operations;
	} else {
		inode->i_op = &f2fs_file_inode_operations;
		inode->i_fop = &f2fs_file_operations;
		inode->i_mapping->a_ops = &f2fs_dblock_aops;
	}

	f2fs_lock_op(sbi);
	err = f2fs_acquire_orphan_inode(sbi);
	if (err)
		goto out;

	err = f2fs_do_tmpfile(inode, dir);
	if (err)
		goto release_out;

	/*
	 * add this non-linked tmpfile to orphan list, in this way we could
	 * remove all unused data of tmpfile after abnormal power-off.
	 */
	f2fs_add_orphan_inode(inode);
	f2fs_alloc_nid_done(sbi, inode->i_ino);

	if (is_whiteout) {
		f2fs_i_links_write(inode, false);

		spin_lock(&inode->i_lock);
		inode->i_state |= I_LINKABLE;
		spin_unlock(&inode->i_lock);
	} else {
		if (file)
			d_tmpfile(file, inode);
		else
			f2fs_i_links_write(inode, false);
	}
	/* link_count was changed by d_tmpfile as well. */
	f2fs_unlock_op(sbi);
	unlock_new_inode(inode);

	if (new_inode)
		*new_inode = inode;

	f2fs_balance_fs(sbi, true);
	return 0;

release_out:
	f2fs_release_orphan_inode(sbi);
out:
	f2fs_handle_failed_inode(inode);
	return err;
}

static int f2fs_tmpfile(struct mnt_idmap *idmap, struct inode *dir,
			struct file *file, umode_t mode)
{
	struct f2fs_sb_info *sbi = F2FS_I_SB(dir);
	int err;

	if (unlikely(f2fs_cp_error(sbi)))
		return -EIO;
	if (!f2fs_is_checkpoint_ready(sbi))
		return -ENOSPC;

	err = __f2fs_tmpfile(idmap, dir, file, mode, false, NULL);

	return finish_open_simple(file, err);
}

static int f2fs_create_whiteout(struct mnt_idmap *idmap,
				struct inode *dir, struct inode **whiteout)
{
	return __f2fs_tmpfile(idmap, dir, NULL,
				S_IFCHR | WHITEOUT_MODE, true, whiteout);
}

int f2fs_get_tmpfile(struct mnt_idmap *idmap, struct inode *dir,
		     struct inode **new_inode)
{
	return __f2fs_tmpfile(idmap, dir, NULL, S_IFREG, false, new_inode);
}

static int f2fs_rename(struct mnt_idmap *idmap, struct inode *old_dir,
			struct dentry *old_dentry, struct inode *new_dir,
			struct dentry *new_dentry, unsigned int flags)
{
	struct f2fs_sb_info *sbi = F2FS_I_SB(old_dir);
	struct inode *old_inode = d_inode(old_dentry);
	struct inode *new_inode = d_inode(new_dentry);
	struct inode *whiteout = NULL;
	struct page *old_dir_page = NULL;
	struct page *old_page, *new_page = NULL;
	struct f2fs_dir_entry *old_dir_entry = NULL;
	struct f2fs_dir_entry *old_entry;
	struct f2fs_dir_entry *new_entry;
	bool old_is_dir = S_ISDIR(old_inode->i_mode);
	int err;

	if (unlikely(f2fs_cp_error(sbi)))
		return -EIO;
	if (!f2fs_is_checkpoint_ready(sbi))
		return -ENOSPC;

	if (is_inode_flag_set(new_dir, FI_PROJ_INHERIT) &&
			(!projid_eq(F2FS_I(new_dir)->i_projid,
			F2FS_I(old_dentry->d_inode)->i_projid)))
		return -EXDEV;

	/*
	 * If new_inode is null, the below renaming flow will
	 * add a link in old_dir which can convert inline_dir.
	 * After then, if we failed to get the entry due to other
	 * reasons like ENOMEM, we had to remove the new entry.
	 * Instead of adding such the error handling routine, let's
	 * simply convert first here.
	 */
	if (old_dir == new_dir && !new_inode) {
		err = f2fs_try_convert_inline_dir(old_dir, new_dentry);
		if (err)
			return err;
	}

	if (flags & RENAME_WHITEOUT) {
		err = f2fs_create_whiteout(idmap, old_dir, &whiteout);
		if (err)
			return err;
	}

	err = f2fs_dquot_initialize(old_dir);
	if (err)
		goto out;

	err = f2fs_dquot_initialize(new_dir);
	if (err)
		goto out;

	if (new_inode) {
		err = f2fs_dquot_initialize(new_inode);
		if (err)
			goto out;
	}

	err = -ENOENT;
	old_entry = f2fs_find_entry(old_dir, &old_dentry->d_name, &old_page);
	if (!old_entry) {
		if (IS_ERR(old_page))
			err = PTR_ERR(old_page);
		goto out;
	}

	if (old_is_dir && old_dir != new_dir) {
		old_dir_entry = f2fs_parent_dir(old_inode, &old_dir_page);
		if (!old_dir_entry) {
			if (IS_ERR(old_dir_page))
				err = PTR_ERR(old_dir_page);
			goto out_old;
		}
	}

	if (new_inode) {

		err = -ENOTEMPTY;
		if (old_is_dir && !f2fs_empty_dir(new_inode))
			goto out_dir;

		err = -ENOENT;
		new_entry = f2fs_find_entry(new_dir, &new_dentry->d_name,
						&new_page);
		if (!new_entry) {
			if (IS_ERR(new_page))
				err = PTR_ERR(new_page);
			goto out_dir;
		}

		f2fs_balance_fs(sbi, true);

		f2fs_lock_op(sbi);

		err = f2fs_acquire_orphan_inode(sbi);
		if (err)
			goto put_out_dir;

		f2fs_set_link(new_dir, new_entry, new_page, old_inode);
		new_page = NULL;

		inode_set_ctime_current(new_inode);
		f2fs_down_write(&F2FS_I(new_inode)->i_sem);
		if (old_is_dir)
			f2fs_i_links_write(new_inode, false);
		f2fs_i_links_write(new_inode, false);
		f2fs_up_write(&F2FS_I(new_inode)->i_sem);

		if (!new_inode->i_nlink)
			f2fs_add_orphan_inode(new_inode);
		else
			f2fs_release_orphan_inode(sbi);
	} else {
		f2fs_balance_fs(sbi, true);

		f2fs_lock_op(sbi);

		err = f2fs_add_link(new_dentry, old_inode);
		if (err) {
			f2fs_unlock_op(sbi);
			goto out_dir;
		}

		if (old_is_dir)
			f2fs_i_links_write(new_dir, true);
	}

	f2fs_down_write(&F2FS_I(old_inode)->i_sem);
	if (!old_is_dir || whiteout)
		file_lost_pino(old_inode);
	else
		/* adjust dir's i_pino to pass fsck check */
		f2fs_i_pino_write(old_inode, new_dir->i_ino);
	f2fs_up_write(&F2FS_I(old_inode)->i_sem);

	inode_set_ctime_current(old_inode);
	f2fs_mark_inode_dirty_sync(old_inode, false);

	f2fs_delete_entry(old_entry, old_page, old_dir, NULL);
	old_page = NULL;

	if (whiteout) {
		set_inode_flag(whiteout, FI_INC_LINK);
		err = f2fs_add_link(old_dentry, whiteout);
		if (err)
			goto put_out_dir;

		spin_lock(&whiteout->i_lock);
		whiteout->i_state &= ~I_LINKABLE;
		spin_unlock(&whiteout->i_lock);

		iput(whiteout);
	}

<<<<<<< HEAD
	if (old_dir_entry) {
		if (old_dir != new_dir)
=======
	if (old_is_dir) {
		if (old_dir_entry && !whiteout)
>>>>>>> 67c0159f
			f2fs_set_link(old_inode, old_dir_entry,
						old_dir_page, new_dir);
		else
			f2fs_put_page(old_dir_page, 0);
		f2fs_i_links_write(old_dir, false);
	}
	if (F2FS_OPTION(sbi).fsync_mode == FSYNC_MODE_STRICT) {
		f2fs_add_ino_entry(sbi, new_dir->i_ino, TRANS_DIR_INO);
		if (S_ISDIR(old_inode->i_mode))
			f2fs_add_ino_entry(sbi, old_inode->i_ino,
							TRANS_DIR_INO);
	}

	f2fs_unlock_op(sbi);

	if (IS_DIRSYNC(old_dir) || IS_DIRSYNC(new_dir))
		f2fs_sync_fs(sbi->sb, 1);

	f2fs_update_time(sbi, REQ_TIME);
	return 0;

put_out_dir:
	f2fs_unlock_op(sbi);
	f2fs_put_page(new_page, 0);
out_dir:
	if (old_dir_entry)
		f2fs_put_page(old_dir_page, 0);
out_old:
	f2fs_put_page(old_page, 0);
out:
	iput(whiteout);
	return err;
}

static int f2fs_cross_rename(struct inode *old_dir, struct dentry *old_dentry,
			     struct inode *new_dir, struct dentry *new_dentry)
{
	struct f2fs_sb_info *sbi = F2FS_I_SB(old_dir);
	struct inode *old_inode = d_inode(old_dentry);
	struct inode *new_inode = d_inode(new_dentry);
	struct page *old_dir_page, *new_dir_page;
	struct page *old_page, *new_page;
	struct f2fs_dir_entry *old_dir_entry = NULL, *new_dir_entry = NULL;
	struct f2fs_dir_entry *old_entry, *new_entry;
	int old_nlink = 0, new_nlink = 0;
	int err;

	if (unlikely(f2fs_cp_error(sbi)))
		return -EIO;
	if (!f2fs_is_checkpoint_ready(sbi))
		return -ENOSPC;

	if ((is_inode_flag_set(new_dir, FI_PROJ_INHERIT) &&
			!projid_eq(F2FS_I(new_dir)->i_projid,
			F2FS_I(old_dentry->d_inode)->i_projid)) ||
	    (is_inode_flag_set(new_dir, FI_PROJ_INHERIT) &&
			!projid_eq(F2FS_I(old_dir)->i_projid,
			F2FS_I(new_dentry->d_inode)->i_projid)))
		return -EXDEV;

	err = f2fs_dquot_initialize(old_dir);
	if (err)
		goto out;

	err = f2fs_dquot_initialize(new_dir);
	if (err)
		goto out;

	err = -ENOENT;
	old_entry = f2fs_find_entry(old_dir, &old_dentry->d_name, &old_page);
	if (!old_entry) {
		if (IS_ERR(old_page))
			err = PTR_ERR(old_page);
		goto out;
	}

	new_entry = f2fs_find_entry(new_dir, &new_dentry->d_name, &new_page);
	if (!new_entry) {
		if (IS_ERR(new_page))
			err = PTR_ERR(new_page);
		goto out_old;
	}

	/* prepare for updating ".." directory entry info later */
	if (old_dir != new_dir) {
		if (S_ISDIR(old_inode->i_mode)) {
			old_dir_entry = f2fs_parent_dir(old_inode,
							&old_dir_page);
			if (!old_dir_entry) {
				if (IS_ERR(old_dir_page))
					err = PTR_ERR(old_dir_page);
				goto out_new;
			}
		}

		if (S_ISDIR(new_inode->i_mode)) {
			new_dir_entry = f2fs_parent_dir(new_inode,
							&new_dir_page);
			if (!new_dir_entry) {
				if (IS_ERR(new_dir_page))
					err = PTR_ERR(new_dir_page);
				goto out_old_dir;
			}
		}
	}

	/*
	 * If cross rename between file and directory those are not
	 * in the same directory, we will inc nlink of file's parent
	 * later, so we should check upper boundary of its nlink.
	 */
	if ((!old_dir_entry || !new_dir_entry) &&
				old_dir_entry != new_dir_entry) {
		old_nlink = old_dir_entry ? -1 : 1;
		new_nlink = -old_nlink;
		err = -EMLINK;
		if ((old_nlink > 0 && old_dir->i_nlink >= F2FS_LINK_MAX) ||
			(new_nlink > 0 && new_dir->i_nlink >= F2FS_LINK_MAX))
			goto out_new_dir;
	}

	f2fs_balance_fs(sbi, true);

	f2fs_lock_op(sbi);

	/* update ".." directory entry info of old dentry */
	if (old_dir_entry)
		f2fs_set_link(old_inode, old_dir_entry, old_dir_page, new_dir);

	/* update ".." directory entry info of new dentry */
	if (new_dir_entry)
		f2fs_set_link(new_inode, new_dir_entry, new_dir_page, old_dir);

	/* update directory entry info of old dir inode */
	f2fs_set_link(old_dir, old_entry, old_page, new_inode);

	f2fs_down_write(&F2FS_I(old_inode)->i_sem);
	if (!old_dir_entry)
		file_lost_pino(old_inode);
	else
		/* adjust dir's i_pino to pass fsck check */
		f2fs_i_pino_write(old_inode, new_dir->i_ino);
	f2fs_up_write(&F2FS_I(old_inode)->i_sem);

	inode_set_ctime_current(old_dir);
	if (old_nlink) {
		f2fs_down_write(&F2FS_I(old_dir)->i_sem);
		f2fs_i_links_write(old_dir, old_nlink > 0);
		f2fs_up_write(&F2FS_I(old_dir)->i_sem);
	}
	f2fs_mark_inode_dirty_sync(old_dir, false);

	/* update directory entry info of new dir inode */
	f2fs_set_link(new_dir, new_entry, new_page, old_inode);

	f2fs_down_write(&F2FS_I(new_inode)->i_sem);
	if (!new_dir_entry)
		file_lost_pino(new_inode);
	else
		/* adjust dir's i_pino to pass fsck check */
		f2fs_i_pino_write(new_inode, old_dir->i_ino);
	f2fs_up_write(&F2FS_I(new_inode)->i_sem);

	inode_set_ctime_current(new_dir);
	if (new_nlink) {
		f2fs_down_write(&F2FS_I(new_dir)->i_sem);
		f2fs_i_links_write(new_dir, new_nlink > 0);
		f2fs_up_write(&F2FS_I(new_dir)->i_sem);
	}
	f2fs_mark_inode_dirty_sync(new_dir, false);

	if (F2FS_OPTION(sbi).fsync_mode == FSYNC_MODE_STRICT) {
		f2fs_add_ino_entry(sbi, old_dir->i_ino, TRANS_DIR_INO);
		f2fs_add_ino_entry(sbi, new_dir->i_ino, TRANS_DIR_INO);
	}

	f2fs_unlock_op(sbi);

	if (IS_DIRSYNC(old_dir) || IS_DIRSYNC(new_dir))
		f2fs_sync_fs(sbi->sb, 1);

	f2fs_update_time(sbi, REQ_TIME);
	return 0;
out_new_dir:
	if (new_dir_entry) {
		f2fs_put_page(new_dir_page, 0);
	}
out_old_dir:
	if (old_dir_entry) {
		f2fs_put_page(old_dir_page, 0);
	}
out_new:
	f2fs_put_page(new_page, 0);
out_old:
	f2fs_put_page(old_page, 0);
out:
	return err;
}

static int f2fs_rename2(struct mnt_idmap *idmap,
			struct inode *old_dir, struct dentry *old_dentry,
			struct inode *new_dir, struct dentry *new_dentry,
			unsigned int flags)
{
	int err;

	if (flags & ~(RENAME_NOREPLACE | RENAME_EXCHANGE | RENAME_WHITEOUT))
		return -EINVAL;

	trace_f2fs_rename_start(old_dir, old_dentry, new_dir, new_dentry,
								flags);

	err = fscrypt_prepare_rename(old_dir, old_dentry, new_dir, new_dentry,
				     flags);
	if (err)
		return err;

	if (flags & RENAME_EXCHANGE)
		err = f2fs_cross_rename(old_dir, old_dentry,
					new_dir, new_dentry);
	else
	/*
	 * VFS has already handled the new dentry existence case,
	 * here, we just deal with "RENAME_NOREPLACE" as regular rename.
	 */
		err = f2fs_rename(idmap, old_dir, old_dentry,
					new_dir, new_dentry, flags);

	trace_f2fs_rename_end(old_dentry, new_dentry, flags, err);
	return err;
}

static const char *f2fs_encrypted_get_link(struct dentry *dentry,
					   struct inode *inode,
					   struct delayed_call *done)
{
	struct page *page;
	const char *target;

	if (!dentry)
		return ERR_PTR(-ECHILD);

	page = read_mapping_page(inode->i_mapping, 0, NULL);
	if (IS_ERR(page))
		return ERR_CAST(page);

	target = fscrypt_get_symlink(inode, page_address(page),
				     inode->i_sb->s_blocksize, done);
	put_page(page);
	return target;
}

static int f2fs_encrypted_symlink_getattr(struct mnt_idmap *idmap,
					  const struct path *path,
					  struct kstat *stat, u32 request_mask,
					  unsigned int query_flags)
{
	f2fs_getattr(idmap, path, stat, request_mask, query_flags);

	return fscrypt_symlink_getattr(path, stat);
}

const struct inode_operations f2fs_encrypted_symlink_inode_operations = {
	.get_link	= f2fs_encrypted_get_link,
	.getattr	= f2fs_encrypted_symlink_getattr,
	.setattr	= f2fs_setattr,
	.listxattr	= f2fs_listxattr,
};

const struct inode_operations f2fs_dir_inode_operations = {
	.create		= f2fs_create,
	.lookup		= f2fs_lookup,
	.link		= f2fs_link,
	.unlink		= f2fs_unlink,
	.symlink	= f2fs_symlink,
	.mkdir		= f2fs_mkdir,
	.rmdir		= f2fs_rmdir,
	.mknod		= f2fs_mknod,
	.rename		= f2fs_rename2,
	.tmpfile	= f2fs_tmpfile,
	.getattr	= f2fs_getattr,
	.setattr	= f2fs_setattr,
	.get_inode_acl	= f2fs_get_acl,
	.set_acl	= f2fs_set_acl,
	.listxattr	= f2fs_listxattr,
	.fiemap		= f2fs_fiemap,
	.fileattr_get	= f2fs_fileattr_get,
	.fileattr_set	= f2fs_fileattr_set,
};

const struct inode_operations f2fs_symlink_inode_operations = {
	.get_link	= f2fs_get_link,
	.getattr	= f2fs_getattr,
	.setattr	= f2fs_setattr,
	.listxattr	= f2fs_listxattr,
};

const struct inode_operations f2fs_special_inode_operations = {
	.getattr	= f2fs_getattr,
	.setattr	= f2fs_setattr,
	.get_inode_acl	= f2fs_get_acl,
	.set_acl	= f2fs_set_acl,
	.listxattr	= f2fs_listxattr,
};<|MERGE_RESOLUTION|>--- conflicted
+++ resolved
@@ -1105,17 +1105,9 @@
 		iput(whiteout);
 	}
 
-<<<<<<< HEAD
 	if (old_dir_entry) {
-		if (old_dir != new_dir)
-=======
-	if (old_is_dir) {
-		if (old_dir_entry && !whiteout)
->>>>>>> 67c0159f
-			f2fs_set_link(old_inode, old_dir_entry,
+		f2fs_set_link(old_inode, old_dir_entry,
 						old_dir_page, new_dir);
-		else
-			f2fs_put_page(old_dir_page, 0);
 		f2fs_i_links_write(old_dir, false);
 	}
 	if (F2FS_OPTION(sbi).fsync_mode == FSYNC_MODE_STRICT) {
