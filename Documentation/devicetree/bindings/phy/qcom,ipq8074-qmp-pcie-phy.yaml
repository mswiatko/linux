# SPDX-License-Identifier: (GPL-2.0 OR BSD-2-Clause)
%YAML 1.2
---
$id: http://devicetree.org/schemas/phy/qcom,ipq8074-qmp-pcie-phy.yaml#
$schema: http://devicetree.org/meta-schemas/core.yaml#

title: Qualcomm QMP PHY controller (PCIe, IPQ8074)

maintainers:
  - Vinod Koul <vkoul@kernel.org>

description:
  QMP PHY controller supports physical layer functionality for a number of
  controllers on Qualcomm chipsets, such as, PCIe, UFS, and USB.

properties:
  compatible:
    enum:
      - qcom,ipq6018-qmp-pcie-phy
      - qcom,ipq8074-qmp-gen3-pcie-phy
      - qcom,ipq8074-qmp-pcie-phy

  reg:
    items:
      - description: serdes

  clocks:
    maxItems: 3

  clock-names:
    items:
      - const: aux
      - const: cfg_ahb
      - const: pipe

  resets:
    maxItems: 2

  reset-names:
    items:
      - const: phy
      - const: common

  "#clock-cells":
    const: 0

  clock-output-names:
    maxItems: 1

  "#phy-cells":
    const: 0

required:
  - compatible
  - reg
  - clocks
  - clock-names
  - resets
  - reset-names
  - "#clock-cells"
  - clock-output-names
  - "#phy-cells"

additionalProperties: false

examples:
  - |
    #include <dt-bindings/clock/qcom,gcc-ipq6018.h>
    #include <dt-bindings/reset/qcom,gcc-ipq6018.h>

    phy@84000 {
        compatible = "qcom,ipq6018-qmp-pcie-phy";
<<<<<<< HEAD
        reg = <0x0 0x00084000 0x0 0x1000>;
=======
        reg = <0x00084000 0x1000>;
>>>>>>> 740329d7

        clocks = <&gcc GCC_PCIE0_AUX_CLK>,
                 <&gcc GCC_PCIE0_AHB_CLK>,
                 <&gcc GCC_PCIE0_PIPE_CLK>;
        clock-names = "aux",
                      "cfg_ahb",
                      "pipe";

        clock-output-names = "gcc_pcie0_pipe_clk_src";
        #clock-cells = <0>;

        #phy-cells = <0>;

        resets = <&gcc GCC_PCIE0_PHY_BCR>,
                 <&gcc GCC_PCIE0PHY_PHY_BCR>;
        reset-names = "phy",
                      "common";
    };<|MERGE_RESOLUTION|>--- conflicted
+++ resolved
@@ -70,11 +70,7 @@
 
     phy@84000 {
         compatible = "qcom,ipq6018-qmp-pcie-phy";
-<<<<<<< HEAD
-        reg = <0x0 0x00084000 0x0 0x1000>;
-=======
         reg = <0x00084000 0x1000>;
->>>>>>> 740329d7
 
         clocks = <&gcc GCC_PCIE0_AUX_CLK>,
                  <&gcc GCC_PCIE0_AHB_CLK>,
