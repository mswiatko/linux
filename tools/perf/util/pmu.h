--- conflicted
+++ resolved
@@ -142,19 +142,11 @@
 
 bool perf_pmu__has_hybrid(void);
 int perf_pmu__match(char *pattern, char *name, char *tok);
-<<<<<<< HEAD
 
 int perf_pmu__cpus_match(struct perf_pmu *pmu, struct perf_cpu_map *cpus,
 			 struct perf_cpu_map **mcpus_ptr,
 			 struct perf_cpu_map **ucpus_ptr);
 
-=======
-
-int perf_pmu__cpus_match(struct perf_pmu *pmu, struct perf_cpu_map *cpus,
-			 struct perf_cpu_map **mcpus_ptr,
-			 struct perf_cpu_map **ucpus_ptr);
-
->>>>>>> df0cc57e
 char *pmu_find_real_name(const char *name);
 char *pmu_find_alias_name(const char *name);
 #endif /* __PMU_H */