// SPDX-License-Identifier: GPL-2.0
/*
 * builtin-report.c
 *
 * Builtin report command: Analyze the perf.data input file,
 * look up and read DSOs and symbol information and display
 * a histogram of results, along various sorting keys.
 */
#include "builtin.h"

#include "util/util.h"
#include "util/config.h"

#include "util/annotate.h"
#include "util/color.h"
#include <linux/list.h>
#include <linux/rbtree.h>
#include <linux/err.h>
#include "util/map.h"
#include "util/symbol.h"
#include "util/callchain.h"
#include "util/values.h"

#include "perf.h"
#include "util/debug.h"
#include "util/evlist.h"
#include "util/evsel.h"
#include "util/header.h"
#include "util/session.h"
#include "util/tool.h"

#include <subcmd/parse-options.h>
#include <subcmd/exec-cmd.h>
#include "util/parse-events.h"

#include "util/thread.h"
#include "util/sort.h"
#include "util/hist.h"
#include "util/data.h"
#include "arch/common.h"
#include "util/time-utils.h"
#include "util/auxtrace.h"
#include "util/units.h"
#include "util/branch.h"

#include <dlfcn.h>
#include <errno.h>
#include <inttypes.h>
#include <regex.h>
#include <linux/ctype.h>
#include <signal.h>
#include <linux/bitmap.h>
#include <linux/stringify.h>
#include <linux/time64.h>
#include <sys/types.h>
#include <sys/stat.h>
#include <unistd.h>
#include <linux/mman.h>

struct report {
	struct perf_tool	tool;
	struct perf_session	*session;
	bool			use_tui, use_gtk, use_stdio;
	bool			show_full_info;
	bool			show_threads;
	bool			inverted_callchain;
	bool			mem_mode;
	bool			stats_mode;
	bool			tasks_mode;
	bool			mmaps_mode;
	bool			header;
	bool			header_only;
	bool			nonany_branch_mode;
	bool			group_set;
	int			max_stack;
	struct perf_read_values	show_threads_values;
	struct annotation_options annotation_opts;
	const char		*pretty_printing_style;
	const char		*cpu_list;
	const char		*symbol_filter_str;
	const char		*time_str;
	struct perf_time_interval *ptime_range;
	int			range_size;
	int			range_num;
	float			min_percent;
	u64			nr_entries;
	u64			queue_size;
	int			socket_filter;
	DECLARE_BITMAP(cpu_bitmap, MAX_NR_CPUS);
	struct branch_type_stat	brtype_stat;
	bool			symbol_ipc;
};

static int report__config(const char *var, const char *value, void *cb)
{
	struct report *rep = cb;

	if (!strcmp(var, "report.group")) {
		symbol_conf.event_group = perf_config_bool(var, value);
		return 0;
	}
	if (!strcmp(var, "report.percent-limit")) {
		double pcnt = strtof(value, NULL);

		rep->min_percent = pcnt;
		callchain_param.min_percent = pcnt;
		return 0;
	}
	if (!strcmp(var, "report.children")) {
		symbol_conf.cumulate_callchain = perf_config_bool(var, value);
		return 0;
	}
	if (!strcmp(var, "report.queue-size"))
		return perf_config_u64(&rep->queue_size, var, value);

	if (!strcmp(var, "report.sort_order")) {
		default_sort_order = strdup(value);
		return 0;
	}

	return 0;
}

static int hist_iter__report_callback(struct hist_entry_iter *iter,
				      struct addr_location *al, bool single,
				      void *arg)
{
	int err = 0;
	struct report *rep = arg;
	struct hist_entry *he = iter->he;
	struct perf_evsel *evsel = iter->evsel;
	struct perf_sample *sample = iter->sample;
	struct mem_info *mi;
	struct branch_info *bi;

	if (!ui__has_annotation() && !rep->symbol_ipc)
		return 0;

	if (sort__mode == SORT_MODE__BRANCH) {
		bi = he->branch_info;
		err = addr_map_symbol__inc_samples(&bi->from, sample, evsel);
		if (err)
			goto out;

		err = addr_map_symbol__inc_samples(&bi->to, sample, evsel);

	} else if (rep->mem_mode) {
		mi = he->mem_info;
		err = addr_map_symbol__inc_samples(&mi->daddr, sample, evsel);
		if (err)
			goto out;

		err = hist_entry__inc_addr_samples(he, sample, evsel, al->addr);

	} else if (symbol_conf.cumulate_callchain) {
		if (single)
			err = hist_entry__inc_addr_samples(he, sample, evsel, al->addr);
	} else {
		err = hist_entry__inc_addr_samples(he, sample, evsel, al->addr);
	}

out:
	return err;
}

static int hist_iter__branch_callback(struct hist_entry_iter *iter,
				      struct addr_location *al __maybe_unused,
				      bool single __maybe_unused,
				      void *arg)
{
	struct hist_entry *he = iter->he;
	struct report *rep = arg;
	struct branch_info *bi;
	struct perf_sample *sample = iter->sample;
	struct perf_evsel *evsel = iter->evsel;
	int err;

	if (!ui__has_annotation() && !rep->symbol_ipc)
		return 0;

	bi = he->branch_info;
	err = addr_map_symbol__inc_samples(&bi->from, sample, evsel);
	if (err)
		goto out;

	err = addr_map_symbol__inc_samples(&bi->to, sample, evsel);

	branch_type_count(&rep->brtype_stat, &bi->flags,
			  bi->from.addr, bi->to.addr);

out:
	return err;
}

static void setup_forced_leader(struct report *report,
				struct perf_evlist *evlist)
{
	if (report->group_set)
		perf_evlist__force_leader(evlist);
}

static int process_feature_event(struct perf_session *session,
				 union perf_event *event)
{
	struct report *rep = container_of(session->tool, struct report, tool);

	if (event->feat.feat_id < HEADER_LAST_FEATURE)
		return perf_event__process_feature(session, event);

	if (event->feat.feat_id != HEADER_LAST_FEATURE) {
		pr_err("failed: wrong feature ID: %" PRIu64 "\n",
		       event->feat.feat_id);
		return -1;
	}

	/*
	 * (feat_id = HEADER_LAST_FEATURE) is the end marker which
	 * means all features are received, now we can force the
	 * group if needed.
	 */
	setup_forced_leader(rep, session->evlist);
	return 0;
}

static int process_sample_event(struct perf_tool *tool,
				union perf_event *event,
				struct perf_sample *sample,
				struct perf_evsel *evsel,
				struct machine *machine)
{
	struct report *rep = container_of(tool, struct report, tool);
	struct addr_location al;
	struct hist_entry_iter iter = {
		.evsel 			= evsel,
		.sample 		= sample,
		.hide_unresolved 	= symbol_conf.hide_unresolved,
		.add_entry_cb 		= hist_iter__report_callback,
	};
	int ret = 0;

	if (perf_time__ranges_skip_sample(rep->ptime_range, rep->range_num,
					  sample->time)) {
		return 0;
	}

	if (machine__resolve(machine, &al, sample) < 0) {
		pr_debug("problem processing %d event, skipping it.\n",
			 event->header.type);
		return -1;
	}

	if (symbol_conf.hide_unresolved && al.sym == NULL)
		goto out_put;

	if (rep->cpu_list && !test_bit(sample->cpu, rep->cpu_bitmap))
		goto out_put;

	if (sort__mode == SORT_MODE__BRANCH) {
		/*
		 * A non-synthesized event might not have a branch stack if
		 * branch stacks have been synthesized (using itrace options).
		 */
		if (!sample->branch_stack)
			goto out_put;

		iter.add_entry_cb = hist_iter__branch_callback;
		iter.ops = &hist_iter_branch;
	} else if (rep->mem_mode) {
		iter.ops = &hist_iter_mem;
	} else if (symbol_conf.cumulate_callchain) {
		iter.ops = &hist_iter_cumulative;
	} else {
		iter.ops = &hist_iter_normal;
	}

	if (al.map != NULL)
		al.map->dso->hit = 1;

	if (ui__has_annotation() || rep->symbol_ipc) {
		hist__account_cycles(sample->branch_stack, &al, sample,
				     rep->nonany_branch_mode);
	}

	ret = hist_entry_iter__add(&iter, &al, rep->max_stack, rep);
	if (ret < 0)
		pr_debug("problem adding hist entry, skipping event\n");
out_put:
	addr_location__put(&al);
	return ret;
}

static int process_read_event(struct perf_tool *tool,
			      union perf_event *event,
			      struct perf_sample *sample __maybe_unused,
			      struct perf_evsel *evsel,
			      struct machine *machine __maybe_unused)
{
	struct report *rep = container_of(tool, struct report, tool);

	if (rep->show_threads) {
		const char *name = evsel ? perf_evsel__name(evsel) : "unknown";
		int err = perf_read_values_add_value(&rep->show_threads_values,
					   event->read.pid, event->read.tid,
					   evsel->idx,
					   name,
					   event->read.value);

		if (err)
			return err;
	}

	return 0;
}

/* For pipe mode, sample_type is not currently set */
static int report__setup_sample_type(struct report *rep)
{
	struct perf_session *session = rep->session;
	u64 sample_type = perf_evlist__combined_sample_type(session->evlist);
	bool is_pipe = perf_data__is_pipe(session->data);

	if (session->itrace_synth_opts->callchain ||
	    (!is_pipe &&
	     perf_header__has_feat(&session->header, HEADER_AUXTRACE) &&
	     !session->itrace_synth_opts->set))
		sample_type |= PERF_SAMPLE_CALLCHAIN;

	if (session->itrace_synth_opts->last_branch)
		sample_type |= PERF_SAMPLE_BRANCH_STACK;

	if (!is_pipe && !(sample_type & PERF_SAMPLE_CALLCHAIN)) {
		if (perf_hpp_list.parent) {
			ui__error("Selected --sort parent, but no "
				    "callchain data. Did you call "
				    "'perf record' without -g?\n");
			return -EINVAL;
		}
		if (symbol_conf.use_callchain &&
			!symbol_conf.show_branchflag_count) {
			ui__error("Selected -g or --branch-history.\n"
				  "But no callchain or branch data.\n"
				  "Did you call 'perf record' without -g or -b?\n");
			return -1;
		}
	} else if (!callchain_param.enabled &&
		   callchain_param.mode != CHAIN_NONE &&
		   !symbol_conf.use_callchain) {
			symbol_conf.use_callchain = true;
			if (callchain_register_param(&callchain_param) < 0) {
				ui__error("Can't register callchain params.\n");
				return -EINVAL;
			}
	}

	if (symbol_conf.cumulate_callchain) {
		/* Silently ignore if callchain is missing */
		if (!(sample_type & PERF_SAMPLE_CALLCHAIN)) {
			symbol_conf.cumulate_callchain = false;
			perf_hpp__cancel_cumulate();
		}
	}

	if (sort__mode == SORT_MODE__BRANCH) {
		if (!is_pipe &&
		    !(sample_type & PERF_SAMPLE_BRANCH_STACK)) {
			ui__error("Selected -b but no branch data. "
				  "Did you call perf record without -b?\n");
			return -1;
		}
	}

	if (symbol_conf.use_callchain || symbol_conf.cumulate_callchain) {
		if ((sample_type & PERF_SAMPLE_REGS_USER) &&
		    (sample_type & PERF_SAMPLE_STACK_USER)) {
			callchain_param.record_mode = CALLCHAIN_DWARF;
			dwarf_callchain_users = true;
		} else if (sample_type & PERF_SAMPLE_BRANCH_STACK)
			callchain_param.record_mode = CALLCHAIN_LBR;
		else
			callchain_param.record_mode = CALLCHAIN_FP;
	}

	/* ??? handle more cases than just ANY? */
	if (!(perf_evlist__combined_branch_type(session->evlist) &
				PERF_SAMPLE_BRANCH_ANY))
		rep->nonany_branch_mode = true;

	return 0;
}

static void sig_handler(int sig __maybe_unused)
{
	session_done = 1;
}

static size_t hists__fprintf_nr_sample_events(struct hists *hists, struct report *rep,
					      const char *evname, FILE *fp)
{
	size_t ret;
	char unit;
	unsigned long nr_samples = hists->stats.nr_events[PERF_RECORD_SAMPLE];
	u64 nr_events = hists->stats.total_period;
	struct perf_evsel *evsel = hists_to_evsel(hists);
	char buf[512];
	size_t size = sizeof(buf);
	int socked_id = hists->socket_filter;

	if (quiet)
		return 0;

	if (symbol_conf.filter_relative) {
		nr_samples = hists->stats.nr_non_filtered_samples;
		nr_events = hists->stats.total_non_filtered_period;
	}

	if (perf_evsel__is_group_event(evsel)) {
		struct perf_evsel *pos;

		perf_evsel__group_desc(evsel, buf, size);
		evname = buf;

		for_each_group_member(pos, evsel) {
			const struct hists *pos_hists = evsel__hists(pos);

			if (symbol_conf.filter_relative) {
				nr_samples += pos_hists->stats.nr_non_filtered_samples;
				nr_events += pos_hists->stats.total_non_filtered_period;
			} else {
				nr_samples += pos_hists->stats.nr_events[PERF_RECORD_SAMPLE];
				nr_events += pos_hists->stats.total_period;
			}
		}
	}

	nr_samples = convert_unit(nr_samples, &unit);
	ret = fprintf(fp, "# Samples: %lu%c", nr_samples, unit);
	if (evname != NULL) {
		ret += fprintf(fp, " of event%s '%s'",
			       evsel->nr_members > 1 ? "s" : "", evname);
	}

	if (rep->time_str)
		ret += fprintf(fp, " (time slices: %s)", rep->time_str);

	if (symbol_conf.show_ref_callgraph &&
	    strstr(evname, "call-graph=no")) {
		ret += fprintf(fp, ", show reference callgraph");
	}

	if (rep->mem_mode) {
		ret += fprintf(fp, "\n# Total weight : %" PRIu64, nr_events);
		ret += fprintf(fp, "\n# Sort order   : %s", sort_order ? : default_mem_sort_order);
	} else
		ret += fprintf(fp, "\n# Event count (approx.): %" PRIu64, nr_events);

	if (socked_id > -1)
		ret += fprintf(fp, "\n# Processor Socket: %d", socked_id);

	return ret + fprintf(fp, "\n#\n");
}

static int perf_evlist__tty_browse_hists(struct perf_evlist *evlist,
					 struct report *rep,
					 const char *help)
{
	struct perf_evsel *pos;

	if (!quiet) {
		fprintf(stdout, "#\n# Total Lost Samples: %" PRIu64 "\n#\n",
			evlist->stats.total_lost_samples);
	}

	evlist__for_each_entry(evlist, pos) {
		struct hists *hists = evsel__hists(pos);
		const char *evname = perf_evsel__name(pos);

		if (symbol_conf.event_group &&
		    !perf_evsel__is_group_leader(pos))
			continue;

		hists__fprintf_nr_sample_events(hists, rep, evname, stdout);
		hists__fprintf(hists, !quiet, 0, 0, rep->min_percent, stdout,
			       !(symbol_conf.use_callchain ||
			         symbol_conf.show_branchflag_count));
		fprintf(stdout, "\n\n");
	}

	if (!quiet)
		fprintf(stdout, "#\n# (%s)\n#\n", help);

	if (rep->show_threads) {
		bool style = !strcmp(rep->pretty_printing_style, "raw");
		perf_read_values_display(stdout, &rep->show_threads_values,
					 style);
		perf_read_values_destroy(&rep->show_threads_values);
	}

	if (sort__mode == SORT_MODE__BRANCH)
		branch_type_stat_display(stdout, &rep->brtype_stat);

	return 0;
}

static void report__warn_kptr_restrict(const struct report *rep)
{
	struct map *kernel_map = machine__kernel_map(&rep->session->machines.host);
	struct kmap *kernel_kmap = kernel_map ? map__kmap(kernel_map) : NULL;

	if (perf_evlist__exclude_kernel(rep->session->evlist))
		return;

	if (kernel_map == NULL ||
	    (kernel_map->dso->hit &&
	     (kernel_kmap->ref_reloc_sym == NULL ||
	      kernel_kmap->ref_reloc_sym->addr == 0))) {
		const char *desc =
		    "As no suitable kallsyms nor vmlinux was found, kernel samples\n"
		    "can't be resolved.";

		if (kernel_map && map__has_symbols(kernel_map)) {
			desc = "If some relocation was applied (e.g. "
			       "kexec) symbols may be misresolved.";
		}

		ui__warning(
"Kernel address maps (/proc/{kallsyms,modules}) were restricted.\n\n"
"Check /proc/sys/kernel/kptr_restrict before running 'perf record'.\n\n%s\n\n"
"Samples in kernel modules can't be resolved as well.\n\n",
		desc);
	}
}

static int report__gtk_browse_hists(struct report *rep, const char *help)
{
	int (*hist_browser)(struct perf_evlist *evlist, const char *help,
			    struct hist_browser_timer *timer, float min_pcnt);

	hist_browser = dlsym(perf_gtk_handle, "perf_evlist__gtk_browse_hists");

	if (hist_browser == NULL) {
		ui__error("GTK browser not found!\n");
		return -1;
	}

	return hist_browser(rep->session->evlist, help, NULL, rep->min_percent);
}

static int report__browse_hists(struct report *rep)
{
	int ret;
	struct perf_session *session = rep->session;
	struct perf_evlist *evlist = session->evlist;
	const char *help = perf_tip(system_path(TIPDIR));

	if (help == NULL) {
		/* fallback for people who don't install perf ;-) */
		help = perf_tip(DOCDIR);
		if (help == NULL)
			help = "Cannot load tips.txt file, please install perf!";
	}

	switch (use_browser) {
	case 1:
		ret = perf_evlist__tui_browse_hists(evlist, help, NULL,
						    rep->min_percent,
						    &session->header.env,
						    true, &rep->annotation_opts);
		/*
		 * Usually "ret" is the last pressed key, and we only
		 * care if the key notifies us to switch data file.
		 */
		if (ret != K_SWITCH_INPUT_DATA)
			ret = 0;
		break;
	case 2:
		ret = report__gtk_browse_hists(rep, help);
		break;
	default:
		ret = perf_evlist__tty_browse_hists(evlist, rep, help);
		break;
	}

	return ret;
}

static int report__collapse_hists(struct report *rep)
{
	struct ui_progress prog;
	struct perf_evsel *pos;
	int ret = 0;

	ui_progress__init(&prog, rep->nr_entries, "Merging related events...");

	evlist__for_each_entry(rep->session->evlist, pos) {
		struct hists *hists = evsel__hists(pos);

		if (pos->idx == 0)
			hists->symbol_filter_str = rep->symbol_filter_str;

		hists->socket_filter = rep->socket_filter;

		ret = hists__collapse_resort(hists, &prog);
		if (ret < 0)
			break;

		/* Non-group events are considered as leader */
		if (symbol_conf.event_group &&
		    !perf_evsel__is_group_leader(pos)) {
			struct hists *leader_hists = evsel__hists(pos->leader);

			hists__match(leader_hists, hists);
			hists__link(leader_hists, hists);
		}
	}

	ui_progress__finish();
	return ret;
}

static int hists__resort_cb(struct hist_entry *he, void *arg)
{
	struct report *rep = arg;
	struct symbol *sym = he->ms.sym;

	if (rep->symbol_ipc && sym && !sym->annotate2) {
		struct perf_evsel *evsel = hists_to_evsel(he->hists);

		symbol__annotate2(sym, he->ms.map, evsel,
				  &annotation__default_options, NULL);
	}

	return 0;
}

static void report__output_resort(struct report *rep)
{
	struct ui_progress prog;
	struct perf_evsel *pos;

	ui_progress__init(&prog, rep->nr_entries, "Sorting events for output...");

	evlist__for_each_entry(rep->session->evlist, pos) {
		perf_evsel__output_resort_cb(pos, &prog,
					     hists__resort_cb, rep);
	}

	ui_progress__finish();
}

static void stats_setup(struct report *rep)
{
	memset(&rep->tool, 0, sizeof(rep->tool));
	rep->tool.no_warn = true;
}

static int stats_print(struct report *rep)
{
	struct perf_session *session = rep->session;

	perf_session__fprintf_nr_events(session, stdout);
	return 0;
}

static void tasks_setup(struct report *rep)
{
	memset(&rep->tool, 0, sizeof(rep->tool));
	rep->tool.ordered_events = true;
	if (rep->mmaps_mode) {
		rep->tool.mmap = perf_event__process_mmap;
		rep->tool.mmap2 = perf_event__process_mmap2;
	}
	rep->tool.comm = perf_event__process_comm;
	rep->tool.exit = perf_event__process_exit;
	rep->tool.fork = perf_event__process_fork;
	rep->tool.no_warn = true;
}

struct task {
	struct thread		*thread;
	struct list_head	 list;
	struct list_head	 children;
};

static struct task *tasks_list(struct task *task, struct machine *machine)
{
	struct thread *parent_thread, *thread = task->thread;
	struct task   *parent_task;

	/* Already listed. */
	if (!list_empty(&task->list))
		return NULL;

	/* Last one in the chain. */
	if (thread->ppid == -1)
		return task;

	parent_thread = machine__find_thread(machine, -1, thread->ppid);
	if (!parent_thread)
		return ERR_PTR(-ENOENT);

	parent_task = thread__priv(parent_thread);
	list_add_tail(&task->list, &parent_task->children);
	return tasks_list(parent_task, machine);
}

static size_t maps__fprintf_task(struct maps *maps, int indent, FILE *fp)
{
	size_t printed = 0;
	struct rb_node *nd;

	for (nd = rb_first(&maps->entries); nd; nd = rb_next(nd)) {
		struct map *map = rb_entry(nd, struct map, rb_node);

		printed += fprintf(fp, "%*s  %" PRIx64 "-%" PRIx64 " %c%c%c%c %08" PRIx64 " %" PRIu64 " %s\n",
				   indent, "", map->start, map->end,
				   map->prot & PROT_READ ? 'r' : '-',
				   map->prot & PROT_WRITE ? 'w' : '-',
				   map->prot & PROT_EXEC ? 'x' : '-',
				   map->flags & MAP_SHARED ? 's' : 'p',
				   map->pgoff,
				   map->ino, map->dso->name);
	}

	return printed;
}

static int map_groups__fprintf_task(struct map_groups *mg, int indent, FILE *fp)
{
	return maps__fprintf_task(&mg->maps, indent, fp);
}

static void task__print_level(struct task *task, FILE *fp, int level)
{
	struct thread *thread = task->thread;
	struct task *child;
	int comm_indent = fprintf(fp, "  %8d %8d %8d |%*s",
				  thread->pid_, thread->tid, thread->ppid,
				  level, "");

	fprintf(fp, "%s\n", thread__comm_str(thread));

	map_groups__fprintf_task(thread->mg, comm_indent, fp);

	if (!list_empty(&task->children)) {
		list_for_each_entry(child, &task->children, list)
			task__print_level(child, fp, level + 1);
	}
}

static int tasks_print(struct report *rep, FILE *fp)
{
	struct perf_session *session = rep->session;
	struct machine      *machine = &session->machines.host;
	struct task *tasks, *task;
	unsigned int nr = 0, itask = 0, i;
	struct rb_node *nd;
	LIST_HEAD(list);

	/*
	 * No locking needed while accessing machine->threads,
	 * because --tasks is single threaded command.
	 */

	/* Count all the threads. */
	for (i = 0; i < THREADS__TABLE_SIZE; i++)
		nr += machine->threads[i].nr;

	tasks = malloc(sizeof(*tasks) * nr);
	if (!tasks)
		return -ENOMEM;

	for (i = 0; i < THREADS__TABLE_SIZE; i++) {
		struct threads *threads = &machine->threads[i];

		for (nd = rb_first_cached(&threads->entries); nd;
		     nd = rb_next(nd)) {
			task = tasks + itask++;

			task->thread = rb_entry(nd, struct thread, rb_node);
			INIT_LIST_HEAD(&task->children);
			INIT_LIST_HEAD(&task->list);
			thread__set_priv(task->thread, task);
		}
	}

	/*
	 * Iterate every task down to the unprocessed parent
	 * and link all in task children list. Task with no
	 * parent is added into 'list'.
	 */
	for (itask = 0; itask < nr; itask++) {
		task = tasks + itask;

		if (!list_empty(&task->list))
			continue;

		task = tasks_list(task, machine);
		if (IS_ERR(task)) {
			pr_err("Error: failed to process tasks\n");
			free(tasks);
			return PTR_ERR(task);
		}

		if (task)
			list_add_tail(&task->list, &list);
	}

	fprintf(fp, "# %8s %8s %8s  %s\n", "pid", "tid", "ppid", "comm");

	list_for_each_entry(task, &list, list)
		task__print_level(task, fp, 0);

	free(tasks);
	return 0;
}

static int __cmd_report(struct report *rep)
{
	int ret;
	struct perf_session *session = rep->session;
	struct perf_evsel *pos;
	struct perf_data *data = session->data;

	signal(SIGINT, sig_handler);

	if (rep->cpu_list) {
		ret = perf_session__cpu_bitmap(session, rep->cpu_list,
					       rep->cpu_bitmap);
		if (ret) {
			ui__error("failed to set cpu bitmap\n");
			return ret;
		}
		session->itrace_synth_opts->cpu_bitmap = rep->cpu_bitmap;
	}

	if (rep->show_threads) {
		ret = perf_read_values_init(&rep->show_threads_values);
		if (ret)
			return ret;
	}

	ret = report__setup_sample_type(rep);
	if (ret) {
		/* report__setup_sample_type() already showed error message */
		return ret;
	}

	if (rep->stats_mode)
		stats_setup(rep);

	if (rep->tasks_mode)
		tasks_setup(rep);

	ret = perf_session__process_events(session);
	if (ret) {
		ui__error("failed to process sample\n");
		return ret;
	}

	if (rep->stats_mode)
		return stats_print(rep);

	if (rep->tasks_mode)
		return tasks_print(rep, stdout);

	report__warn_kptr_restrict(rep);

	evlist__for_each_entry(session->evlist, pos)
		rep->nr_entries += evsel__hists(pos)->nr_entries;

	if (use_browser == 0) {
		if (verbose > 3)
			perf_session__fprintf(session, stdout);

		if (verbose > 2)
			perf_session__fprintf_dsos(session, stdout);

		if (dump_trace) {
			perf_session__fprintf_nr_events(session, stdout);
			perf_evlist__fprintf_nr_events(session->evlist, stdout);
			return 0;
		}
	}

	ret = report__collapse_hists(rep);
	if (ret) {
		ui__error("failed to process hist entry\n");
		return ret;
	}

	if (session_done())
		return 0;

	/*
	 * recalculate number of entries after collapsing since it
	 * might be changed during the collapse phase.
	 */
	rep->nr_entries = 0;
	evlist__for_each_entry(session->evlist, pos)
		rep->nr_entries += evsel__hists(pos)->nr_entries;

	if (rep->nr_entries == 0) {
		ui__error("The %s data has no samples!\n", data->path);
		return 0;
	}

	report__output_resort(rep);

	return report__browse_hists(rep);
}

static int
report_parse_callchain_opt(const struct option *opt, const char *arg, int unset)
{
	struct callchain_param *callchain = opt->value;

	callchain->enabled = !unset;
	/*
	 * --no-call-graph
	 */
	if (unset) {
		symbol_conf.use_callchain = false;
		callchain->mode = CHAIN_NONE;
		return 0;
	}

	return parse_callchain_report_opt(arg);
}

static int
parse_time_quantum(const struct option *opt, const char *arg,
		   int unset __maybe_unused)
{
	unsigned long *time_q = opt->value;
	char *end;

	*time_q = strtoul(arg, &end, 0);
	if (end == arg)
		goto parse_err;
	if (*time_q == 0) {
		pr_err("time quantum cannot be 0");
		return -1;
	}
	end = skip_spaces(end);
	if (*end == 0)
		return 0;
	if (!strcmp(end, "s")) {
		*time_q *= NSEC_PER_SEC;
		return 0;
	}
	if (!strcmp(end, "ms")) {
		*time_q *= NSEC_PER_MSEC;
		return 0;
	}
	if (!strcmp(end, "us")) {
		*time_q *= NSEC_PER_USEC;
		return 0;
	}
	if (!strcmp(end, "ns"))
		return 0;
parse_err:
	pr_err("Cannot parse time quantum `%s'\n", arg);
	return -1;
}

int
report_parse_ignore_callees_opt(const struct option *opt __maybe_unused,
				const char *arg, int unset __maybe_unused)
{
	if (arg) {
		int err = regcomp(&ignore_callees_regex, arg, REG_EXTENDED);
		if (err) {
			char buf[BUFSIZ];
			regerror(err, &ignore_callees_regex, buf, sizeof(buf));
			pr_err("Invalid --ignore-callees regex: %s\n%s", arg, buf);
			return -1;
		}
		have_ignore_callees = 1;
	}

	return 0;
}

static int
parse_branch_mode(const struct option *opt,
		  const char *str __maybe_unused, int unset)
{
	int *branch_mode = opt->value;

	*branch_mode = !unset;
	return 0;
}

static int
parse_percent_limit(const struct option *opt, const char *str,
		    int unset __maybe_unused)
{
	struct report *rep = opt->value;
	double pcnt = strtof(str, NULL);

	rep->min_percent = pcnt;
	callchain_param.min_percent = pcnt;
	return 0;
}

int cmd_report(int argc, const char **argv)
{
	struct perf_session *session;
	struct itrace_synth_opts itrace_synth_opts = { .set = 0, };
	struct stat st;
	bool has_br_stack = false;
	int branch_mode = -1;
	bool branch_call_mode = false;
#define CALLCHAIN_DEFAULT_OPT  "graph,0.5,caller,function,percent"
	static const char report_callchain_help[] = "Display call graph (stack chain/backtrace):\n\n"
						    CALLCHAIN_REPORT_HELP
						    "\n\t\t\t\tDefault: " CALLCHAIN_DEFAULT_OPT;
	char callchain_default_opt[] = CALLCHAIN_DEFAULT_OPT;
	const char * const report_usage[] = {
		"perf report [<options>]",
		NULL
	};
	struct report report = {
		.tool = {
			.sample		 = process_sample_event,
			.mmap		 = perf_event__process_mmap,
			.mmap2		 = perf_event__process_mmap2,
			.comm		 = perf_event__process_comm,
			.namespaces	 = perf_event__process_namespaces,
			.exit		 = perf_event__process_exit,
			.fork		 = perf_event__process_fork,
			.lost		 = perf_event__process_lost,
			.read		 = process_read_event,
			.attr		 = perf_event__process_attr,
			.tracing_data	 = perf_event__process_tracing_data,
			.build_id	 = perf_event__process_build_id,
			.id_index	 = perf_event__process_id_index,
			.auxtrace_info	 = perf_event__process_auxtrace_info,
			.auxtrace	 = perf_event__process_auxtrace,
			.event_update	 = perf_event__process_event_update,
			.feature	 = process_feature_event,
			.ordered_events	 = true,
			.ordering_requires_timestamps = true,
		},
		.max_stack		 = PERF_MAX_STACK_DEPTH,
		.pretty_printing_style	 = "normal",
		.socket_filter		 = -1,
		.annotation_opts	 = annotation__default_options,
	};
	const struct option options[] = {
	OPT_STRING('i', "input", &input_name, "file",
		    "input file name"),
	OPT_INCR('v', "verbose", &verbose,
		    "be more verbose (show symbol address, etc)"),
	OPT_BOOLEAN('q', "quiet", &quiet, "Do not show any message"),
	OPT_BOOLEAN('D', "dump-raw-trace", &dump_trace,
		    "dump raw trace in ASCII"),
	OPT_BOOLEAN(0, "stats", &report.stats_mode, "Display event stats"),
	OPT_BOOLEAN(0, "tasks", &report.tasks_mode, "Display recorded tasks"),
	OPT_BOOLEAN(0, "mmaps", &report.mmaps_mode, "Display recorded tasks memory maps"),
	OPT_STRING('k', "vmlinux", &symbol_conf.vmlinux_name,
		   "file", "vmlinux pathname"),
	OPT_BOOLEAN(0, "ignore-vmlinux", &symbol_conf.ignore_vmlinux,
                    "don't load vmlinux even if found"),
	OPT_STRING(0, "kallsyms", &symbol_conf.kallsyms_name,
		   "file", "kallsyms pathname"),
	OPT_BOOLEAN('f', "force", &symbol_conf.force, "don't complain, do it"),
	OPT_BOOLEAN('m', "modules", &symbol_conf.use_modules,
		    "load module symbols - WARNING: use only with -k and LIVE kernel"),
	OPT_BOOLEAN('n', "show-nr-samples", &symbol_conf.show_nr_samples,
		    "Show a column with the number of samples"),
	OPT_BOOLEAN('T', "threads", &report.show_threads,
		    "Show per-thread event counters"),
	OPT_STRING(0, "pretty", &report.pretty_printing_style, "key",
		   "pretty printing style key: normal raw"),
	OPT_BOOLEAN(0, "tui", &report.use_tui, "Use the TUI interface"),
	OPT_BOOLEAN(0, "gtk", &report.use_gtk, "Use the GTK2 interface"),
	OPT_BOOLEAN(0, "stdio", &report.use_stdio,
		    "Use the stdio interface"),
	OPT_BOOLEAN(0, "header", &report.header, "Show data header."),
	OPT_BOOLEAN(0, "header-only", &report.header_only,
		    "Show only data header."),
	OPT_STRING('s', "sort", &sort_order, "key[,key2...]",
		   sort_help("sort by key(s):")),
	OPT_STRING('F', "fields", &field_order, "key[,keys...]",
		   sort_help("output field(s): overhead period sample ")),
	OPT_BOOLEAN(0, "show-cpu-utilization", &symbol_conf.show_cpu_utilization,
		    "Show sample percentage for different cpu modes"),
	OPT_BOOLEAN_FLAG(0, "showcpuutilization", &symbol_conf.show_cpu_utilization,
		    "Show sample percentage for different cpu modes", PARSE_OPT_HIDDEN),
	OPT_STRING('p', "parent", &parent_pattern, "regex",
		   "regex filter to identify parent, see: '--sort parent'"),
	OPT_BOOLEAN('x', "exclude-other", &symbol_conf.exclude_other,
		    "Only display entries with parent-match"),
	OPT_CALLBACK_DEFAULT('g', "call-graph", &callchain_param,
			     "print_type,threshold[,print_limit],order,sort_key[,branch],value",
			     report_callchain_help, &report_parse_callchain_opt,
			     callchain_default_opt),
	OPT_BOOLEAN(0, "children", &symbol_conf.cumulate_callchain,
		    "Accumulate callchains of children and show total overhead as well"),
	OPT_INTEGER(0, "max-stack", &report.max_stack,
		    "Set the maximum stack depth when parsing the callchain, "
		    "anything beyond the specified depth will be ignored. "
		    "Default: kernel.perf_event_max_stack or " __stringify(PERF_MAX_STACK_DEPTH)),
	OPT_BOOLEAN('G', "inverted", &report.inverted_callchain,
		    "alias for inverted call graph"),
	OPT_CALLBACK(0, "ignore-callees", NULL, "regex",
		   "ignore callees of these functions in call graphs",
		   report_parse_ignore_callees_opt),
	OPT_STRING('d', "dsos", &symbol_conf.dso_list_str, "dso[,dso...]",
		   "only consider symbols in these dsos"),
	OPT_STRING('c', "comms", &symbol_conf.comm_list_str, "comm[,comm...]",
		   "only consider symbols in these comms"),
	OPT_STRING(0, "pid", &symbol_conf.pid_list_str, "pid[,pid...]",
		   "only consider symbols in these pids"),
	OPT_STRING(0, "tid", &symbol_conf.tid_list_str, "tid[,tid...]",
		   "only consider symbols in these tids"),
	OPT_STRING('S', "symbols", &symbol_conf.sym_list_str, "symbol[,symbol...]",
		   "only consider these symbols"),
	OPT_STRING(0, "symbol-filter", &report.symbol_filter_str, "filter",
		   "only show symbols that (partially) match with this filter"),
	OPT_STRING('w', "column-widths", &symbol_conf.col_width_list_str,
		   "width[,width...]",
		   "don't try to adjust column width, use these fixed values"),
	OPT_STRING_NOEMPTY('t', "field-separator", &symbol_conf.field_sep, "separator",
		   "separator for columns, no spaces will be added between "
		   "columns '.' is reserved."),
	OPT_BOOLEAN('U', "hide-unresolved", &symbol_conf.hide_unresolved,
		    "Only display entries resolved to a symbol"),
	OPT_CALLBACK(0, "symfs", NULL, "directory",
		     "Look for files with symbols relative to this directory",
		     symbol__config_symfs),
	OPT_STRING('C', "cpu", &report.cpu_list, "cpu",
		   "list of cpus to profile"),
	OPT_BOOLEAN('I', "show-info", &report.show_full_info,
		    "Display extended information about perf.data file"),
	OPT_BOOLEAN(0, "source", &report.annotation_opts.annotate_src,
		    "Interleave source code with assembly code (default)"),
	OPT_BOOLEAN(0, "asm-raw", &report.annotation_opts.show_asm_raw,
		    "Display raw encoding of assembly instructions (default)"),
	OPT_STRING('M', "disassembler-style", &report.annotation_opts.disassembler_style, "disassembler style",
		   "Specify disassembler style (e.g. -M intel for intel syntax)"),
	OPT_BOOLEAN(0, "show-total-period", &symbol_conf.show_total_period,
		    "Show a column with the sum of periods"),
	OPT_BOOLEAN_SET(0, "group", &symbol_conf.event_group, &report.group_set,
		    "Show event group information together"),
	OPT_CALLBACK_NOOPT('b', "branch-stack", &branch_mode, "",
		    "use branch records for per branch histogram filling",
		    parse_branch_mode),
	OPT_BOOLEAN(0, "branch-history", &branch_call_mode,
		    "add last branch records to call history"),
	OPT_STRING(0, "objdump", &report.annotation_opts.objdump_path, "path",
		   "objdump binary to use for disassembly and annotations"),
	OPT_BOOLEAN(0, "demangle", &symbol_conf.demangle,
		    "Disable symbol demangling"),
	OPT_BOOLEAN(0, "demangle-kernel", &symbol_conf.demangle_kernel,
		    "Enable kernel symbol demangling"),
	OPT_BOOLEAN(0, "mem-mode", &report.mem_mode, "mem access profile"),
	OPT_INTEGER(0, "samples", &symbol_conf.res_sample,
		    "Number of samples to save per histogram entry for individual browsing"),
	OPT_CALLBACK(0, "percent-limit", &report, "percent",
		     "Don't show entries under that percent", parse_percent_limit),
	OPT_CALLBACK(0, "percentage", NULL, "relative|absolute",
		     "how to display percentage of filtered entries", parse_filter_percentage),
	OPT_CALLBACK_OPTARG(0, "itrace", &itrace_synth_opts, NULL, "opts",
			    "Instruction Tracing options\n" ITRACE_HELP,
			    itrace_parse_synth_opts),
	OPT_BOOLEAN(0, "full-source-path", &srcline_full_filename,
			"Show full source file name path for source lines"),
	OPT_BOOLEAN(0, "show-ref-call-graph", &symbol_conf.show_ref_callgraph,
		    "Show callgraph from reference event"),
	OPT_INTEGER(0, "socket-filter", &report.socket_filter,
		    "only show processor socket that match with this filter"),
	OPT_BOOLEAN(0, "raw-trace", &symbol_conf.raw_trace,
		    "Show raw trace event output (do not use print fmt or plugins)"),
	OPT_BOOLEAN(0, "hierarchy", &symbol_conf.report_hierarchy,
		    "Show entries in a hierarchy"),
	OPT_CALLBACK_DEFAULT(0, "stdio-color", NULL, "mode",
			     "'always' (default), 'never' or 'auto' only applicable to --stdio mode",
			     stdio__config_color, "always"),
	OPT_STRING(0, "time", &report.time_str, "str",
		   "Time span of interest (start,stop)"),
	OPT_BOOLEAN(0, "inline", &symbol_conf.inline_name,
		    "Show inline function"),
	OPT_CALLBACK(0, "percent-type", &report.annotation_opts, "local-period",
		     "Set percent type local/global-period/hits",
		     annotate_parse_percent_type),
	OPT_BOOLEAN(0, "ns", &symbol_conf.nanosecs, "Show times in nanosecs"),
	OPT_CALLBACK(0, "time-quantum", &symbol_conf.time_quantum, "time (ms|us|ns|s)",
		     "Set time quantum for time sort key (default 100ms)",
		     parse_time_quantum),
	OPT_END()
	};
	struct perf_data data = {
		.mode  = PERF_DATA_MODE_READ,
	};
	int ret = hists__init();
	char sort_tmp[128];

	if (ret < 0)
		return ret;

	ret = perf_config(report__config, &report);
	if (ret)
		return ret;

	argc = parse_options(argc, argv, options, report_usage, 0);
	if (argc) {
		/*
		 * Special case: if there's an argument left then assume that
		 * it's a symbol filter:
		 */
		if (argc > 1)
			usage_with_options(report_usage, options);

		report.symbol_filter_str = argv[0];
	}

	if (report.mmaps_mode)
		report.tasks_mode = true;

	if (quiet)
		perf_quiet_option();

	if (symbol_conf.vmlinux_name &&
	    access(symbol_conf.vmlinux_name, R_OK)) {
		pr_err("Invalid file: %s\n", symbol_conf.vmlinux_name);
		return -EINVAL;
	}
	if (symbol_conf.kallsyms_name &&
	    access(symbol_conf.kallsyms_name, R_OK)) {
		pr_err("Invalid file: %s\n", symbol_conf.kallsyms_name);
		return -EINVAL;
	}

	if (report.inverted_callchain)
		callchain_param.order = ORDER_CALLER;
	if (symbol_conf.cumulate_callchain && !callchain_param.order_set)
		callchain_param.order = ORDER_CALLER;

	if (itrace_synth_opts.callchain &&
	    (int)itrace_synth_opts.callchain_sz > report.max_stack)
		report.max_stack = itrace_synth_opts.callchain_sz;

	if (!input_name || !strlen(input_name)) {
		if (!fstat(STDIN_FILENO, &st) && S_ISFIFO(st.st_mode))
			input_name = "-";
		else
			input_name = "perf.data";
	}

	data.path  = input_name;
	data.force = symbol_conf.force;

repeat:
	session = perf_session__new(&data, false, &report.tool);
	if (session == NULL)
		return -1;

	if (zstd_init(&(session->zstd_data), 0) < 0)
		pr_warning("Decompression initialization failed. Reported data may be incomplete.\n");

	if (report.queue_size) {
		ordered_events__set_alloc_size(&session->ordered_events,
					       report.queue_size);
	}

	session->itrace_synth_opts = &itrace_synth_opts;

	report.session = session;

	has_br_stack = perf_header__has_feat(&session->header,
					     HEADER_BRANCH_STACK);

	setup_forced_leader(&report, session->evlist);

	if (itrace_synth_opts.last_branch)
		has_br_stack = true;

	if (has_br_stack && branch_call_mode)
		symbol_conf.show_branchflag_count = true;

	memset(&report.brtype_stat, 0, sizeof(struct branch_type_stat));

	/*
	 * Branch mode is a tristate:
	 * -1 means default, so decide based on the file having branch data.
	 * 0/1 means the user chose a mode.
	 */
	if (((branch_mode == -1 && has_br_stack) || branch_mode == 1) &&
	    !branch_call_mode) {
		sort__mode = SORT_MODE__BRANCH;
		symbol_conf.cumulate_callchain = false;
	}
	if (branch_call_mode) {
		callchain_param.key = CCKEY_ADDRESS;
		callchain_param.branch_callstack = 1;
		symbol_conf.use_callchain = true;
		callchain_register_param(&callchain_param);
		if (sort_order == NULL)
			sort_order = "srcline,symbol,dso";
	}

	if (report.mem_mode) {
		if (sort__mode == SORT_MODE__BRANCH) {
			pr_err("branch and mem mode incompatible\n");
			goto error;
		}
		sort__mode = SORT_MODE__MEMORY;
		symbol_conf.cumulate_callchain = false;
	}

	if (symbol_conf.report_hierarchy) {
		/* disable incompatible options */
		symbol_conf.cumulate_callchain = false;

		if (field_order) {
			pr_err("Error: --hierarchy and --fields options cannot be used together\n");
			parse_options_usage(report_usage, options, "F", 1);
			parse_options_usage(NULL, options, "hierarchy", 0);
			goto error;
		}

		perf_hpp_list.need_collapse = true;
	}

	if (report.use_stdio)
		use_browser = 0;
	else if (report.use_tui)
		use_browser = 1;
	else if (report.use_gtk)
		use_browser = 2;

	/* Force tty output for header output and per-thread stat. */
	if (report.header || report.header_only || report.show_threads)
		use_browser = 0;
	if (report.header || report.header_only)
		report.tool.show_feat_hdr = SHOW_FEAT_HEADER;
	if (report.show_full_info)
		report.tool.show_feat_hdr = SHOW_FEAT_HEADER_FULL_INFO;
	if (report.stats_mode || report.tasks_mode)
		use_browser = 0;
	if (report.stats_mode && report.tasks_mode) {
		pr_err("Error: --tasks and --mmaps can't be used together with --stats\n");
		goto error;
	}

	if (strcmp(input_name, "-") != 0)
		setup_browser(true);
	else
		use_browser = 0;

	if (sort_order && strstr(sort_order, "ipc")) {
		parse_options_usage(report_usage, options, "s", 1);
		goto error;
	}

	if (sort_order && strstr(sort_order, "symbol")) {
		if (sort__mode == SORT_MODE__BRANCH) {
			snprintf(sort_tmp, sizeof(sort_tmp), "%s,%s",
				 sort_order, "ipc_lbr");
			report.symbol_ipc = true;
		} else {
			snprintf(sort_tmp, sizeof(sort_tmp), "%s,%s",
				 sort_order, "ipc_null");
		}

		sort_order = sort_tmp;
	}

	if (setup_sorting(session->evlist) < 0) {
		if (sort_order)
			parse_options_usage(report_usage, options, "s", 1);
		if (field_order)
			parse_options_usage(sort_order ? NULL : report_usage,
					    options, "F", 1);
		goto error;
	}

	if ((report.header || report.header_only) && !quiet) {
		perf_session__fprintf_info(session, stdout,
					   report.show_full_info);
		if (report.header_only) {
			ret = 0;
			goto error;
		}
	} else if (use_browser == 0 && !quiet &&
		   !report.stats_mode && !report.tasks_mode) {
		fputs("# To display the perf.data header info, please use --header/--header-only options.\n#\n",
		      stdout);
	}

	/*
	 * Only in the TUI browser we are doing integrated annotation,
	 * so don't allocate extra space that won't be used in the stdio
	 * implementation.
	 */
	if (ui__has_annotation() || report.symbol_ipc) {
		ret = symbol__annotation_init();
		if (ret < 0)
			goto error;
		/*
 		 * For searching by name on the "Browse map details".
 		 * providing it only in verbose mode not to bloat too
 		 * much struct symbol.
 		 */
		if (verbose > 0) {
			/*
			 * XXX: Need to provide a less kludgy way to ask for
			 * more space per symbol, the u32 is for the index on
			 * the ui browser.
			 * See symbol__browser_index.
			 */
			symbol_conf.priv_size += sizeof(u32);
			symbol_conf.sort_by_name = true;
		}
		annotation_config__init();
	}

	if (symbol__init(&session->header.env) < 0)
		goto error;

	if (report.time_str) {
		ret = perf_time__parse_for_ranges(report.time_str, session,
						  &report.ptime_range,
						  &report.range_size,
						  &report.range_num);
		if (ret < 0)
			goto error;

		itrace_synth_opts__set_time_range(&itrace_synth_opts,
						  report.ptime_range,
						  report.range_num);
	}

	if (session->tevent.pevent &&
	    tep_set_function_resolver(session->tevent.pevent,
				      machine__resolve_kernel_addr,
				      &session->machines.host) < 0) {
		pr_err("%s: failed to set libtraceevent function resolver\n",
		       __func__);
		return -1;
	}

	sort__setup_elide(stdout);

	ret = __cmd_report(&report);
	if (ret == K_SWITCH_INPUT_DATA) {
		perf_session__delete(session);
		goto repeat;
	} else
		ret = 0;

error:
	if (report.ptime_range) {
		itrace_synth_opts__clear_time_range(&itrace_synth_opts);
		zfree(&report.ptime_range);
<<<<<<< HEAD
=======
	}
>>>>>>> 4ff96fb5
	zstd_fini(&(session->zstd_data));
	perf_session__delete(session);
	return ret;
}<|MERGE_RESOLUTION|>--- conflicted
+++ resolved
@@ -1455,10 +1455,7 @@
 	if (report.ptime_range) {
 		itrace_synth_opts__clear_time_range(&itrace_synth_opts);
 		zfree(&report.ptime_range);
-<<<<<<< HEAD
-=======
-	}
->>>>>>> 4ff96fb5
+	}
 	zstd_fini(&(session->zstd_data));
 	perf_session__delete(session);
 	return ret;
