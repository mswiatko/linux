// SPDX-License-Identifier: GPL-2.0
/*
 * builtin-inject.c
 *
 * Builtin inject command: Examine the live mode (stdin) event stream
 * and repipe it to stdout while optionally injecting additional
 * events into it.
 */
#include "builtin.h"

#include "util/color.h"
#include "util/dso.h"
#include "util/vdso.h"
#include "util/evlist.h"
#include "util/evsel.h"
#include "util/map.h"
#include "util/session.h"
#include "util/tool.h"
#include "util/debug.h"
#include "util/build-id.h"
#include "util/data.h"
#include "util/auxtrace.h"
#include "util/jit.h"
#include "util/symbol.h"
#include "util/synthetic-events.h"
#include "util/thread.h"
#include "util/namespaces.h"
#include "util/util.h"
#include "util/tsc.h"

#include <internal/lib.h>

#include <internal/lib.h>

#include <linux/err.h>
#include <subcmd/parse-options.h>
#include <uapi/linux/mman.h> /* To get things like MAP_HUGETLB even on older libc headers */

#include <linux/list.h>
#include <linux/string.h>
#include <linux/zalloc.h>
#include <linux/hash.h>
#include <errno.h>
#include <signal.h>
#include <inttypes.h>

struct guest_event {
	struct perf_sample		sample;
	union perf_event		*event;
	char				event_buf[PERF_SAMPLE_MAX_SIZE];
};

struct guest_id {
	/* hlist_node must be first, see free_hlist() */
	struct hlist_node		node;
	u64				id;
	u64				host_id;
	u32				vcpu;
};

struct guest_tid {
	/* hlist_node must be first, see free_hlist() */
	struct hlist_node		node;
	/* Thread ID of QEMU thread */
	u32				tid;
	u32				vcpu;
};

struct guest_vcpu {
	/* Current host CPU */
	u32				cpu;
	/* Thread ID of QEMU thread */
	u32				tid;
};

struct guest_session {
	char				*perf_data_file;
	u32				machine_pid;
	u64				time_offset;
	double				time_scale;
	struct perf_tool		tool;
	struct perf_data		data;
	struct perf_session		*session;
	char				*tmp_file_name;
	int				tmp_fd;
	struct perf_tsc_conversion	host_tc;
	struct perf_tsc_conversion	guest_tc;
	bool				copy_kcore_dir;
	bool				have_tc;
	bool				fetched;
	bool				ready;
	u16				dflt_id_hdr_size;
	u64				dflt_id;
	u64				highest_id;
	/* Array of guest_vcpu */
	struct guest_vcpu		*vcpu;
	size_t				vcpu_cnt;
	/* Hash table for guest_id */
	struct hlist_head		heads[PERF_EVLIST__HLIST_SIZE];
	/* Hash table for guest_tid */
	struct hlist_head		tids[PERF_EVLIST__HLIST_SIZE];
	/* Place to stash next guest event */
	struct guest_event		ev;
};

struct perf_inject {
	struct perf_tool	tool;
	struct perf_session	*session;
	bool			build_ids;
	bool			build_id_all;
	bool			sched_stat;
	bool			have_auxtrace;
	bool			strip;
	bool			jit_mode;
	bool			in_place_update;
	bool			in_place_update_dry_run;
	bool			is_pipe;
	bool			copy_kcore_dir;
	const char		*input_name;
	struct perf_data	output;
	u64			bytes_written;
	u64			aux_id;
	struct list_head	samples;
	struct itrace_synth_opts itrace_synth_opts;
	char			event_copy[PERF_SAMPLE_MAX_SIZE];
	struct perf_file_section secs[HEADER_FEAT_BITS];
<<<<<<< HEAD
=======
	struct guest_session	guest_session;
>>>>>>> 7365df19
};

struct event_entry {
	struct list_head node;
	u32		 tid;
	union perf_event event[];
};

static int dso__inject_build_id(struct dso *dso, struct perf_tool *tool,
				struct machine *machine, u8 cpumode, u32 flags);

static int output_bytes(struct perf_inject *inject, void *buf, size_t sz)
{
	ssize_t size;

	size = perf_data__write(&inject->output, buf, sz);
	if (size < 0)
		return -errno;

	inject->bytes_written += size;
	return 0;
}

static int perf_event__repipe_synth(struct perf_tool *tool,
				    union perf_event *event)
{
	struct perf_inject *inject = container_of(tool, struct perf_inject,
						  tool);

	return output_bytes(inject, event, event->header.size);
}

static int perf_event__repipe_oe_synth(struct perf_tool *tool,
				       union perf_event *event,
				       struct ordered_events *oe __maybe_unused)
{
	return perf_event__repipe_synth(tool, event);
}

#ifdef HAVE_JITDUMP
static int perf_event__drop_oe(struct perf_tool *tool __maybe_unused,
			       union perf_event *event __maybe_unused,
			       struct ordered_events *oe __maybe_unused)
{
	return 0;
}
#endif

static int perf_event__repipe_op2_synth(struct perf_session *session,
					union perf_event *event)
{
	return perf_event__repipe_synth(session->tool, event);
}

static int perf_event__repipe_op4_synth(struct perf_session *session,
					union perf_event *event,
					u64 data __maybe_unused,
					const char *str __maybe_unused)
{
	return perf_event__repipe_synth(session->tool, event);
}

static int perf_event__repipe_attr(struct perf_tool *tool,
				   union perf_event *event,
				   struct evlist **pevlist)
{
	struct perf_inject *inject = container_of(tool, struct perf_inject,
						  tool);
	int ret;

	ret = perf_event__process_attr(tool, event, pevlist);
	if (ret)
		return ret;

	if (!inject->is_pipe)
		return 0;

	return perf_event__repipe_synth(tool, event);
}

static int perf_event__repipe_event_update(struct perf_tool *tool,
					   union perf_event *event,
					   struct evlist **pevlist __maybe_unused)
{
	return perf_event__repipe_synth(tool, event);
}

#ifdef HAVE_AUXTRACE_SUPPORT

static int copy_bytes(struct perf_inject *inject, int fd, off_t size)
{
	char buf[4096];
	ssize_t ssz;
	int ret;

	while (size > 0) {
		ssz = read(fd, buf, min(size, (off_t)sizeof(buf)));
		if (ssz < 0)
			return -errno;
		ret = output_bytes(inject, buf, ssz);
		if (ret)
			return ret;
		size -= ssz;
	}

	return 0;
}

static s64 perf_event__repipe_auxtrace(struct perf_session *session,
				       union perf_event *event)
{
	struct perf_tool *tool = session->tool;
	struct perf_inject *inject = container_of(tool, struct perf_inject,
						  tool);
	int ret;

	inject->have_auxtrace = true;

	if (!inject->output.is_pipe) {
		off_t offset;

		offset = lseek(inject->output.file.fd, 0, SEEK_CUR);
		if (offset == -1)
			return -errno;
		ret = auxtrace_index__auxtrace_event(&session->auxtrace_index,
						     event, offset);
		if (ret < 0)
			return ret;
	}

	if (perf_data__is_pipe(session->data) || !session->one_mmap) {
		ret = output_bytes(inject, event, event->header.size);
		if (ret < 0)
			return ret;
		ret = copy_bytes(inject, perf_data__fd(session->data),
				 event->auxtrace.size);
	} else {
		ret = output_bytes(inject, event,
				   event->header.size + event->auxtrace.size);
	}
	if (ret < 0)
		return ret;

	return event->auxtrace.size;
}

#else

static s64
perf_event__repipe_auxtrace(struct perf_session *session __maybe_unused,
			    union perf_event *event __maybe_unused)
{
	pr_err("AUX area tracing not supported\n");
	return -EINVAL;
}

#endif

static int perf_event__repipe(struct perf_tool *tool,
			      union perf_event *event,
			      struct perf_sample *sample __maybe_unused,
			      struct machine *machine __maybe_unused)
{
	return perf_event__repipe_synth(tool, event);
}

static int perf_event__drop(struct perf_tool *tool __maybe_unused,
			    union perf_event *event __maybe_unused,
			    struct perf_sample *sample __maybe_unused,
			    struct machine *machine __maybe_unused)
{
	return 0;
}

static int perf_event__drop_aux(struct perf_tool *tool,
				union perf_event *event __maybe_unused,
				struct perf_sample *sample,
				struct machine *machine __maybe_unused)
{
	struct perf_inject *inject = container_of(tool, struct perf_inject, tool);

	if (!inject->aux_id)
		inject->aux_id = sample->id;

	return 0;
}

static union perf_event *
perf_inject__cut_auxtrace_sample(struct perf_inject *inject,
				 union perf_event *event,
				 struct perf_sample *sample)
{
	size_t sz1 = sample->aux_sample.data - (void *)event;
	size_t sz2 = event->header.size - sample->aux_sample.size - sz1;
	union perf_event *ev = (union perf_event *)inject->event_copy;

	if (sz1 > event->header.size || sz2 > event->header.size ||
	    sz1 + sz2 > event->header.size ||
	    sz1 < sizeof(struct perf_event_header) + sizeof(u64))
		return event;

	memcpy(ev, event, sz1);
	memcpy((void *)ev + sz1, (void *)event + event->header.size - sz2, sz2);
	ev->header.size = sz1 + sz2;
	((u64 *)((void *)ev + sz1))[-1] = 0;

	return ev;
}

typedef int (*inject_handler)(struct perf_tool *tool,
			      union perf_event *event,
			      struct perf_sample *sample,
			      struct evsel *evsel,
			      struct machine *machine);

static int perf_event__repipe_sample(struct perf_tool *tool,
				     union perf_event *event,
				     struct perf_sample *sample,
				     struct evsel *evsel,
				     struct machine *machine)
{
	struct perf_inject *inject = container_of(tool, struct perf_inject,
						  tool);

	if (evsel && evsel->handler) {
		inject_handler f = evsel->handler;
		return f(tool, event, sample, evsel, machine);
	}

	build_id__mark_dso_hit(tool, event, sample, evsel, machine);

	if (inject->itrace_synth_opts.set && sample->aux_sample.size)
		event = perf_inject__cut_auxtrace_sample(inject, event, sample);

	return perf_event__repipe_synth(tool, event);
}

static int perf_event__repipe_mmap(struct perf_tool *tool,
				   union perf_event *event,
				   struct perf_sample *sample,
				   struct machine *machine)
{
	int err;

	err = perf_event__process_mmap(tool, event, sample, machine);
	perf_event__repipe(tool, event, sample, machine);

	return err;
}

#ifdef HAVE_JITDUMP
static int perf_event__jit_repipe_mmap(struct perf_tool *tool,
				       union perf_event *event,
				       struct perf_sample *sample,
				       struct machine *machine)
{
	struct perf_inject *inject = container_of(tool, struct perf_inject, tool);
	u64 n = 0;
	int ret;

	/*
	 * if jit marker, then inject jit mmaps and generate ELF images
	 */
	ret = jit_process(inject->session, &inject->output, machine,
			  event->mmap.filename, event->mmap.pid, event->mmap.tid, &n);
	if (ret < 0)
		return ret;
	if (ret) {
		inject->bytes_written += n;
		return 0;
	}
	return perf_event__repipe_mmap(tool, event, sample, machine);
}
#endif

static struct dso *findnew_dso(int pid, int tid, const char *filename,
			       struct dso_id *id, struct machine *machine)
{
	struct thread *thread;
	struct nsinfo *nsi = NULL;
	struct nsinfo *nnsi;
	struct dso *dso;
	bool vdso;

	thread = machine__findnew_thread(machine, pid, tid);
	if (thread == NULL) {
		pr_err("cannot find or create a task %d/%d.\n", tid, pid);
		return NULL;
	}

	vdso = is_vdso_map(filename);
	nsi = nsinfo__get(thread->nsinfo);

	if (vdso) {
		/* The vdso maps are always on the host and not the
		 * container.  Ensure that we don't use setns to look
		 * them up.
		 */
		nnsi = nsinfo__copy(nsi);
		if (nnsi) {
			nsinfo__put(nsi);
			nsinfo__clear_need_setns(nnsi);
			nsi = nnsi;
		}
		dso = machine__findnew_vdso(machine, thread);
	} else {
		dso = machine__findnew_dso_id(machine, filename, id);
	}

	if (dso) {
		nsinfo__put(dso->nsinfo);
		dso->nsinfo = nsi;
	} else
		nsinfo__put(nsi);

	thread__put(thread);
	return dso;
}

static int perf_event__repipe_buildid_mmap(struct perf_tool *tool,
					   union perf_event *event,
					   struct perf_sample *sample,
					   struct machine *machine)
{
	struct dso *dso;

	dso = findnew_dso(event->mmap.pid, event->mmap.tid,
			  event->mmap.filename, NULL, machine);

	if (dso && !dso->hit) {
		dso->hit = 1;
		dso__inject_build_id(dso, tool, machine, sample->cpumode, 0);
	}
	dso__put(dso);

	return perf_event__repipe(tool, event, sample, machine);
}

static int perf_event__repipe_mmap2(struct perf_tool *tool,
				   union perf_event *event,
				   struct perf_sample *sample,
				   struct machine *machine)
{
	int err;

	err = perf_event__process_mmap2(tool, event, sample, machine);
	perf_event__repipe(tool, event, sample, machine);

	if (event->header.misc & PERF_RECORD_MISC_MMAP_BUILD_ID) {
		struct dso *dso;

		dso = findnew_dso(event->mmap2.pid, event->mmap2.tid,
				  event->mmap2.filename, NULL, machine);
		if (dso) {
			/* mark it not to inject build-id */
			dso->hit = 1;
		}
		dso__put(dso);
	}

	return err;
}

#ifdef HAVE_JITDUMP
static int perf_event__jit_repipe_mmap2(struct perf_tool *tool,
					union perf_event *event,
					struct perf_sample *sample,
					struct machine *machine)
{
	struct perf_inject *inject = container_of(tool, struct perf_inject, tool);
	u64 n = 0;
	int ret;

	/*
	 * if jit marker, then inject jit mmaps and generate ELF images
	 */
	ret = jit_process(inject->session, &inject->output, machine,
			  event->mmap2.filename, event->mmap2.pid, event->mmap2.tid, &n);
	if (ret < 0)
		return ret;
	if (ret) {
		inject->bytes_written += n;
		return 0;
	}
	return perf_event__repipe_mmap2(tool, event, sample, machine);
}
#endif

static int perf_event__repipe_buildid_mmap2(struct perf_tool *tool,
					    union perf_event *event,
					    struct perf_sample *sample,
					    struct machine *machine)
{
	struct dso_id dso_id = {
		.maj = event->mmap2.maj,
		.min = event->mmap2.min,
		.ino = event->mmap2.ino,
		.ino_generation = event->mmap2.ino_generation,
	};
	struct dso *dso;

	if (event->header.misc & PERF_RECORD_MISC_MMAP_BUILD_ID) {
		/* cannot use dso_id since it'd have invalid info */
		dso = findnew_dso(event->mmap2.pid, event->mmap2.tid,
				  event->mmap2.filename, NULL, machine);
		if (dso) {
			/* mark it not to inject build-id */
			dso->hit = 1;
		}
		dso__put(dso);
		return 0;
	}

	dso = findnew_dso(event->mmap2.pid, event->mmap2.tid,
			  event->mmap2.filename, &dso_id, machine);

	if (dso && !dso->hit) {
		dso->hit = 1;
		dso__inject_build_id(dso, tool, machine, sample->cpumode,
				     event->mmap2.flags);
	}
	dso__put(dso);

	perf_event__repipe(tool, event, sample, machine);

	return 0;
}

static int perf_event__repipe_fork(struct perf_tool *tool,
				   union perf_event *event,
				   struct perf_sample *sample,
				   struct machine *machine)
{
	int err;

	err = perf_event__process_fork(tool, event, sample, machine);
	perf_event__repipe(tool, event, sample, machine);

	return err;
}

static int perf_event__repipe_comm(struct perf_tool *tool,
				   union perf_event *event,
				   struct perf_sample *sample,
				   struct machine *machine)
{
	int err;

	err = perf_event__process_comm(tool, event, sample, machine);
	perf_event__repipe(tool, event, sample, machine);

	return err;
}

static int perf_event__repipe_namespaces(struct perf_tool *tool,
					 union perf_event *event,
					 struct perf_sample *sample,
					 struct machine *machine)
{
	int err = perf_event__process_namespaces(tool, event, sample, machine);

	perf_event__repipe(tool, event, sample, machine);

	return err;
}

static int perf_event__repipe_exit(struct perf_tool *tool,
				   union perf_event *event,
				   struct perf_sample *sample,
				   struct machine *machine)
{
	int err;

	err = perf_event__process_exit(tool, event, sample, machine);
	perf_event__repipe(tool, event, sample, machine);

	return err;
}

static int perf_event__repipe_tracing_data(struct perf_session *session,
					   union perf_event *event)
{
	perf_event__repipe_synth(session->tool, event);

	return perf_event__process_tracing_data(session, event);
}

static int dso__read_build_id(struct dso *dso)
{
	struct nscookie nsc;

	if (dso->has_build_id)
		return 0;

	nsinfo__mountns_enter(dso->nsinfo, &nsc);
	if (filename__read_build_id(dso->long_name, &dso->bid) > 0)
		dso->has_build_id = true;
	else if (dso->nsinfo) {
		char *new_name;

		new_name = filename_with_chroot(dso->nsinfo->pid,
						dso->long_name);
		if (new_name && filename__read_build_id(new_name, &dso->bid) > 0)
			dso->has_build_id = true;
		free(new_name);
	}
	nsinfo__mountns_exit(&nsc);

	return dso->has_build_id ? 0 : -1;
}

static int dso__inject_build_id(struct dso *dso, struct perf_tool *tool,
				struct machine *machine, u8 cpumode, u32 flags)
{
	int err;

	if (is_anon_memory(dso->long_name) || flags & MAP_HUGETLB)
		return 0;
	if (is_no_dso_memory(dso->long_name))
		return 0;

	if (dso__read_build_id(dso) < 0) {
		pr_debug("no build_id found for %s\n", dso->long_name);
		return -1;
	}

	err = perf_event__synthesize_build_id(tool, dso, cpumode,
					      perf_event__repipe, machine);
	if (err) {
		pr_err("Can't synthesize build_id event for %s\n", dso->long_name);
		return -1;
	}

	return 0;
}

int perf_event__inject_buildid(struct perf_tool *tool, union perf_event *event,
			       struct perf_sample *sample,
			       struct evsel *evsel __maybe_unused,
			       struct machine *machine)
{
	struct addr_location al;
	struct thread *thread;

	thread = machine__findnew_thread(machine, sample->pid, sample->tid);
	if (thread == NULL) {
		pr_err("problem processing %d event, skipping it.\n",
		       event->header.type);
		goto repipe;
	}

	if (thread__find_map(thread, sample->cpumode, sample->ip, &al)) {
		if (!al.map->dso->hit) {
			al.map->dso->hit = 1;
			dso__inject_build_id(al.map->dso, tool, machine,
					     sample->cpumode, al.map->flags);
		}
	}

	thread__put(thread);
repipe:
	perf_event__repipe(tool, event, sample, machine);
	return 0;
}

static int perf_inject__sched_process_exit(struct perf_tool *tool,
					   union perf_event *event __maybe_unused,
					   struct perf_sample *sample,
					   struct evsel *evsel __maybe_unused,
					   struct machine *machine __maybe_unused)
{
	struct perf_inject *inject = container_of(tool, struct perf_inject, tool);
	struct event_entry *ent;

	list_for_each_entry(ent, &inject->samples, node) {
		if (sample->tid == ent->tid) {
			list_del_init(&ent->node);
			free(ent);
			break;
		}
	}

	return 0;
}

static int perf_inject__sched_switch(struct perf_tool *tool,
				     union perf_event *event,
				     struct perf_sample *sample,
				     struct evsel *evsel,
				     struct machine *machine)
{
	struct perf_inject *inject = container_of(tool, struct perf_inject, tool);
	struct event_entry *ent;

	perf_inject__sched_process_exit(tool, event, sample, evsel, machine);

	ent = malloc(event->header.size + sizeof(struct event_entry));
	if (ent == NULL) {
		color_fprintf(stderr, PERF_COLOR_RED,
			     "Not enough memory to process sched switch event!");
		return -1;
	}

	ent->tid = sample->tid;
	memcpy(&ent->event, event, event->header.size);
	list_add(&ent->node, &inject->samples);
	return 0;
}

static int perf_inject__sched_stat(struct perf_tool *tool,
				   union perf_event *event __maybe_unused,
				   struct perf_sample *sample,
				   struct evsel *evsel,
				   struct machine *machine)
{
	struct event_entry *ent;
	union perf_event *event_sw;
	struct perf_sample sample_sw;
	struct perf_inject *inject = container_of(tool, struct perf_inject, tool);
	u32 pid = evsel__intval(evsel, sample, "pid");

	list_for_each_entry(ent, &inject->samples, node) {
		if (pid == ent->tid)
			goto found;
	}

	return 0;
found:
	event_sw = &ent->event[0];
	evsel__parse_sample(evsel, event_sw, &sample_sw);

	sample_sw.period = sample->period;
	sample_sw.time	 = sample->time;
	perf_event__synthesize_sample(event_sw, evsel->core.attr.sample_type,
				      evsel->core.attr.read_format, &sample_sw);
	build_id__mark_dso_hit(tool, event_sw, &sample_sw, evsel, machine);
	return perf_event__repipe(tool, event_sw, &sample_sw, machine);
}

static struct guest_vcpu *guest_session__vcpu(struct guest_session *gs, u32 vcpu)
{
	if (realloc_array_as_needed(gs->vcpu, gs->vcpu_cnt, vcpu, NULL))
		return NULL;
	return &gs->vcpu[vcpu];
}

static int guest_session__output_bytes(struct guest_session *gs, void *buf, size_t sz)
{
	ssize_t ret = writen(gs->tmp_fd, buf, sz);

	return ret < 0 ? ret : 0;
}

static int guest_session__repipe(struct perf_tool *tool,
				 union perf_event *event,
				 struct perf_sample *sample __maybe_unused,
				 struct machine *machine __maybe_unused)
{
	struct guest_session *gs = container_of(tool, struct guest_session, tool);

	return guest_session__output_bytes(gs, event, event->header.size);
}

static int guest_session__map_tid(struct guest_session *gs, u32 tid, u32 vcpu)
{
	struct guest_tid *guest_tid = zalloc(sizeof(*guest_tid));
	int hash;

	if (!guest_tid)
		return -ENOMEM;

	guest_tid->tid = tid;
	guest_tid->vcpu = vcpu;
	hash = hash_32(guest_tid->tid, PERF_EVLIST__HLIST_BITS);
	hlist_add_head(&guest_tid->node, &gs->tids[hash]);

	return 0;
}

static int host_peek_vm_comms_cb(struct perf_session *session __maybe_unused,
				 union perf_event *event,
				 u64 offset __maybe_unused, void *data)
{
	struct guest_session *gs = data;
	unsigned int vcpu;
	struct guest_vcpu *guest_vcpu;
	int ret;

	if (event->header.type != PERF_RECORD_COMM ||
	    event->comm.pid != gs->machine_pid)
		return 0;

	/*
	 * QEMU option -name debug-threads=on, causes thread names formatted as
	 * below, although it is not an ABI. Also libvirt seems to use this by
	 * default. Here we rely on it to tell us which thread is which VCPU.
	 */
	ret = sscanf(event->comm.comm, "CPU %u/KVM", &vcpu);
	if (ret <= 0)
		return ret;
	pr_debug("Found VCPU: tid %u comm %s vcpu %u\n",
		 event->comm.tid, event->comm.comm, vcpu);
	if (vcpu > INT_MAX) {
		pr_err("Invalid VCPU %u\n", vcpu);
		return -EINVAL;
	}
	guest_vcpu = guest_session__vcpu(gs, vcpu);
	if (!guest_vcpu)
		return -ENOMEM;
	if (guest_vcpu->tid && guest_vcpu->tid != event->comm.tid) {
		pr_err("Fatal error: Two threads found with the same VCPU\n");
		return -EINVAL;
	}
	guest_vcpu->tid = event->comm.tid;

	return guest_session__map_tid(gs, event->comm.tid, vcpu);
}

static int host_peek_vm_comms(struct perf_session *session, struct guest_session *gs)
{
	return perf_session__peek_events(session, session->header.data_offset,
					 session->header.data_size,
					 host_peek_vm_comms_cb, gs);
}

static bool evlist__is_id_used(struct evlist *evlist, u64 id)
{
	return evlist__id2sid(evlist, id);
}

static u64 guest_session__allocate_new_id(struct guest_session *gs, struct evlist *host_evlist)
{
	do {
		gs->highest_id += 1;
	} while (!gs->highest_id || evlist__is_id_used(host_evlist, gs->highest_id));

	return gs->highest_id;
}

static int guest_session__map_id(struct guest_session *gs, u64 id, u64 host_id, u32 vcpu)
{
	struct guest_id *guest_id = zalloc(sizeof(*guest_id));
	int hash;

	if (!guest_id)
		return -ENOMEM;

	guest_id->id = id;
	guest_id->host_id = host_id;
	guest_id->vcpu = vcpu;
	hash = hash_64(guest_id->id, PERF_EVLIST__HLIST_BITS);
	hlist_add_head(&guest_id->node, &gs->heads[hash]);

	return 0;
}

static u64 evlist__find_highest_id(struct evlist *evlist)
{
	struct evsel *evsel;
	u64 highest_id = 1;

	evlist__for_each_entry(evlist, evsel) {
		u32 j;

		for (j = 0; j < evsel->core.ids; j++) {
			u64 id = evsel->core.id[j];

			if (id > highest_id)
				highest_id = id;
		}
	}

	return highest_id;
}

static int guest_session__map_ids(struct guest_session *gs, struct evlist *host_evlist)
{
	struct evlist *evlist = gs->session->evlist;
	struct evsel *evsel;
	int ret;

	evlist__for_each_entry(evlist, evsel) {
		u32 j;

		for (j = 0; j < evsel->core.ids; j++) {
			struct perf_sample_id *sid;
			u64 host_id;
			u64 id;

			id = evsel->core.id[j];
			sid = evlist__id2sid(evlist, id);
			if (!sid || sid->cpu.cpu == -1)
				continue;
			host_id = guest_session__allocate_new_id(gs, host_evlist);
			ret = guest_session__map_id(gs, id, host_id, sid->cpu.cpu);
			if (ret)
				return ret;
		}
	}

	return 0;
}

static struct guest_id *guest_session__lookup_id(struct guest_session *gs, u64 id)
{
	struct hlist_head *head;
	struct guest_id *guest_id;
	int hash;

	hash = hash_64(id, PERF_EVLIST__HLIST_BITS);
	head = &gs->heads[hash];

	hlist_for_each_entry(guest_id, head, node)
		if (guest_id->id == id)
			return guest_id;

	return NULL;
}

static int process_attr(struct perf_tool *tool, union perf_event *event,
			struct perf_sample *sample __maybe_unused,
			struct machine *machine __maybe_unused)
{
	struct perf_inject *inject = container_of(tool, struct perf_inject, tool);

	return perf_event__process_attr(tool, event, &inject->session->evlist);
}

static int guest_session__add_attr(struct guest_session *gs, struct evsel *evsel)
{
	struct perf_inject *inject = container_of(gs, struct perf_inject, guest_session);
	struct perf_event_attr attr = evsel->core.attr;
	u64 *id_array;
	u32 *vcpu_array;
	int ret = -ENOMEM;
	u32 i;

	id_array = calloc(evsel->core.ids, sizeof(*id_array));
	if (!id_array)
		return -ENOMEM;

	vcpu_array = calloc(evsel->core.ids, sizeof(*vcpu_array));
	if (!vcpu_array)
		goto out;

	for (i = 0; i < evsel->core.ids; i++) {
		u64 id = evsel->core.id[i];
		struct guest_id *guest_id = guest_session__lookup_id(gs, id);

		if (!guest_id) {
			pr_err("Failed to find guest id %"PRIu64"\n", id);
			ret = -EINVAL;
			goto out;
		}
		id_array[i] = guest_id->host_id;
		vcpu_array[i] = guest_id->vcpu;
	}

	attr.sample_type |= PERF_SAMPLE_IDENTIFIER;
	attr.exclude_host = 1;
	attr.exclude_guest = 0;

	ret = perf_event__synthesize_attr(&inject->tool, &attr, evsel->core.ids,
					  id_array, process_attr);
	if (ret)
		pr_err("Failed to add guest attr.\n");

	for (i = 0; i < evsel->core.ids; i++) {
		struct perf_sample_id *sid;
		u32 vcpu = vcpu_array[i];

		sid = evlist__id2sid(inject->session->evlist, id_array[i]);
		/* Guest event is per-thread from the host point of view */
		sid->cpu.cpu = -1;
		sid->tid = gs->vcpu[vcpu].tid;
		sid->machine_pid = gs->machine_pid;
		sid->vcpu.cpu = vcpu;
	}
out:
	free(vcpu_array);
	free(id_array);
	return ret;
}

static int guest_session__add_attrs(struct guest_session *gs)
{
	struct evlist *evlist = gs->session->evlist;
	struct evsel *evsel;
	int ret;

	evlist__for_each_entry(evlist, evsel) {
		ret = guest_session__add_attr(gs, evsel);
		if (ret)
			return ret;
	}

	return 0;
}

static int synthesize_id_index(struct perf_inject *inject, size_t new_cnt)
{
	struct perf_session *session = inject->session;
	struct evlist *evlist = session->evlist;
	struct machine *machine = &session->machines.host;
	size_t from = evlist->core.nr_entries - new_cnt;

	return __perf_event__synthesize_id_index(&inject->tool, perf_event__repipe,
						 evlist, machine, from);
}

static struct guest_tid *guest_session__lookup_tid(struct guest_session *gs, u32 tid)
{
	struct hlist_head *head;
	struct guest_tid *guest_tid;
	int hash;

	hash = hash_32(tid, PERF_EVLIST__HLIST_BITS);
	head = &gs->tids[hash];

	hlist_for_each_entry(guest_tid, head, node)
		if (guest_tid->tid == tid)
			return guest_tid;

	return NULL;
}

static bool dso__is_in_kernel_space(struct dso *dso)
{
	if (dso__is_vdso(dso))
		return false;

	return dso__is_kcore(dso) ||
	       dso->kernel ||
	       is_kernel_module(dso->long_name, PERF_RECORD_MISC_CPUMODE_UNKNOWN);
}

static u64 evlist__first_id(struct evlist *evlist)
{
	struct evsel *evsel;

	evlist__for_each_entry(evlist, evsel) {
		if (evsel->core.ids)
			return evsel->core.id[0];
	}
	return 0;
}

static int process_build_id(struct perf_tool *tool,
			    union perf_event *event,
			    struct perf_sample *sample __maybe_unused,
			    struct machine *machine __maybe_unused)
{
	struct perf_inject *inject = container_of(tool, struct perf_inject, tool);

	return perf_event__process_build_id(inject->session, event);
}

static int synthesize_build_id(struct perf_inject *inject, struct dso *dso, pid_t machine_pid)
{
	struct machine *machine = perf_session__findnew_machine(inject->session, machine_pid);
	u8 cpumode = dso__is_in_kernel_space(dso) ?
			PERF_RECORD_MISC_GUEST_KERNEL :
			PERF_RECORD_MISC_GUEST_USER;

	if (!machine)
		return -ENOMEM;

	dso->hit = 1;

	return perf_event__synthesize_build_id(&inject->tool, dso, cpumode,
					       process_build_id, machine);
}

static int guest_session__add_build_ids(struct guest_session *gs)
{
	struct perf_inject *inject = container_of(gs, struct perf_inject, guest_session);
	struct machine *machine = &gs->session->machines.host;
	struct dso *dso;
	int ret;

	/* Build IDs will be put in the Build ID feature section */
	perf_header__set_feat(&inject->session->header, HEADER_BUILD_ID);

	dsos__for_each_with_build_id(dso, &machine->dsos.head) {
		ret = synthesize_build_id(inject, dso, gs->machine_pid);
		if (ret)
			return ret;
	}

	return 0;
}

static int guest_session__ksymbol_event(struct perf_tool *tool,
					union perf_event *event,
					struct perf_sample *sample __maybe_unused,
					struct machine *machine __maybe_unused)
{
	struct guest_session *gs = container_of(tool, struct guest_session, tool);

	/* Only support out-of-line i.e. no BPF support */
	if (event->ksymbol.ksym_type != PERF_RECORD_KSYMBOL_TYPE_OOL)
		return 0;

	return guest_session__output_bytes(gs, event, event->header.size);
}

static int guest_session__start(struct guest_session *gs, const char *name, bool force)
{
	char tmp_file_name[] = "/tmp/perf-inject-guest_session-XXXXXX";
	struct perf_session *session;
	int ret;

	/* Only these events will be injected */
	gs->tool.mmap		= guest_session__repipe;
	gs->tool.mmap2		= guest_session__repipe;
	gs->tool.comm		= guest_session__repipe;
	gs->tool.fork		= guest_session__repipe;
	gs->tool.exit		= guest_session__repipe;
	gs->tool.lost		= guest_session__repipe;
	gs->tool.context_switch	= guest_session__repipe;
	gs->tool.ksymbol	= guest_session__ksymbol_event;
	gs->tool.text_poke	= guest_session__repipe;
	/*
	 * Processing a build ID creates a struct dso with that build ID. Later,
	 * all guest dsos are iterated and the build IDs processed into the host
	 * session where they will be output to the Build ID feature section
	 * when the perf.data file header is written.
	 */
	gs->tool.build_id	= perf_event__process_build_id;
	/* Process the id index to know what VCPU an ID belongs to */
	gs->tool.id_index	= perf_event__process_id_index;

	gs->tool.ordered_events	= true;
	gs->tool.ordering_requires_timestamps = true;

	gs->data.path	= name;
	gs->data.force	= force;
	gs->data.mode	= PERF_DATA_MODE_READ;

	session = perf_session__new(&gs->data, &gs->tool);
	if (IS_ERR(session))
		return PTR_ERR(session);
	gs->session = session;

	/*
	 * Initial events have zero'd ID samples. Get default ID sample size
	 * used for removing them.
	 */
	gs->dflt_id_hdr_size = session->machines.host.id_hdr_size;
	/* And default ID for adding back a host-compatible ID sample */
	gs->dflt_id = evlist__first_id(session->evlist);
	if (!gs->dflt_id) {
		pr_err("Guest data has no sample IDs");
		return -EINVAL;
	}

	/* Temporary file for guest events */
	gs->tmp_file_name = strdup(tmp_file_name);
	if (!gs->tmp_file_name)
		return -ENOMEM;
	gs->tmp_fd = mkstemp(gs->tmp_file_name);
	if (gs->tmp_fd < 0)
		return -errno;

	if (zstd_init(&gs->session->zstd_data, 0) < 0)
		pr_warning("Guest session decompression initialization failed.\n");

	/*
	 * perf does not support processing 2 sessions simultaneously, so output
	 * guest events to a temporary file.
	 */
	ret = perf_session__process_events(gs->session);
	if (ret)
		return ret;

	if (lseek(gs->tmp_fd, 0, SEEK_SET))
		return -errno;

	return 0;
}

/* Free hlist nodes assuming hlist_node is the first member of hlist entries */
static void free_hlist(struct hlist_head *heads, size_t hlist_sz)
{
	struct hlist_node *pos, *n;
	size_t i;

	for (i = 0; i < hlist_sz; ++i) {
		hlist_for_each_safe(pos, n, &heads[i]) {
			hlist_del(pos);
			free(pos);
		}
	}
}

static void guest_session__exit(struct guest_session *gs)
{
	if (gs->session) {
		perf_session__delete(gs->session);
		free_hlist(gs->heads, PERF_EVLIST__HLIST_SIZE);
		free_hlist(gs->tids, PERF_EVLIST__HLIST_SIZE);
	}
	if (gs->tmp_file_name) {
		if (gs->tmp_fd >= 0)
			close(gs->tmp_fd);
		unlink(gs->tmp_file_name);
		free(gs->tmp_file_name);
	}
	free(gs->vcpu);
	free(gs->perf_data_file);
}

static void get_tsc_conv(struct perf_tsc_conversion *tc, struct perf_record_time_conv *time_conv)
{
	tc->time_shift		= time_conv->time_shift;
	tc->time_mult		= time_conv->time_mult;
	tc->time_zero		= time_conv->time_zero;
	tc->time_cycles		= time_conv->time_cycles;
	tc->time_mask		= time_conv->time_mask;
	tc->cap_user_time_zero	= time_conv->cap_user_time_zero;
	tc->cap_user_time_short	= time_conv->cap_user_time_short;
}

static void guest_session__get_tc(struct guest_session *gs)
{
	struct perf_inject *inject = container_of(gs, struct perf_inject, guest_session);

	get_tsc_conv(&gs->host_tc, &inject->session->time_conv);
	get_tsc_conv(&gs->guest_tc, &gs->session->time_conv);
}

static void guest_session__convert_time(struct guest_session *gs, u64 guest_time, u64 *host_time)
{
	u64 tsc;

	if (!guest_time) {
		*host_time = 0;
		return;
	}

	if (gs->guest_tc.cap_user_time_zero)
		tsc = perf_time_to_tsc(guest_time, &gs->guest_tc);
	else
		tsc = guest_time;

	/*
	 * This is the correct order of operations for x86 if the TSC Offset and
	 * Multiplier values are used.
	 */
	tsc -= gs->time_offset;
	tsc /= gs->time_scale;

	if (gs->host_tc.cap_user_time_zero)
		*host_time = tsc_to_perf_time(tsc, &gs->host_tc);
	else
		*host_time = tsc;
}

static int guest_session__fetch(struct guest_session *gs)
{
	void *buf = gs->ev.event_buf;
	struct perf_event_header *hdr = buf;
	size_t hdr_sz = sizeof(*hdr);
	ssize_t ret;

	ret = readn(gs->tmp_fd, buf, hdr_sz);
	if (ret < 0)
		return ret;

	if (!ret) {
		/* Zero size means EOF */
		hdr->size = 0;
		return 0;
	}

	buf += hdr_sz;

	ret = readn(gs->tmp_fd, buf, hdr->size - hdr_sz);
	if (ret < 0)
		return ret;

	gs->ev.event = (union perf_event *)gs->ev.event_buf;
	gs->ev.sample.time = 0;

	if (hdr->type >= PERF_RECORD_USER_TYPE_START) {
		pr_err("Unexpected type fetching guest event");
		return 0;
	}

	ret = evlist__parse_sample(gs->session->evlist, gs->ev.event, &gs->ev.sample);
	if (ret) {
		pr_err("Parse failed fetching guest event");
		return ret;
	}

	if (!gs->have_tc) {
		guest_session__get_tc(gs);
		gs->have_tc = true;
	}

	guest_session__convert_time(gs, gs->ev.sample.time, &gs->ev.sample.time);

	return 0;
}

static int evlist__append_id_sample(struct evlist *evlist, union perf_event *ev,
				    const struct perf_sample *sample)
{
	struct evsel *evsel;
	void *array;
	int ret;

	evsel = evlist__id2evsel(evlist, sample->id);
	array = ev;

	if (!evsel) {
		pr_err("No evsel for id %"PRIu64"\n", sample->id);
		return -EINVAL;
	}

	array += ev->header.size;
	ret = perf_event__synthesize_id_sample(array, evsel->core.attr.sample_type, sample);
	if (ret < 0)
		return ret;

	if (ret & 7) {
		pr_err("Bad id sample size %d\n", ret);
		return -EINVAL;
	}

	ev->header.size += ret;

	return 0;
}

static int guest_session__inject_events(struct guest_session *gs, u64 timestamp)
{
	struct perf_inject *inject = container_of(gs, struct perf_inject, guest_session);
	int ret;

	if (!gs->ready)
		return 0;

	while (1) {
		struct perf_sample *sample;
		struct guest_id *guest_id;
		union perf_event *ev;
		u16 id_hdr_size;
		u8 cpumode;
		u64 id;

		if (!gs->fetched) {
			ret = guest_session__fetch(gs);
			if (ret)
				return ret;
			gs->fetched = true;
		}

		ev = gs->ev.event;
		sample = &gs->ev.sample;

		if (!ev->header.size)
			return 0; /* EOF */

		if (sample->time > timestamp)
			return 0;

		/* Change cpumode to guest */
		cpumode = ev->header.misc & PERF_RECORD_MISC_CPUMODE_MASK;
		if (cpumode & PERF_RECORD_MISC_USER)
			cpumode = PERF_RECORD_MISC_GUEST_USER;
		else
			cpumode = PERF_RECORD_MISC_GUEST_KERNEL;
		ev->header.misc &= ~PERF_RECORD_MISC_CPUMODE_MASK;
		ev->header.misc |= cpumode;

		id = sample->id;
		if (!id) {
			id = gs->dflt_id;
			id_hdr_size = gs->dflt_id_hdr_size;
		} else {
			struct evsel *evsel = evlist__id2evsel(gs->session->evlist, id);

			id_hdr_size = evsel__id_hdr_size(evsel);
		}

		if (id_hdr_size & 7) {
			pr_err("Bad id_hdr_size %u\n", id_hdr_size);
			return -EINVAL;
		}

		if (ev->header.size & 7) {
			pr_err("Bad event size %u\n", ev->header.size);
			return -EINVAL;
		}

		/* Remove guest id sample */
		ev->header.size -= id_hdr_size;

		if (ev->header.size & 7) {
			pr_err("Bad raw event size %u\n", ev->header.size);
			return -EINVAL;
		}

		guest_id = guest_session__lookup_id(gs, id);
		if (!guest_id) {
			pr_err("Guest event with unknown id %llu\n",
			       (unsigned long long)id);
			return -EINVAL;
		}

		/* Change to host ID to avoid conflicting ID values */
		sample->id = guest_id->host_id;
		sample->stream_id = guest_id->host_id;

		if (sample->cpu != (u32)-1) {
			if (sample->cpu >= gs->vcpu_cnt) {
				pr_err("Guest event with unknown VCPU %u\n",
				       sample->cpu);
				return -EINVAL;
			}
			/* Change to host CPU instead of guest VCPU */
			sample->cpu = gs->vcpu[sample->cpu].cpu;
		}

		/* New id sample with new ID and CPU */
		ret = evlist__append_id_sample(inject->session->evlist, ev, sample);
		if (ret)
			return ret;

		if (ev->header.size & 7) {
			pr_err("Bad new event size %u\n", ev->header.size);
			return -EINVAL;
		}

		gs->fetched = false;

		ret = output_bytes(inject, ev, ev->header.size);
		if (ret)
			return ret;
	}
}

static int guest_session__flush_events(struct guest_session *gs)
{
	return guest_session__inject_events(gs, -1);
}

static int host__repipe(struct perf_tool *tool,
			union perf_event *event,
			struct perf_sample *sample,
			struct machine *machine)
{
	struct perf_inject *inject = container_of(tool, struct perf_inject, tool);
	int ret;

	ret = guest_session__inject_events(&inject->guest_session, sample->time);
	if (ret)
		return ret;

	return perf_event__repipe(tool, event, sample, machine);
}

static int host__finished_init(struct perf_session *session, union perf_event *event)
{
	struct perf_inject *inject = container_of(session->tool, struct perf_inject, tool);
	struct guest_session *gs = &inject->guest_session;
	int ret;

	/*
	 * Peek through host COMM events to find QEMU threads and the VCPU they
	 * are running.
	 */
	ret = host_peek_vm_comms(session, gs);
	if (ret)
		return ret;

	if (!gs->vcpu_cnt) {
		pr_err("No VCPU threads found for pid %u\n", gs->machine_pid);
		return -EINVAL;
	}

	/*
	 * Allocate new (unused) host sample IDs and map them to the guest IDs.
	 */
	gs->highest_id = evlist__find_highest_id(session->evlist);
	ret = guest_session__map_ids(gs, session->evlist);
	if (ret)
		return ret;

	ret = guest_session__add_attrs(gs);
	if (ret)
		return ret;

	ret = synthesize_id_index(inject, gs->session->evlist->core.nr_entries);
	if (ret) {
		pr_err("Failed to synthesize id_index\n");
		return ret;
	}

	ret = guest_session__add_build_ids(gs);
	if (ret) {
		pr_err("Failed to add guest build IDs\n");
		return ret;
	}

	gs->ready = true;

	ret = guest_session__inject_events(gs, 0);
	if (ret)
		return ret;

	return perf_event__repipe_op2_synth(session, event);
}

/*
 * Obey finished-round ordering. The FINISHED_ROUND event is first processed
 * which flushes host events to file up until the last flush time. Then inject
 * guest events up to the same time. Finally write out the FINISHED_ROUND event
 * itself.
 */
static int host__finished_round(struct perf_tool *tool,
				union perf_event *event,
				struct ordered_events *oe)
{
	struct perf_inject *inject = container_of(tool, struct perf_inject, tool);
	int ret = perf_event__process_finished_round(tool, event, oe);
	u64 timestamp = ordered_events__last_flush_time(oe);

	if (ret)
		return ret;

	ret = guest_session__inject_events(&inject->guest_session, timestamp);
	if (ret)
		return ret;

	return perf_event__repipe_oe_synth(tool, event, oe);
}

static int host__context_switch(struct perf_tool *tool,
				union perf_event *event,
				struct perf_sample *sample,
				struct machine *machine)
{
	struct perf_inject *inject = container_of(tool, struct perf_inject, tool);
	bool out = event->header.misc & PERF_RECORD_MISC_SWITCH_OUT;
	struct guest_session *gs = &inject->guest_session;
	u32 pid = event->context_switch.next_prev_pid;
	u32 tid = event->context_switch.next_prev_tid;
	struct guest_tid *guest_tid;
	u32 vcpu;

	if (out || pid != gs->machine_pid)
		goto out;

	guest_tid = guest_session__lookup_tid(gs, tid);
	if (!guest_tid)
		goto out;

	if (sample->cpu == (u32)-1) {
		pr_err("Switch event does not have CPU\n");
		return -EINVAL;
	}

	vcpu = guest_tid->vcpu;
	if (vcpu >= gs->vcpu_cnt)
		return -EINVAL;

	/* Guest is switching in, record which CPU the VCPU is now running on */
	gs->vcpu[vcpu].cpu = sample->cpu;
out:
	return host__repipe(tool, event, sample, machine);
}

static void sig_handler(int sig __maybe_unused)
{
	session_done = 1;
}

static int evsel__check_stype(struct evsel *evsel, u64 sample_type, const char *sample_msg)
{
	struct perf_event_attr *attr = &evsel->core.attr;
	const char *name = evsel__name(evsel);

	if (!(attr->sample_type & sample_type)) {
		pr_err("Samples for %s event do not have %s attribute set.",
			name, sample_msg);
		return -EINVAL;
	}

	return 0;
}

static int drop_sample(struct perf_tool *tool __maybe_unused,
		       union perf_event *event __maybe_unused,
		       struct perf_sample *sample __maybe_unused,
		       struct evsel *evsel __maybe_unused,
		       struct machine *machine __maybe_unused)
{
	return 0;
}

static void strip_init(struct perf_inject *inject)
{
	struct evlist *evlist = inject->session->evlist;
	struct evsel *evsel;

	inject->tool.context_switch = perf_event__drop;

	evlist__for_each_entry(evlist, evsel)
		evsel->handler = drop_sample;
}

static int parse_vm_time_correlation(const struct option *opt, const char *str, int unset)
{
	struct perf_inject *inject = opt->value;
	const char *args;
	char *dry_run;

	if (unset)
		return 0;

	inject->itrace_synth_opts.set = true;
	inject->itrace_synth_opts.vm_time_correlation = true;
	inject->in_place_update = true;

	if (!str)
		return 0;

	dry_run = skip_spaces(str);
	if (!strncmp(dry_run, "dry-run", strlen("dry-run"))) {
		inject->itrace_synth_opts.vm_tm_corr_dry_run = true;
		inject->in_place_update_dry_run = true;
		args = dry_run + strlen("dry-run");
	} else {
		args = str;
	}

	inject->itrace_synth_opts.vm_tm_corr_args = strdup(args);

	return inject->itrace_synth_opts.vm_tm_corr_args ? 0 : -ENOMEM;
}

<<<<<<< HEAD
=======
static int parse_guest_data(const struct option *opt, const char *str, int unset)
{
	struct perf_inject *inject = opt->value;
	struct guest_session *gs = &inject->guest_session;
	char *tok;
	char *s;

	if (unset)
		return 0;

	if (!str)
		goto bad_args;

	s = strdup(str);
	if (!s)
		return -ENOMEM;

	gs->perf_data_file = strsep(&s, ",");
	if (!gs->perf_data_file)
		goto bad_args;

	gs->copy_kcore_dir = has_kcore_dir(gs->perf_data_file);
	if (gs->copy_kcore_dir)
		inject->output.is_dir = true;

	tok = strsep(&s, ",");
	if (!tok)
		goto bad_args;
	gs->machine_pid = strtoul(tok, NULL, 0);
	if (!inject->guest_session.machine_pid)
		goto bad_args;

	gs->time_scale = 1;

	tok = strsep(&s, ",");
	if (!tok)
		goto out;
	gs->time_offset = strtoull(tok, NULL, 0);

	tok = strsep(&s, ",");
	if (!tok)
		goto out;
	gs->time_scale = strtod(tok, NULL);
	if (!gs->time_scale)
		goto bad_args;
out:
	return 0;

bad_args:
	pr_err("--guest-data option requires guest perf.data file name, "
	       "guest machine PID, and optionally guest timestamp offset, "
	       "and guest timestamp scale factor, separated by commas.\n");
	return -1;
}

>>>>>>> 7365df19
static int save_section_info_cb(struct perf_file_section *section,
				struct perf_header *ph __maybe_unused,
				int feat, int fd __maybe_unused, void *data)
{
	struct perf_inject *inject = data;

	inject->secs[feat] = *section;
	return 0;
}

static int save_section_info(struct perf_inject *inject)
{
	struct perf_header *header = &inject->session->header;
	int fd = perf_data__fd(inject->session->data);

	return perf_header__process_sections(header, fd, inject, save_section_info_cb);
}

static bool keep_feat(int feat)
{
	switch (feat) {
	/* Keep original information that describes the machine or software */
	case HEADER_TRACING_DATA:
	case HEADER_HOSTNAME:
	case HEADER_OSRELEASE:
	case HEADER_VERSION:
	case HEADER_ARCH:
	case HEADER_NRCPUS:
	case HEADER_CPUDESC:
	case HEADER_CPUID:
	case HEADER_TOTAL_MEM:
	case HEADER_CPU_TOPOLOGY:
	case HEADER_NUMA_TOPOLOGY:
	case HEADER_PMU_MAPPINGS:
	case HEADER_CACHE:
	case HEADER_MEM_TOPOLOGY:
	case HEADER_CLOCKID:
	case HEADER_BPF_PROG_INFO:
	case HEADER_BPF_BTF:
	case HEADER_CPU_PMU_CAPS:
	case HEADER_CLOCK_DATA:
	case HEADER_HYBRID_TOPOLOGY:
<<<<<<< HEAD
	case HEADER_HYBRID_CPU_PMU_CAPS:
=======
	case HEADER_PMU_CAPS:
>>>>>>> 7365df19
		return true;
	/* Information that can be updated */
	case HEADER_BUILD_ID:
	case HEADER_CMDLINE:
	case HEADER_EVENT_DESC:
	case HEADER_BRANCH_STACK:
	case HEADER_GROUP_DESC:
	case HEADER_AUXTRACE:
	case HEADER_STAT:
	case HEADER_SAMPLE_TIME:
	case HEADER_DIR_FORMAT:
	case HEADER_COMPRESSED:
	default:
		return false;
	};
}

static int read_file(int fd, u64 offs, void *buf, size_t sz)
{
	ssize_t ret = preadn(fd, buf, sz, offs);

	if (ret < 0)
		return -errno;
	if ((size_t)ret != sz)
		return -EINVAL;
	return 0;
}

static int feat_copy(struct perf_inject *inject, int feat, struct feat_writer *fw)
{
	int fd = perf_data__fd(inject->session->data);
	u64 offs = inject->secs[feat].offset;
	size_t sz = inject->secs[feat].size;
	void *buf = malloc(sz);
	int ret;

	if (!buf)
		return -ENOMEM;

	ret = read_file(fd, offs, buf, sz);
	if (ret)
		goto out_free;

	ret = fw->write(fw, buf, sz);
out_free:
	free(buf);
	return ret;
}

struct inject_fc {
	struct feat_copier fc;
	struct perf_inject *inject;
};

static int feat_copy_cb(struct feat_copier *fc, int feat, struct feat_writer *fw)
{
	struct inject_fc *inj_fc = container_of(fc, struct inject_fc, fc);
	struct perf_inject *inject = inj_fc->inject;
	int ret;

	if (!inject->secs[feat].offset ||
	    !keep_feat(feat))
		return 0;

	ret = feat_copy(inject, feat, fw);
	if (ret < 0)
		return ret;

	return 1; /* Feature section copied */
}

static int copy_kcore_dir(struct perf_inject *inject)
{
	char *cmd;
	int ret;

	ret = asprintf(&cmd, "cp -r -n %s/kcore_dir* %s >/dev/null 2>&1",
		       inject->input_name, inject->output.path);
	if (ret < 0)
		return ret;
	pr_debug("%s\n", cmd);
	ret = system(cmd);
	free(cmd);
	return ret;
}

<<<<<<< HEAD
=======
static int guest_session__copy_kcore_dir(struct guest_session *gs)
{
	struct perf_inject *inject = container_of(gs, struct perf_inject, guest_session);
	char *cmd;
	int ret;

	ret = asprintf(&cmd, "cp -r -n %s/kcore_dir %s/kcore_dir__%u >/dev/null 2>&1",
		       gs->perf_data_file, inject->output.path, gs->machine_pid);
	if (ret < 0)
		return ret;
	pr_debug("%s\n", cmd);
	ret = system(cmd);
	free(cmd);
	return ret;
}

>>>>>>> 7365df19
static int output_fd(struct perf_inject *inject)
{
	return inject->in_place_update ? -1 : perf_data__fd(&inject->output);
}

static int __cmd_inject(struct perf_inject *inject)
{
	int ret = -EINVAL;
	struct guest_session *gs = &inject->guest_session;
	struct perf_session *session = inject->session;
	int fd = output_fd(inject);
	u64 output_data_offset;

	signal(SIGINT, sig_handler);

	if (inject->build_ids || inject->sched_stat ||
	    inject->itrace_synth_opts.set || inject->build_id_all) {
		inject->tool.mmap	  = perf_event__repipe_mmap;
		inject->tool.mmap2	  = perf_event__repipe_mmap2;
		inject->tool.fork	  = perf_event__repipe_fork;
		inject->tool.tracing_data = perf_event__repipe_tracing_data;
	}

	output_data_offset = perf_session__data_offset(session->evlist);

	if (inject->build_id_all) {
		inject->tool.mmap	  = perf_event__repipe_buildid_mmap;
		inject->tool.mmap2	  = perf_event__repipe_buildid_mmap2;
	} else if (inject->build_ids) {
		inject->tool.sample = perf_event__inject_buildid;
	} else if (inject->sched_stat) {
		struct evsel *evsel;

		evlist__for_each_entry(session->evlist, evsel) {
			const char *name = evsel__name(evsel);

			if (!strcmp(name, "sched:sched_switch")) {
				if (evsel__check_stype(evsel, PERF_SAMPLE_TID, "TID"))
					return -EINVAL;

				evsel->handler = perf_inject__sched_switch;
			} else if (!strcmp(name, "sched:sched_process_exit"))
				evsel->handler = perf_inject__sched_process_exit;
			else if (!strncmp(name, "sched:sched_stat_", 17))
				evsel->handler = perf_inject__sched_stat;
		}
	} else if (inject->itrace_synth_opts.vm_time_correlation) {
		session->itrace_synth_opts = &inject->itrace_synth_opts;
		memset(&inject->tool, 0, sizeof(inject->tool));
		inject->tool.id_index	    = perf_event__process_id_index;
		inject->tool.auxtrace_info  = perf_event__process_auxtrace_info;
		inject->tool.auxtrace	    = perf_event__process_auxtrace;
		inject->tool.auxtrace_error = perf_event__process_auxtrace_error;
		inject->tool.ordered_events = true;
		inject->tool.ordering_requires_timestamps = true;
	} else if (inject->itrace_synth_opts.set) {
		session->itrace_synth_opts = &inject->itrace_synth_opts;
		inject->itrace_synth_opts.inject = true;
		inject->tool.comm	    = perf_event__repipe_comm;
		inject->tool.namespaces	    = perf_event__repipe_namespaces;
		inject->tool.exit	    = perf_event__repipe_exit;
		inject->tool.id_index	    = perf_event__process_id_index;
		inject->tool.auxtrace_info  = perf_event__process_auxtrace_info;
		inject->tool.auxtrace	    = perf_event__process_auxtrace;
		inject->tool.aux	    = perf_event__drop_aux;
		inject->tool.itrace_start   = perf_event__drop_aux;
		inject->tool.aux_output_hw_id = perf_event__drop_aux;
		inject->tool.ordered_events = true;
		inject->tool.ordering_requires_timestamps = true;
		/* Allow space in the header for new attributes */
		output_data_offset = roundup(8192 + session->header.data_offset, 4096);
		if (inject->strip)
			strip_init(inject);
	} else if (gs->perf_data_file) {
		char *name = gs->perf_data_file;

		/*
		 * Not strictly necessary, but keep these events in order wrt
		 * guest events.
		 */
		inject->tool.mmap		= host__repipe;
		inject->tool.mmap2		= host__repipe;
		inject->tool.comm		= host__repipe;
		inject->tool.fork		= host__repipe;
		inject->tool.exit		= host__repipe;
		inject->tool.lost		= host__repipe;
		inject->tool.context_switch	= host__repipe;
		inject->tool.ksymbol		= host__repipe;
		inject->tool.text_poke		= host__repipe;
		/*
		 * Once the host session has initialized, set up sample ID
		 * mapping and feed in guest attrs, build IDs and initial
		 * events.
		 */
		inject->tool.finished_init	= host__finished_init;
		/* Obey finished round ordering */
		inject->tool.finished_round	= host__finished_round,
		/* Keep track of which CPU a VCPU is runnng on */
		inject->tool.context_switch	= host__context_switch;
		/*
		 * Must order events to be able to obey finished round
		 * ordering.
		 */
		inject->tool.ordered_events	= true;
		inject->tool.ordering_requires_timestamps = true;
		/* Set up a separate session to process guest perf.data file */
		ret = guest_session__start(gs, name, session->data->force);
		if (ret) {
			pr_err("Failed to process %s, error %d\n", name, ret);
			return ret;
		}
		/* Allow space in the header for guest attributes */
		output_data_offset += gs->session->header.data_offset;
		output_data_offset = roundup(output_data_offset, 4096);
	}

	if (!inject->itrace_synth_opts.set)
		auxtrace_index__free(&session->auxtrace_index);

	if (!inject->is_pipe && !inject->in_place_update)
		lseek(fd, output_data_offset, SEEK_SET);

	ret = perf_session__process_events(session);
	if (ret)
		return ret;

	if (gs->session) {
		/*
		 * Remaining guest events have later timestamps. Flush them
		 * out to file.
		 */
		ret = guest_session__flush_events(gs);
		if (ret) {
			pr_err("Failed to flush guest events\n");
			return ret;
		}
	}

	if (!inject->is_pipe && !inject->in_place_update) {
		struct inject_fc inj_fc = {
			.fc.copy = feat_copy_cb,
			.inject = inject,
		};

		if (inject->build_ids)
			perf_header__set_feat(&session->header,
					      HEADER_BUILD_ID);
		/*
		 * Keep all buildids when there is unprocessed AUX data because
		 * it is not known which ones the AUX trace hits.
		 */
		if (perf_header__has_feat(&session->header, HEADER_BUILD_ID) &&
		    inject->have_auxtrace && !inject->itrace_synth_opts.set)
			dsos__hit_all(session);
		/*
		 * The AUX areas have been removed and replaced with
		 * synthesized hardware events, so clear the feature flag.
		 */
		if (inject->itrace_synth_opts.set) {
			perf_header__clear_feat(&session->header,
						HEADER_AUXTRACE);
			if (inject->itrace_synth_opts.last_branch ||
			    inject->itrace_synth_opts.add_last_branch)
				perf_header__set_feat(&session->header,
						      HEADER_BRANCH_STACK);
		}
		session->header.data_offset = output_data_offset;
		session->header.data_size = inject->bytes_written;
		perf_session__inject_header(session, session->evlist, fd, &inj_fc.fc);

		if (inject->copy_kcore_dir) {
			ret = copy_kcore_dir(inject);
<<<<<<< HEAD
			if (ret)
				return ret;
=======
			if (ret) {
				pr_err("Failed to copy kcore\n");
				return ret;
			}
		}
		if (gs->copy_kcore_dir) {
			ret = guest_session__copy_kcore_dir(gs);
			if (ret) {
				pr_err("Failed to copy guest kcore\n");
				return ret;
			}
>>>>>>> 7365df19
		}
	}

	return ret;
}

int cmd_inject(int argc, const char **argv)
{
	struct perf_inject inject = {
		.tool = {
			.sample		= perf_event__repipe_sample,
			.read		= perf_event__repipe_sample,
			.mmap		= perf_event__repipe,
			.mmap2		= perf_event__repipe,
			.comm		= perf_event__repipe,
			.namespaces	= perf_event__repipe,
			.cgroup		= perf_event__repipe,
			.fork		= perf_event__repipe,
			.exit		= perf_event__repipe,
			.lost		= perf_event__repipe,
			.lost_samples	= perf_event__repipe,
			.aux		= perf_event__repipe,
			.itrace_start	= perf_event__repipe,
			.aux_output_hw_id = perf_event__repipe,
			.context_switch	= perf_event__repipe,
			.throttle	= perf_event__repipe,
			.unthrottle	= perf_event__repipe,
			.ksymbol	= perf_event__repipe,
			.bpf		= perf_event__repipe,
			.text_poke	= perf_event__repipe,
			.attr		= perf_event__repipe_attr,
			.event_update	= perf_event__repipe_event_update,
			.tracing_data	= perf_event__repipe_op2_synth,
			.finished_round	= perf_event__repipe_oe_synth,
			.build_id	= perf_event__repipe_op2_synth,
			.id_index	= perf_event__repipe_op2_synth,
			.auxtrace_info	= perf_event__repipe_op2_synth,
			.auxtrace_error	= perf_event__repipe_op2_synth,
			.time_conv	= perf_event__repipe_op2_synth,
			.thread_map	= perf_event__repipe_op2_synth,
			.cpu_map	= perf_event__repipe_op2_synth,
			.stat_config	= perf_event__repipe_op2_synth,
			.stat		= perf_event__repipe_op2_synth,
			.stat_round	= perf_event__repipe_op2_synth,
			.feature	= perf_event__repipe_op2_synth,
			.finished_init	= perf_event__repipe_op2_synth,
			.compressed	= perf_event__repipe_op4_synth,
			.auxtrace	= perf_event__repipe_auxtrace,
		},
		.input_name  = "-",
		.samples = LIST_HEAD_INIT(inject.samples),
		.output = {
			.path = "-",
			.mode = PERF_DATA_MODE_WRITE,
			.use_stdio = true,
		},
	};
	struct perf_data data = {
		.mode = PERF_DATA_MODE_READ,
		.use_stdio = true,
	};
	int ret;
	bool repipe = true;

	struct option options[] = {
		OPT_BOOLEAN('b', "build-ids", &inject.build_ids,
			    "Inject build-ids into the output stream"),
		OPT_BOOLEAN(0, "buildid-all", &inject.build_id_all,
			    "Inject build-ids of all DSOs into the output stream"),
		OPT_STRING('i', "input", &inject.input_name, "file",
			   "input file name"),
		OPT_STRING('o', "output", &inject.output.path, "file",
			   "output file name"),
		OPT_BOOLEAN('s', "sched-stat", &inject.sched_stat,
			    "Merge sched-stat and sched-switch for getting events "
			    "where and how long tasks slept"),
#ifdef HAVE_JITDUMP
		OPT_BOOLEAN('j', "jit", &inject.jit_mode, "merge jitdump files into perf.data file"),
#endif
		OPT_INCR('v', "verbose", &verbose,
			 "be more verbose (show build ids, etc)"),
		OPT_STRING('k', "vmlinux", &symbol_conf.vmlinux_name,
			   "file", "vmlinux pathname"),
		OPT_BOOLEAN(0, "ignore-vmlinux", &symbol_conf.ignore_vmlinux,
			    "don't load vmlinux even if found"),
		OPT_STRING(0, "kallsyms", &symbol_conf.kallsyms_name, "file",
			   "kallsyms pathname"),
		OPT_BOOLEAN('f', "force", &data.force, "don't complain, do it"),
		OPT_CALLBACK_OPTARG(0, "itrace", &inject.itrace_synth_opts,
				    NULL, "opts", "Instruction Tracing options\n"
				    ITRACE_HELP,
				    itrace_parse_synth_opts),
		OPT_BOOLEAN(0, "strip", &inject.strip,
			    "strip non-synthesized events (use with --itrace)"),
		OPT_CALLBACK_OPTARG(0, "vm-time-correlation", &inject, NULL, "opts",
				    "correlate time between VM guests and the host",
				    parse_vm_time_correlation),
		OPT_CALLBACK_OPTARG(0, "guest-data", &inject, NULL, "opts",
				    "inject events from a guest perf.data file",
				    parse_guest_data),
		OPT_STRING(0, "guestmount", &symbol_conf.guestmount, "directory",
			   "guest mount directory under which every guest os"
			   " instance has a subdir"),
		OPT_END()
	};
	const char * const inject_usage[] = {
		"perf inject [<options>]",
		NULL
	};
#ifndef HAVE_JITDUMP
	set_option_nobuild(options, 'j', "jit", "NO_LIBELF=1", true);
#endif
	argc = parse_options(argc, argv, options, inject_usage, 0);

	/*
	 * Any (unrecognized) arguments left?
	 */
	if (argc)
		usage_with_options(inject_usage, options);

	if (inject.strip && !inject.itrace_synth_opts.set) {
		pr_err("--strip option requires --itrace option\n");
		return -1;
	}

	if (symbol__validate_sym_arguments())
		return -1;

	if (inject.in_place_update) {
		if (!strcmp(inject.input_name, "-")) {
			pr_err("Input file name required for in-place updating\n");
			return -1;
		}
		if (strcmp(inject.output.path, "-")) {
			pr_err("Output file name must not be specified for in-place updating\n");
			return -1;
		}
		if (!data.force && !inject.in_place_update_dry_run) {
			pr_err("The input file would be updated in place, "
				"the --force option is required.\n");
			return -1;
		}
		if (!inject.in_place_update_dry_run)
			data.in_place_update = true;
	} else {
		if (strcmp(inject.output.path, "-") && !inject.strip &&
		    has_kcore_dir(inject.input_name)) {
			inject.output.is_dir = true;
			inject.copy_kcore_dir = true;
		}
		if (perf_data__open(&inject.output)) {
			perror("failed to create output file");
			return -1;
		}
	}

	data.path = inject.input_name;
	if (!strcmp(inject.input_name, "-") || inject.output.is_pipe) {
		inject.is_pipe = true;
		/*
		 * Do not repipe header when input is a regular file
		 * since either it can rewrite the header at the end
		 * or write a new pipe header.
		 */
		if (strcmp(inject.input_name, "-"))
			repipe = false;
	}

	inject.session = __perf_session__new(&data, repipe,
					     output_fd(&inject),
					     &inject.tool);
	if (IS_ERR(inject.session)) {
		ret = PTR_ERR(inject.session);
		goto out_close_output;
	}

	if (zstd_init(&(inject.session->zstd_data), 0) < 0)
		pr_warning("Decompression initialization failed.\n");

	/* Save original section info before feature bits change */
	ret = save_section_info(&inject);
	if (ret)
		goto out_delete;

	if (!data.is_pipe && inject.output.is_pipe) {
		ret = perf_header__write_pipe(perf_data__fd(&inject.output));
		if (ret < 0) {
			pr_err("Couldn't write a new pipe header.\n");
			goto out_delete;
		}

		ret = perf_event__synthesize_for_pipe(&inject.tool,
						      inject.session,
						      &inject.output,
						      perf_event__repipe);
		if (ret < 0)
			goto out_delete;
	}

	if (inject.build_ids && !inject.build_id_all) {
		/*
		 * to make sure the mmap records are ordered correctly
		 * and so that the correct especially due to jitted code
		 * mmaps. We cannot generate the buildid hit list and
		 * inject the jit mmaps at the same time for now.
		 */
		inject.tool.ordered_events = true;
		inject.tool.ordering_requires_timestamps = true;
	}

	if (inject.sched_stat) {
		inject.tool.ordered_events = true;
	}

#ifdef HAVE_JITDUMP
	if (inject.jit_mode) {
		inject.tool.mmap2	   = perf_event__jit_repipe_mmap2;
		inject.tool.mmap	   = perf_event__jit_repipe_mmap;
		inject.tool.ordered_events = true;
		inject.tool.ordering_requires_timestamps = true;
		/*
		 * JIT MMAP injection injects all MMAP events in one go, so it
		 * does not obey finished_round semantics.
		 */
		inject.tool.finished_round = perf_event__drop_oe;
	}
#endif
	ret = symbol__init(&inject.session->header.env);
	if (ret < 0)
		goto out_delete;

	ret = __cmd_inject(&inject);

	guest_session__exit(&inject.guest_session);

out_delete:
	zstd_fini(&(inject.session->zstd_data));
	perf_session__delete(inject.session);
out_close_output:
	if (!inject.in_place_update)
		perf_data__close(&inject.output);
	free(inject.itrace_synth_opts.vm_tm_corr_args);
	return ret;
}<|MERGE_RESOLUTION|>--- conflicted
+++ resolved
@@ -27,8 +27,6 @@
 #include "util/namespaces.h"
 #include "util/util.h"
 #include "util/tsc.h"
-
-#include <internal/lib.h>
 
 #include <internal/lib.h>
 
@@ -124,10 +122,7 @@
 	struct itrace_synth_opts itrace_synth_opts;
 	char			event_copy[PERF_SAMPLE_MAX_SIZE];
 	struct perf_file_section secs[HEADER_FEAT_BITS];
-<<<<<<< HEAD
-=======
 	struct guest_session	guest_session;
->>>>>>> 7365df19
 };
 
 struct event_entry {
@@ -1671,8 +1666,6 @@
 	return inject->itrace_synth_opts.vm_tm_corr_args ? 0 : -ENOMEM;
 }
 
-<<<<<<< HEAD
-=======
 static int parse_guest_data(const struct option *opt, const char *str, int unset)
 {
 	struct perf_inject *inject = opt->value;
@@ -1728,7 +1721,6 @@
 	return -1;
 }
 
->>>>>>> 7365df19
 static int save_section_info_cb(struct perf_file_section *section,
 				struct perf_header *ph __maybe_unused,
 				int feat, int fd __maybe_unused, void *data)
@@ -1771,11 +1763,7 @@
 	case HEADER_CPU_PMU_CAPS:
 	case HEADER_CLOCK_DATA:
 	case HEADER_HYBRID_TOPOLOGY:
-<<<<<<< HEAD
-	case HEADER_HYBRID_CPU_PMU_CAPS:
-=======
 	case HEADER_PMU_CAPS:
->>>>>>> 7365df19
 		return true;
 	/* Information that can be updated */
 	case HEADER_BUILD_ID:
@@ -1862,8 +1850,6 @@
 	return ret;
 }
 
-<<<<<<< HEAD
-=======
 static int guest_session__copy_kcore_dir(struct guest_session *gs)
 {
 	struct perf_inject *inject = container_of(gs, struct perf_inject, guest_session);
@@ -1880,7 +1866,6 @@
 	return ret;
 }
 
->>>>>>> 7365df19
 static int output_fd(struct perf_inject *inject)
 {
 	return inject->in_place_update ? -1 : perf_data__fd(&inject->output);
@@ -2053,10 +2038,6 @@
 
 		if (inject->copy_kcore_dir) {
 			ret = copy_kcore_dir(inject);
-<<<<<<< HEAD
-			if (ret)
-				return ret;
-=======
 			if (ret) {
 				pr_err("Failed to copy kcore\n");
 				return ret;
@@ -2068,7 +2049,6 @@
 				pr_err("Failed to copy guest kcore\n");
 				return ret;
 			}
->>>>>>> 7365df19
 		}
 	}
 
