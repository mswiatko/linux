/* SPDX-License-Identifier: (LGPL-2.1 OR BSD-2-Clause) */
/* Copyright (C) 2021 Facebook */
#ifndef __LIBBPF_VERSION_H
#define __LIBBPF_VERSION_H

#define LIBBPF_MAJOR_VERSION 1
<<<<<<< HEAD
#define LIBBPF_MINOR_VERSION 0
=======
#define LIBBPF_MINOR_VERSION 1
>>>>>>> 7365df19

#endif /* __LIBBPF_VERSION_H */<|MERGE_RESOLUTION|>--- conflicted
+++ resolved
@@ -4,10 +4,6 @@
 #define __LIBBPF_VERSION_H
 
 #define LIBBPF_MAJOR_VERSION 1
-<<<<<<< HEAD
-#define LIBBPF_MINOR_VERSION 0
-=======
 #define LIBBPF_MINOR_VERSION 1
->>>>>>> 7365df19
 
 #endif /* __LIBBPF_VERSION_H */