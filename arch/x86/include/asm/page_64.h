#ifndef _ASM_X86_PAGE_64_H
#define _ASM_X86_PAGE_64_H

<<<<<<< HEAD
#define PAGETABLE_LEVELS	4

#define THREAD_ORDER	1
#define THREAD_SIZE  (PAGE_SIZE << THREAD_ORDER)
#define CURRENT_MASK (~(THREAD_SIZE - 1))

#define EXCEPTION_STACK_ORDER 0
#define EXCEPTION_STKSZ (PAGE_SIZE << EXCEPTION_STACK_ORDER)

#define DEBUG_STACK_ORDER (EXCEPTION_STACK_ORDER + 1)
#define DEBUG_STKSZ (PAGE_SIZE << DEBUG_STACK_ORDER)

#define IRQ_STACK_ORDER 2
#define IRQ_STACK_SIZE (PAGE_SIZE << IRQ_STACK_ORDER)

#define STACKFAULT_STACK 1
#define DOUBLEFAULT_STACK 2
#define NMI_STACK 3
#define DEBUG_STACK 4
#define MCE_STACK 5
#define N_EXCEPTION_STACKS 5  /* hw limit: 7 */

#define PUD_PAGE_SIZE		(_AC(1, UL) << PUD_SHIFT)
#define PUD_PAGE_MASK		(~(PUD_PAGE_SIZE-1))

/*
 * Set __PAGE_OFFSET to the most negative possible address +
 * PGDIR_SIZE*16 (pgd slot 272).  The gap is to allow a space for a
 * hypervisor to fit.  Choosing 16 slots here is arbitrary, but it's
 * what Xen requires.
 */
#define __PAGE_OFFSET           _AC(0xffff880000000000, UL)

#define __PHYSICAL_START	CONFIG_PHYSICAL_START
#define __KERNEL_ALIGN		0x200000

/*
 * Make sure kernel is aligned to 2MB address. Catching it at compile
 * time is better. Change your config file and compile the kernel
 * for a 2MB aligned address (CONFIG_PHYSICAL_START)
 */
#if (CONFIG_PHYSICAL_START % __KERNEL_ALIGN) != 0
#error "CONFIG_PHYSICAL_START must be a multiple of 2MB"
#endif

#define __START_KERNEL		(__START_KERNEL_map + __PHYSICAL_START)
#define __START_KERNEL_map	_AC(0xffffffff80000000, UL)

/* See Documentation/x86_64/mm.txt for a description of the memory map. */
#define __PHYSICAL_MASK_SHIFT	46
#define __VIRTUAL_MASK_SHIFT	48

/*
 * Kernel image size is limited to 512 MB (see level2_kernel_pgt in
 * arch/x86/kernel/head_64.S), and it is mapped here:
 */
#define KERNEL_IMAGE_SIZE	(512 * 1024 * 1024)
#define KERNEL_IMAGE_START	_AC(0xffffffff80000000, UL)

#ifndef __ASSEMBLY__
void clear_page(void *page);
void copy_page(void *to, void *from);

/* duplicated to the one in bootmem.h */
extern unsigned long max_pfn;
extern unsigned long phys_base;

extern unsigned long __phys_addr(unsigned long);
#define __phys_reloc_hide(x)	(x)

/*
 * These are used to make use of C type-checking..
 */
typedef unsigned long	pteval_t;
typedef unsigned long	pmdval_t;
typedef unsigned long	pudval_t;
typedef unsigned long	pgdval_t;
typedef unsigned long	pgprotval_t;

typedef struct page *pgtable_t;

typedef struct { pteval_t pte; } pte_t;

#define vmemmap ((struct page *)VMEMMAP_START)

extern unsigned long init_memory_mapping(unsigned long start,
					 unsigned long end);

extern void initmem_init(unsigned long start_pfn, unsigned long end_pfn);
extern void free_initmem(void);

extern void init_extra_mapping_uc(unsigned long phys, unsigned long size);
extern void init_extra_mapping_wb(unsigned long phys, unsigned long size);

#endif	/* !__ASSEMBLY__ */

#ifdef CONFIG_FLATMEM
#define pfn_valid(pfn)          ((pfn) < max_pfn)
#endif

=======
#include <asm/page_64_types.h>
>>>>>>> 54321d94

#endif /* _ASM_X86_PAGE_64_H */<|MERGE_RESOLUTION|>--- conflicted
+++ resolved
@@ -1,109 +1,6 @@
 #ifndef _ASM_X86_PAGE_64_H
 #define _ASM_X86_PAGE_64_H
 
-<<<<<<< HEAD
-#define PAGETABLE_LEVELS	4
-
-#define THREAD_ORDER	1
-#define THREAD_SIZE  (PAGE_SIZE << THREAD_ORDER)
-#define CURRENT_MASK (~(THREAD_SIZE - 1))
-
-#define EXCEPTION_STACK_ORDER 0
-#define EXCEPTION_STKSZ (PAGE_SIZE << EXCEPTION_STACK_ORDER)
-
-#define DEBUG_STACK_ORDER (EXCEPTION_STACK_ORDER + 1)
-#define DEBUG_STKSZ (PAGE_SIZE << DEBUG_STACK_ORDER)
-
-#define IRQ_STACK_ORDER 2
-#define IRQ_STACK_SIZE (PAGE_SIZE << IRQ_STACK_ORDER)
-
-#define STACKFAULT_STACK 1
-#define DOUBLEFAULT_STACK 2
-#define NMI_STACK 3
-#define DEBUG_STACK 4
-#define MCE_STACK 5
-#define N_EXCEPTION_STACKS 5  /* hw limit: 7 */
-
-#define PUD_PAGE_SIZE		(_AC(1, UL) << PUD_SHIFT)
-#define PUD_PAGE_MASK		(~(PUD_PAGE_SIZE-1))
-
-/*
- * Set __PAGE_OFFSET to the most negative possible address +
- * PGDIR_SIZE*16 (pgd slot 272).  The gap is to allow a space for a
- * hypervisor to fit.  Choosing 16 slots here is arbitrary, but it's
- * what Xen requires.
- */
-#define __PAGE_OFFSET           _AC(0xffff880000000000, UL)
-
-#define __PHYSICAL_START	CONFIG_PHYSICAL_START
-#define __KERNEL_ALIGN		0x200000
-
-/*
- * Make sure kernel is aligned to 2MB address. Catching it at compile
- * time is better. Change your config file and compile the kernel
- * for a 2MB aligned address (CONFIG_PHYSICAL_START)
- */
-#if (CONFIG_PHYSICAL_START % __KERNEL_ALIGN) != 0
-#error "CONFIG_PHYSICAL_START must be a multiple of 2MB"
-#endif
-
-#define __START_KERNEL		(__START_KERNEL_map + __PHYSICAL_START)
-#define __START_KERNEL_map	_AC(0xffffffff80000000, UL)
-
-/* See Documentation/x86_64/mm.txt for a description of the memory map. */
-#define __PHYSICAL_MASK_SHIFT	46
-#define __VIRTUAL_MASK_SHIFT	48
-
-/*
- * Kernel image size is limited to 512 MB (see level2_kernel_pgt in
- * arch/x86/kernel/head_64.S), and it is mapped here:
- */
-#define KERNEL_IMAGE_SIZE	(512 * 1024 * 1024)
-#define KERNEL_IMAGE_START	_AC(0xffffffff80000000, UL)
-
-#ifndef __ASSEMBLY__
-void clear_page(void *page);
-void copy_page(void *to, void *from);
-
-/* duplicated to the one in bootmem.h */
-extern unsigned long max_pfn;
-extern unsigned long phys_base;
-
-extern unsigned long __phys_addr(unsigned long);
-#define __phys_reloc_hide(x)	(x)
-
-/*
- * These are used to make use of C type-checking..
- */
-typedef unsigned long	pteval_t;
-typedef unsigned long	pmdval_t;
-typedef unsigned long	pudval_t;
-typedef unsigned long	pgdval_t;
-typedef unsigned long	pgprotval_t;
-
-typedef struct page *pgtable_t;
-
-typedef struct { pteval_t pte; } pte_t;
-
-#define vmemmap ((struct page *)VMEMMAP_START)
-
-extern unsigned long init_memory_mapping(unsigned long start,
-					 unsigned long end);
-
-extern void initmem_init(unsigned long start_pfn, unsigned long end_pfn);
-extern void free_initmem(void);
-
-extern void init_extra_mapping_uc(unsigned long phys, unsigned long size);
-extern void init_extra_mapping_wb(unsigned long phys, unsigned long size);
-
-#endif	/* !__ASSEMBLY__ */
-
-#ifdef CONFIG_FLATMEM
-#define pfn_valid(pfn)          ((pfn) < max_pfn)
-#endif
-
-=======
 #include <asm/page_64_types.h>
->>>>>>> 54321d94
 
 #endif /* _ASM_X86_PAGE_64_H */