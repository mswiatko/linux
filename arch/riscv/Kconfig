# SPDX-License-Identifier: GPL-2.0-only
#
# For a description of the syntax of this configuration file,
# see Documentation/kbuild/kconfig-language.rst.
#

config 64BIT
	bool

config 32BIT
	bool

config RISCV
	def_bool y
	select ARCH_CLOCKSOURCE_INIT
	select ARCH_SUPPORTS_ATOMIC_RMW
	select ARCH_SUPPORTS_DEBUG_PAGEALLOC if MMU
	select ARCH_STACKWALK
	select ARCH_HAS_BINFMT_FLAT
	select ARCH_HAS_DEBUG_VM_PGTABLE
	select ARCH_HAS_DEBUG_VIRTUAL if MMU
	select ARCH_HAS_DEBUG_WX
	select ARCH_HAS_FORTIFY_SOURCE
	select ARCH_HAS_GCOV_PROFILE_ALL
	select ARCH_HAS_GIGANTIC_PAGE
	select ARCH_HAS_KCOV
	select ARCH_HAS_MMIOWB
	select ARCH_HAS_PTE_SPECIAL
	select ARCH_HAS_SET_DIRECT_MAP
	select ARCH_HAS_SET_MEMORY
	select ARCH_HAS_STRICT_KERNEL_RWX if MMU && !XIP_KERNEL
	select ARCH_HAS_STRICT_MODULE_RWX if MMU && !XIP_KERNEL
	select ARCH_HAS_TICK_BROADCAST if GENERIC_CLOCKEVENTS_BROADCAST
	select ARCH_OPTIONAL_KERNEL_RWX if ARCH_HAS_STRICT_KERNEL_RWX
	select ARCH_OPTIONAL_KERNEL_RWX_DEFAULT
	select ARCH_SUPPORTS_HUGETLBFS if MMU
<<<<<<< HEAD
=======
	select ARCH_USE_MEMTEST
>>>>>>> 8e0eb2fb
	select ARCH_WANT_DEFAULT_TOPDOWN_MMAP_LAYOUT if MMU
	select ARCH_WANT_FRAME_POINTERS
	select ARCH_WANT_HUGE_PMD_SHARE if 64BIT
	select BINFMT_FLAT_NO_DATA_START_OFFSET if !MMU
	select CLONE_BACKWARDS
	select CLINT_TIMER if !MMU
	select COMMON_CLK
	select EDAC_SUPPORT
	select GENERIC_ARCH_TOPOLOGY if SMP
	select GENERIC_ATOMIC64 if !64BIT
	select GENERIC_CLOCKEVENTS_BROADCAST if SMP
	select GENERIC_EARLY_IOREMAP
	select GENERIC_GETTIMEOFDAY if HAVE_GENERIC_VDSO
	select GENERIC_IOREMAP
	select GENERIC_IRQ_MULTI_HANDLER
	select GENERIC_IRQ_SHOW
	select GENERIC_LIB_DEVMEM_IS_ALLOWED
	select GENERIC_PCI_IOMAP
	select GENERIC_PTDUMP if MMU
	select GENERIC_SCHED_CLOCK
	select GENERIC_SMP_IDLE_THREAD
	select GENERIC_STRNCPY_FROM_USER if MMU
	select GENERIC_STRNLEN_USER if MMU
	select GENERIC_TIME_VSYSCALL if MMU && 64BIT
	select HANDLE_DOMAIN_IRQ
	select HAVE_ARCH_AUDITSYSCALL
	select HAVE_ARCH_JUMP_LABEL if !XIP_KERNEL
	select HAVE_ARCH_JUMP_LABEL_RELATIVE if !XIP_KERNEL
	select HAVE_ARCH_KASAN if MMU && 64BIT
	select HAVE_ARCH_KASAN_VMALLOC if MMU && 64BIT
	select HAVE_ARCH_KGDB if !XIP_KERNEL
	select HAVE_ARCH_KGDB_QXFER_PKT
	select HAVE_ARCH_MMAP_RND_BITS if MMU
	select HAVE_ARCH_SECCOMP_FILTER
	select HAVE_ARCH_TRACEHOOK
	select HAVE_ASM_MODVERSIONS
	select HAVE_CONTEXT_TRACKING
	select HAVE_DEBUG_KMEMLEAK
	select HAVE_DMA_CONTIGUOUS if MMU
	select HAVE_EBPF_JIT if MMU
	select HAVE_FUNCTION_ERROR_INJECTION
	select HAVE_FUTEX_CMPXCHG if FUTEX
	select HAVE_GCC_PLUGINS
	select HAVE_GENERIC_VDSO if MMU && 64BIT
	select HAVE_IRQ_TIME_ACCOUNTING
	select HAVE_KPROBES if !XIP_KERNEL
	select HAVE_KPROBES_ON_FTRACE if !XIP_KERNEL
	select HAVE_KRETPROBES if !XIP_KERNEL
	select HAVE_PCI
	select HAVE_PERF_EVENTS
	select HAVE_PERF_REGS
	select HAVE_PERF_USER_STACK_DUMP
	select HAVE_REGS_AND_STACK_ACCESS_API
	select HAVE_STACKPROTECTOR
	select HAVE_SYSCALL_TRACEPOINTS
	select IRQ_DOMAIN
	select MODULES_USE_ELF_RELA if MODULES
	select MODULE_SECTIONS if MODULES
	select OF
	select OF_EARLY_FLATTREE
	select OF_IRQ
	select PCI_DOMAINS_GENERIC if PCI
	select PCI_MSI if PCI
	select RISCV_INTC
	select RISCV_TIMER if RISCV_SBI
	select SPARSE_IRQ
	select SYSCTL_EXCEPTION_TRACE
	select THREAD_INFO_IN_TASK
	select UACCESS_MEMCPY if !MMU

config ARCH_MMAP_RND_BITS_MIN
	default 18 if 64BIT
	default 8

# max bits determined by the following formula:
#  VA_BITS - PAGE_SHIFT - 3
config ARCH_MMAP_RND_BITS_MAX
	default 24 if 64BIT # SV39 based
	default 17

# set if we run in machine mode, cleared if we run in supervisor mode
config RISCV_M_MODE
	bool
	default !MMU

# set if we are running in S-mode and can use SBI calls
config RISCV_SBI
	bool
	depends on !RISCV_M_MODE
	default y

config MMU
	bool "MMU-based Paged Memory Management Support"
	default y
	help
	  Select if you want MMU-based virtualised addressing space
	  support by paged memory management. If unsure, say 'Y'.

config ZONE_DMA32
	bool
	default y if 64BIT

config VA_BITS
	int
	default 32 if 32BIT
	default 39 if 64BIT

config PA_BITS
	int
	default 34 if 32BIT
	default 56 if 64BIT

config PAGE_OFFSET
	hex
	default 0xC0000000 if 32BIT && MAXPHYSMEM_1GB
	default 0x80000000 if 64BIT && !MMU
	default 0xffffffff80000000 if 64BIT && MAXPHYSMEM_2GB
	default 0xffffffe000000000 if 64BIT && MAXPHYSMEM_128GB

config ARCH_FLATMEM_ENABLE
	def_bool !NUMA

config ARCH_SPARSEMEM_ENABLE
	def_bool y
	depends on MMU
	select SPARSEMEM_STATIC if 32BIT && SPARSEMEM
	select SPARSEMEM_VMEMMAP_ENABLE if 64BIT

config ARCH_SELECT_MEMORY_MODEL
	def_bool ARCH_SPARSEMEM_ENABLE

config ARCH_WANT_GENERAL_HUGETLB
	def_bool y

config ARCH_SUPPORTS_UPROBES
	def_bool y

config STACKTRACE_SUPPORT
	def_bool y

config TRACE_IRQFLAGS_SUPPORT
	def_bool y

config GENERIC_BUG
	def_bool y
	depends on BUG
	select GENERIC_BUG_RELATIVE_POINTERS if 64BIT

config GENERIC_BUG_RELATIVE_POINTERS
	bool

config GENERIC_CALIBRATE_DELAY
	def_bool y

config GENERIC_CSUM
	def_bool y

config GENERIC_HWEIGHT
	def_bool y

config FIX_EARLYCON_MEM
	def_bool MMU

config PGTABLE_LEVELS
	int
	default 3 if 64BIT
	default 2

config LOCKDEP_SUPPORT
	def_bool y

source "arch/riscv/Kconfig.socs"
source "arch/riscv/Kconfig.erratas"

menu "Platform type"

choice
	prompt "Base ISA"
	default ARCH_RV64I
	help
	  This selects the base ISA that this kernel will target and must match
	  the target platform.

config ARCH_RV32I
	bool "RV32I"
	select 32BIT
	select GENERIC_LIB_ASHLDI3
	select GENERIC_LIB_ASHRDI3
	select GENERIC_LIB_LSHRDI3
	select GENERIC_LIB_UCMPDI2
	select MMU

config ARCH_RV64I
	bool "RV64I"
	select 64BIT
	select ARCH_SUPPORTS_INT128 if CC_HAS_INT128 && GCC_VERSION >= 50000
<<<<<<< HEAD
	select HAVE_DYNAMIC_FTRACE if MMU && $(cc-option,-fpatchable-function-entry=8)
=======
	select HAVE_DYNAMIC_FTRACE if !XIP_KERNEL && MMU && $(cc-option,-fpatchable-function-entry=8)
>>>>>>> 8e0eb2fb
	select HAVE_DYNAMIC_FTRACE_WITH_REGS if HAVE_DYNAMIC_FTRACE
	select HAVE_FTRACE_MCOUNT_RECORD if !XIP_KERNEL
	select HAVE_FUNCTION_GRAPH_TRACER
	select HAVE_FUNCTION_TRACER if !XIP_KERNEL
	select SWIOTLB if MMU

endchoice

# We must be able to map all physical memory into the kernel, but the compiler
# is still a bit more efficient when generating code if it's setup in a manner
# such that it can only map 2GiB of memory.
choice
	prompt "Kernel Code Model"
	default CMODEL_MEDLOW if 32BIT
	default CMODEL_MEDANY if 64BIT

	config CMODEL_MEDLOW
		bool "medium low code model"
	config CMODEL_MEDANY
		bool "medium any code model"
endchoice

config MODULE_SECTIONS
	bool
	select HAVE_MOD_ARCH_SPECIFIC

choice
	prompt "Maximum Physical Memory"
	default MAXPHYSMEM_1GB if 32BIT
	default MAXPHYSMEM_2GB if 64BIT && CMODEL_MEDLOW
	default MAXPHYSMEM_128GB if 64BIT && CMODEL_MEDANY

	config MAXPHYSMEM_1GB
		depends on 32BIT
		bool "1GiB"
	config MAXPHYSMEM_2GB
		depends on 64BIT && CMODEL_MEDLOW
		bool "2GiB"
	config MAXPHYSMEM_128GB
		depends on 64BIT && CMODEL_MEDANY
		bool "128GiB"
endchoice


config SMP
	bool "Symmetric Multi-Processing"
	help
	  This enables support for systems with more than one CPU.  If
	  you say N here, the kernel will run on single and
	  multiprocessor machines, but will use only one CPU of a
	  multiprocessor machine. If you say Y here, the kernel will run
	  on many, but not all, single processor machines. On a single
	  processor machine, the kernel will run faster if you say N
	  here.

	  If you don't know what to do here, say N.

config NR_CPUS
	int "Maximum number of CPUs (2-32)"
	range 2 32
	depends on SMP
	default "8"

config HOTPLUG_CPU
	bool "Support for hot-pluggable CPUs"
	depends on SMP
	select GENERIC_IRQ_MIGRATION
	help

	  Say Y here to experiment with turning CPUs off and on.  CPUs
	  can be controlled through /sys/devices/system/cpu.

	  Say N if you want to disable CPU hotplug.

choice
	prompt "CPU Tuning"
	default TUNE_GENERIC

config TUNE_GENERIC
	bool "generic"

endchoice

# Common NUMA Features
config NUMA
	bool "NUMA Memory Allocation and Scheduler Support"
	depends on SMP && MMU
	select GENERIC_ARCH_NUMA
	select OF_NUMA
	select ARCH_SUPPORTS_NUMA_BALANCING
	help
	  Enable NUMA (Non-Uniform Memory Access) support.

	  The kernel will try to allocate memory used by a CPU on the
	  local memory of the CPU and add some more NUMA awareness to the kernel.

config NODES_SHIFT
	int "Maximum NUMA Nodes (as a power of 2)"
	range 1 10
	default "2"
	depends on NEED_MULTIPLE_NODES
	help
	  Specify the maximum number of NUMA Nodes available on the target
	  system.  Increases memory reserved to accommodate various tables.

config USE_PERCPU_NUMA_NODE_ID
	def_bool y
	depends on NUMA

config NEED_PER_CPU_EMBED_FIRST_CHUNK
	def_bool y
	depends on NUMA

config RISCV_ISA_C
	bool "Emit compressed instructions when building Linux"
	default y
	help
	   Adds "C" to the ISA subsets that the toolchain is allowed to emit
	   when building Linux, which results in compressed instructions in the
	   Linux binary.

	   If you don't know what to do here, say Y.

menu "supported PMU type"
	depends on PERF_EVENTS

config RISCV_BASE_PMU
	bool "Base Performance Monitoring Unit"
	def_bool y
	help
	  A base PMU that serves as a reference implementation and has limited
	  feature of perf.  It can run on any RISC-V machines so serves as the
	  fallback, but this option can also be disable to reduce kernel size.

endmenu

config FPU
	bool "FPU support"
	default y
	help
	  Say N here if you want to disable all floating-point related procedure
	  in the kernel.

	  If you don't know what to do here, say Y.

endmenu

menu "Kernel features"

source "kernel/Kconfig.hz"

config RISCV_SBI_V01
	bool "SBI v0.1 support"
	default y
	depends on RISCV_SBI
	help
	  This config allows kernel to use SBI v0.1 APIs. This will be
	  deprecated in future once legacy M-mode software are no longer in use.

config KEXEC
	bool "Kexec system call"
	select KEXEC_CORE
	select HOTPLUG_CPU if SMP
	depends on MMU
	help
	  kexec is a system call that implements the ability to shutdown your
	  current kernel, and to start another kernel. It is like a reboot
	  but it is independent of the system firmware. And like a reboot
	  you can start any kernel with it, not just Linux.

	  The name comes from the similarity to the exec system call.

config CRASH_DUMP
	bool "Build kdump crash kernel"
	help
	  Generate crash dump after being started by kexec. This should
	  be normally only set in special crash dump kernels which are
	  loaded in the main kernel with kexec-tools into a specially
	  reserved region and then later executed after a crash by
	  kdump/kexec.

	  For more details see Documentation/admin-guide/kdump/kdump.rst

endmenu

menu "Boot options"

config CMDLINE
	string "Built-in kernel command line"
	help
	  For most platforms, the arguments for the kernel's command line
	  are provided at run-time, during boot. However, there are cases
	  where either no arguments are being provided or the provided
	  arguments are insufficient or even invalid.

	  When that occurs, it is possible to define a built-in command
	  line here and choose how the kernel should use it later on.

choice
	prompt "Built-in command line usage" if CMDLINE != ""
	default CMDLINE_FALLBACK
	help
	  Choose how the kernel will handle the provided built-in command
	  line.

config CMDLINE_FALLBACK
	bool "Use bootloader kernel arguments if available"
	help
	  Use the built-in command line as fallback in case we get nothing
	  during boot. This is the default behaviour.

config CMDLINE_EXTEND
	bool "Extend bootloader kernel arguments"
	help
	  The command-line arguments provided during boot will be
	  appended to the built-in command line. This is useful in
	  cases where the provided arguments are insufficient and
	  you don't want to or cannot modify them.


config CMDLINE_FORCE
	bool "Always use the default kernel command string"
	help
	  Always use the built-in command line, even if we get one during
	  boot. This is useful in case you need to override the provided
	  command line on systems where you don't have or want control
	  over it.

endchoice

config EFI_STUB
	bool

config EFI
	bool "UEFI runtime support"
	depends on OF && !XIP_KERNEL
	select LIBFDT
	select UCS2_STRING
	select EFI_PARAMS_FROM_FDT
	select EFI_STUB
	select EFI_GENERIC_STUB
	select EFI_RUNTIME_WRAPPERS
	select RISCV_ISA_C
	depends on MMU
	default y
	help
	  This option provides support for runtime services provided
	  by UEFI firmware (such as non-volatile variables, realtime
	  clock, and platform reset). A UEFI stub is also provided to
	  allow the kernel to be booted as an EFI application. This
	  is only useful on systems that have UEFI firmware.

config CC_HAVE_STACKPROTECTOR_TLS
	def_bool $(cc-option,-mstack-protector-guard=tls -mstack-protector-guard-reg=tp -mstack-protector-guard-offset=0)

config STACKPROTECTOR_PER_TASK
	def_bool y
	depends on STACKPROTECTOR && CC_HAVE_STACKPROTECTOR_TLS

config PHYS_RAM_BASE_FIXED
	bool "Explicitly specified physical RAM address"
	default n

config PHYS_RAM_BASE
	hex "Platform Physical RAM address"
	depends on PHYS_RAM_BASE_FIXED
	default "0x80000000"
	help
	  This is the physical address of RAM in the system. It has to be
	  explicitly specified to run early relocations of read-write data
	  from flash to RAM.

config XIP_KERNEL
	bool "Kernel Execute-In-Place from ROM"
	depends on MMU && SPARSEMEM
	# This prevents XIP from being enabled by all{yes,mod}config, which
	# fail to build since XIP doesn't support large kernels.
	depends on !COMPILE_TEST
	select PHYS_RAM_BASE_FIXED
	help
	  Execute-In-Place allows the kernel to run from non-volatile storage
	  directly addressable by the CPU, such as NOR flash. This saves RAM
	  space since the text section of the kernel is not loaded from flash
	  to RAM.  Read-write sections, such as the data section and stack,
	  are still copied to RAM.  The XIP kernel is not compressed since
	  it has to run directly from flash, so it will take more space to
	  store it.  The flash address used to link the kernel object files,
	  and for storing it, is configuration dependent. Therefore, if you
	  say Y here, you must know the proper physical address where to
	  store the kernel image depending on your own flash memory usage.

	  Also note that the make target becomes "make xipImage" rather than
	  "make zImage" or "make Image".  The final kernel binary to put in
	  ROM memory will be arch/riscv/boot/xipImage.

	  SPARSEMEM is required because the kernel text and rodata that are
	  flash resident are not backed by memmap, then any attempt to get
	  a struct page on those regions will trigger a fault.

	  If unsure, say N.

config XIP_PHYS_ADDR
	hex "XIP Kernel Physical Location"
	depends on XIP_KERNEL
	default "0x21000000"
	help
	  This is the physical address in your flash memory the kernel will
	  be linked for and stored to.  This address is dependent on your
	  own flash usage.

endmenu

config BUILTIN_DTB
	bool
	depends on OF
	default y if XIP_KERNEL

menu "Power management options"

source "kernel/power/Kconfig"

endmenu

source "drivers/firmware/Kconfig"<|MERGE_RESOLUTION|>--- conflicted
+++ resolved
@@ -34,10 +34,7 @@
 	select ARCH_OPTIONAL_KERNEL_RWX if ARCH_HAS_STRICT_KERNEL_RWX
 	select ARCH_OPTIONAL_KERNEL_RWX_DEFAULT
 	select ARCH_SUPPORTS_HUGETLBFS if MMU
-<<<<<<< HEAD
-=======
 	select ARCH_USE_MEMTEST
->>>>>>> 8e0eb2fb
 	select ARCH_WANT_DEFAULT_TOPDOWN_MMAP_LAYOUT if MMU
 	select ARCH_WANT_FRAME_POINTERS
 	select ARCH_WANT_HUGE_PMD_SHARE if 64BIT
@@ -234,11 +231,7 @@
 	bool "RV64I"
 	select 64BIT
 	select ARCH_SUPPORTS_INT128 if CC_HAS_INT128 && GCC_VERSION >= 50000
-<<<<<<< HEAD
-	select HAVE_DYNAMIC_FTRACE if MMU && $(cc-option,-fpatchable-function-entry=8)
-=======
 	select HAVE_DYNAMIC_FTRACE if !XIP_KERNEL && MMU && $(cc-option,-fpatchable-function-entry=8)
->>>>>>> 8e0eb2fb
 	select HAVE_DYNAMIC_FTRACE_WITH_REGS if HAVE_DYNAMIC_FTRACE
 	select HAVE_FTRACE_MCOUNT_RECORD if !XIP_KERNEL
 	select HAVE_FUNCTION_GRAPH_TRACER
