--- conflicted
+++ resolved
@@ -12,10 +12,7 @@
 #include <linux/module.h>
 #include <linux/of.h>
 #include <asm/alternative.h>
-<<<<<<< HEAD
-=======
 #include <asm/cacheflush.h>
->>>>>>> 7365df19
 #include <asm/errata_list.h>
 #include <asm/hwcap.h>
 #include <asm/patch.h>
@@ -204,12 +201,9 @@
 			} else {
 				SET_ISA_EXT_MAP("sscofpmf", RISCV_ISA_EXT_SSCOFPMF);
 				SET_ISA_EXT_MAP("svpbmt", RISCV_ISA_EXT_SVPBMT);
-<<<<<<< HEAD
-=======
 				SET_ISA_EXT_MAP("zicbom", RISCV_ISA_EXT_ZICBOM);
 				SET_ISA_EXT_MAP("zihintpause", RISCV_ISA_EXT_ZIHINTPAUSE);
 				SET_ISA_EXT_MAP("sstc", RISCV_ISA_EXT_SSTC);
->>>>>>> 7365df19
 			}
 #undef SET_ISA_EXT_MAP
 		}
@@ -286,53 +280,10 @@
 		}
 	}
 #endif
-<<<<<<< HEAD
-}
-
-#ifdef CONFIG_RISCV_ALTERNATIVE
-struct cpufeature_info {
-	char name[ERRATA_STRING_LENGTH_MAX];
-	bool (*check_func)(unsigned int stage);
-};
-
-static bool __init_or_module cpufeature_svpbmt_check_func(unsigned int stage)
-{
-#ifdef CONFIG_RISCV_ISA_SVPBMT
-	switch (stage) {
-	case RISCV_ALTERNATIVES_EARLY_BOOT:
-		return false;
-	default:
-		return riscv_isa_extension_available(NULL, SVPBMT);
-	}
-#endif
-=======
->>>>>>> 7365df19
 
 	return false;
 }
 
-<<<<<<< HEAD
-static const struct cpufeature_info __initdata_or_module
-cpufeature_list[CPUFEATURE_NUMBER] = {
-	{
-		.name = "svpbmt",
-		.check_func = cpufeature_svpbmt_check_func
-	},
-};
-
-static u32 __init_or_module cpufeature_probe(unsigned int stage)
-{
-	const struct cpufeature_info *info;
-	u32 cpu_req_feature = 0;
-	int idx;
-
-	for (idx = 0; idx < CPUFEATURE_NUMBER; idx++) {
-		info = &cpufeature_list[idx];
-
-		if (info->check_func(stage))
-			cpu_req_feature |= (1U << idx);
-	}
-=======
 /*
  * Probe presence of individual extensions.
  *
@@ -349,7 +300,6 @@
 
 	if (cpufeature_probe_zicbom(stage))
 		cpu_req_feature |= (1U << CPUFEATURE_ZICBOM);
->>>>>>> 7365df19
 
 	return cpu_req_feature;
 }
