/*
 * Based on arch/arm/include/asm/barrier.h
 *
 * Copyright (C) 2012 ARM Ltd.
 * Copyright (C) 2013 Regents of the University of California
 * Copyright (C) 2017 SiFive
 *
 * This program is free software; you can redistribute it and/or modify
 * it under the terms of the GNU General Public License version 2 as
 * published by the Free Software Foundation.
 *
 * This program is distributed in the hope that it will be useful,
 * but WITHOUT ANY WARRANTY; without even the implied warranty of
 * MERCHANTABILITY or FITNESS FOR A PARTICULAR PURPOSE.  See the
 * GNU General Public License for more details.
 *
 * You should have received a copy of the GNU General Public License
 * along with this program.  If not, see <http://www.gnu.org/licenses/>.
 */

#ifndef _ASM_RISCV_BARRIER_H
#define _ASM_RISCV_BARRIER_H

#ifndef __ASSEMBLY__

#define nop()		__asm__ __volatile__ ("nop")

#define RISCV_FENCE(p, s) \
	__asm__ __volatile__ ("fence " #p "," #s : : : "memory")

/* These barriers need to enforce ordering on both devices or memory. */
#define mb()		RISCV_FENCE(iorw,iorw)
#define rmb()		RISCV_FENCE(ir,ir)
#define wmb()		RISCV_FENCE(ow,ow)

/* These barriers do not need to enforce ordering on devices, just memory. */
#define smp_mb()	RISCV_FENCE(rw,rw)
#define smp_rmb()	RISCV_FENCE(r,r)
#define smp_wmb()	RISCV_FENCE(w,w)

<<<<<<< HEAD
=======
/*
 * This is a very specific barrier: it's currently only used in two places in
 * the kernel, both in the scheduler.  See include/linux/spinlock.h for the two
 * orderings it guarantees, but the "critical section is RCsc" guarantee
 * mandates a barrier on RISC-V.  The sequence looks like:
 *
 *    lr.aq lock
 *    sc    lock <= LOCKED
 *    smp_mb__after_spinlock()
 *    // critical section
 *    lr    lock
 *    sc.rl lock <= UNLOCKED
 *
 * The AQ/RL pair provides a RCpc critical section, but there's not really any
 * way we can take advantage of that here because the ordering is only enforced
 * on that one lock.  Thus, we're just doing a full fence.
 */
#define smp_mb__after_spinlock()	RISCV_FENCE(rw,rw)

>>>>>>> d8a5b805
#include <asm-generic/barrier.h>

#endif /* __ASSEMBLY__ */

#endif /* _ASM_RISCV_BARRIER_H */<|MERGE_RESOLUTION|>--- conflicted
+++ resolved
@@ -38,8 +38,6 @@
 #define smp_rmb()	RISCV_FENCE(r,r)
 #define smp_wmb()	RISCV_FENCE(w,w)
 
-<<<<<<< HEAD
-=======
 /*
  * This is a very specific barrier: it's currently only used in two places in
  * the kernel, both in the scheduler.  See include/linux/spinlock.h for the two
@@ -59,7 +57,6 @@
  */
 #define smp_mb__after_spinlock()	RISCV_FENCE(rw,rw)
 
->>>>>>> d8a5b805
 #include <asm-generic/barrier.h>
 
 #endif /* __ASSEMBLY__ */
