/* SPDX-License-Identifier: GPL-2.0-or-later */
/*
 * Copyright 2009 Freescale Semiconductor, Inc.
 *
 * provides masks and opcode images for use by code generation, emulation
 * and for instructions that older assemblers might not know about
 */
#ifndef _ASM_POWERPC_PPC_OPCODE_H
#define _ASM_POWERPC_PPC_OPCODE_H

#include <asm/asm-const.h>

#define	__REG_R0	0
#define	__REG_R1	1
#define	__REG_R2	2
#define	__REG_R3	3
#define	__REG_R4	4
#define	__REG_R5	5
#define	__REG_R6	6
#define	__REG_R7	7
#define	__REG_R8	8
#define	__REG_R9	9
#define	__REG_R10	10
#define	__REG_R11	11
#define	__REG_R12	12
#define	__REG_R13	13
#define	__REG_R14	14
#define	__REG_R15	15
#define	__REG_R16	16
#define	__REG_R17	17
#define	__REG_R18	18
#define	__REG_R19	19
#define	__REG_R20	20
#define	__REG_R21	21
#define	__REG_R22	22
#define	__REG_R23	23
#define	__REG_R24	24
#define	__REG_R25	25
#define	__REG_R26	26
#define	__REG_R27	27
#define	__REG_R28	28
#define	__REG_R29	29
#define	__REG_R30	30
#define	__REG_R31	31

#define	__REGA0_0	0
#define	__REGA0_R1	1
#define	__REGA0_R2	2
#define	__REGA0_R3	3
#define	__REGA0_R4	4
#define	__REGA0_R5	5
#define	__REGA0_R6	6
#define	__REGA0_R7	7
#define	__REGA0_R8	8
#define	__REGA0_R9	9
#define	__REGA0_R10	10
#define	__REGA0_R11	11
#define	__REGA0_R12	12
#define	__REGA0_R13	13
#define	__REGA0_R14	14
#define	__REGA0_R15	15
#define	__REGA0_R16	16
#define	__REGA0_R17	17
#define	__REGA0_R18	18
#define	__REGA0_R19	19
#define	__REGA0_R20	20
#define	__REGA0_R21	21
#define	__REGA0_R22	22
#define	__REGA0_R23	23
#define	__REGA0_R24	24
#define	__REGA0_R25	25
#define	__REGA0_R26	26
#define	__REGA0_R27	27
#define	__REGA0_R28	28
#define	__REGA0_R29	29
#define	__REGA0_R30	30
#define	__REGA0_R31	31

/* For use with PPC_RAW_() macros */
#define	_R0	0
#define	_R1	1
#define	_R2	2
#define	_R3	3
#define	_R4	4
#define	_R5	5
#define	_R6	6
#define	_R7	7
#define	_R8	8
#define	_R9	9
#define	_R10	10
#define	_R11	11
#define	_R12	12
#define	_R13	13
#define	_R14	14
#define	_R15	15
#define	_R16	16
#define	_R17	17
#define	_R18	18
#define	_R19	19
#define	_R20	20
#define	_R21	21
#define	_R22	22
#define	_R23	23
#define	_R24	24
#define	_R25	25
#define	_R26	26
#define	_R27	27
#define	_R28	28
#define	_R29	29
#define	_R30	30
#define	_R31	31

#define IMM_L(i)               ((uintptr_t)(i) & 0xffff)
#define IMM_DS(i)              ((uintptr_t)(i) & 0xfffc)
#define IMM_DQ(i)              ((uintptr_t)(i) & 0xfff0)
#define IMM_D0(i)              (((uintptr_t)(i) >> 16) & 0x3ffff)
#define IMM_D1(i)              IMM_L(i)

/*
 * 16-bit immediate helper macros: HA() is for use with sign-extending instrs
 * (e.g. LD, ADDI).  If the bottom 16 bits is "-ve", add another bit into the
 * top half to negate the effect (i.e. 0xffff + 1 = 0x(1)0000).
 */
#define IMM_H(i)                ((uintptr_t)(i)>>16)
#define IMM_HA(i)               (((uintptr_t)(i)>>16) +                       \
					(((uintptr_t)(i) & 0x8000) >> 15))


/* opcode and xopcode for instructions */
#define OP_PREFIX	1
#define OP_TRAP_64	2
#define OP_TRAP		3
#define OP_SC		17
#define OP_19		19
#define OP_31		31
#define OP_LWZ		32
#define OP_LWZU		33
#define OP_LBZ		34
#define OP_LBZU		35
#define OP_STW		36
#define OP_STWU		37
#define OP_STB		38
#define OP_STBU		39
#define OP_LHZ		40
#define OP_LHZU		41
#define OP_LHA		42
#define OP_LHAU		43
#define OP_STH		44
#define OP_STHU		45
#define OP_LMW		46
#define OP_STMW		47
#define OP_LFS		48
#define OP_LFSU		49
#define OP_LFD		50
#define OP_LFDU		51
#define OP_STFS		52
#define OP_STFSU	53
#define OP_STFD		54
#define OP_STFDU	55
#define OP_LQ		56
#define OP_LD		58
#define OP_STD		62

#define OP_19_XOP_RFID		18
#define OP_19_XOP_RFMCI		38
#define OP_19_XOP_RFDI		39
#define OP_19_XOP_RFI		50
#define OP_19_XOP_RFCI		51
#define OP_19_XOP_RFSCV		82
#define OP_19_XOP_HRFID		274
#define OP_19_XOP_URFID		306
#define OP_19_XOP_STOP		370
#define OP_19_XOP_DOZE		402
#define OP_19_XOP_NAP		434
#define OP_19_XOP_SLEEP		466
#define OP_19_XOP_RVWINKLE	498

#define OP_31_XOP_TRAP      4
#define OP_31_XOP_LDX       21
#define OP_31_XOP_LWZX      23
#define OP_31_XOP_LDUX      53
#define OP_31_XOP_DCBST     54
#define OP_31_XOP_LWZUX     55
#define OP_31_XOP_TRAP_64   68
#define OP_31_XOP_DCBF      86
#define OP_31_XOP_LBZX      87
#define OP_31_XOP_STDX      149
#define OP_31_XOP_STWX      151
#define OP_31_XOP_STDUX     181
#define OP_31_XOP_STWUX     183
#define OP_31_XOP_STBX      215
#define OP_31_XOP_LBZUX     119
#define OP_31_XOP_STBUX     247
#define OP_31_XOP_LHZX      279
#define OP_31_XOP_LHZUX     311
#define OP_31_XOP_MSGSNDP   142
#define OP_31_XOP_MSGCLRP   174
#define OP_31_XOP_MTMSR     146
#define OP_31_XOP_MTMSRD    178
#define OP_31_XOP_TLBIE     306
#define OP_31_XOP_MFSPR     339
#define OP_31_XOP_LWAX      341
#define OP_31_XOP_LHAX      343
#define OP_31_XOP_LWAUX     373
#define OP_31_XOP_LHAUX     375
#define OP_31_XOP_STHX      407
#define OP_31_XOP_STHUX     439
#define OP_31_XOP_MTSPR     467
#define OP_31_XOP_DCBI      470
#define OP_31_XOP_LDBRX     532
#define OP_31_XOP_LWBRX     534
#define OP_31_XOP_TLBSYNC   566
#define OP_31_XOP_STDBRX    660
#define OP_31_XOP_STWBRX    662
#define OP_31_XOP_STFSX	    663
#define OP_31_XOP_STFSUX    695
#define OP_31_XOP_STFDX     727
#define OP_31_XOP_STFDUX    759
#define OP_31_XOP_LHBRX     790
#define OP_31_XOP_LFIWAX    855
#define OP_31_XOP_LFIWZX    887
#define OP_31_XOP_STHBRX    918
#define OP_31_XOP_STFIWX    983

/* VSX Scalar Load Instructions */
#define OP_31_XOP_LXSDX         588
#define OP_31_XOP_LXSSPX        524
#define OP_31_XOP_LXSIWAX       76
#define OP_31_XOP_LXSIWZX       12

/* VSX Scalar Store Instructions */
#define OP_31_XOP_STXSDX        716
#define OP_31_XOP_STXSSPX       652
#define OP_31_XOP_STXSIWX       140

/* VSX Vector Load Instructions */
#define OP_31_XOP_LXVD2X        844
#define OP_31_XOP_LXVW4X        780

/* VSX Vector Load and Splat Instruction */
#define OP_31_XOP_LXVDSX        332

/* VSX Vector Store Instructions */
#define OP_31_XOP_STXVD2X       972
#define OP_31_XOP_STXVW4X       908

#define OP_31_XOP_LFSX          535
#define OP_31_XOP_LFSUX         567
#define OP_31_XOP_LFDX          599
#define OP_31_XOP_LFDUX		631

/* VMX Vector Load Instructions */
#define OP_31_XOP_LVX           103

/* VMX Vector Store Instructions */
#define OP_31_XOP_STVX          231

/* sorted alphabetically */
#define PPC_INST_BCCTR_FLUSH		0x4c400420
#define PPC_INST_COPY			0x7c20060c
#define PPC_INST_DCBA			0x7c0005ec
#define PPC_INST_DCBA_MASK		0xfc0007fe
#define PPC_INST_DSSALL			0x7e00066c
#define PPC_INST_ISEL			0x7c00001e
#define PPC_INST_ISEL_MASK		0xfc00003e
#define PPC_INST_LSWI			0x7c0004aa
#define PPC_INST_LSWX			0x7c00042a
#define PPC_INST_LWSYNC			0x7c2004ac
#define PPC_INST_SYNC			0x7c0004ac
#define PPC_INST_SYNC_MASK		0xfc0007fe
#define PPC_INST_MCRXR			0x7c000400
#define PPC_INST_MCRXR_MASK		0xfc0007fe
#define PPC_INST_MFSPR_PVR		0x7c1f42a6
#define PPC_INST_MFSPR_PVR_MASK		0xfc1ffffe
#define PPC_INST_MTMSRD			0x7c000164
#define PPC_INST_PASTE			0x7c20070d
#define PPC_INST_PASTE_MASK		0xfc2007ff
#define PPC_INST_POPCNTB		0x7c0000f4
#define PPC_INST_POPCNTB_MASK		0xfc0007fe
#define PPC_INST_RFEBB			0x4c000124
#define PPC_INST_RFID			0x4c000024
#define PPC_INST_MFSPR_DSCR		0x7c1102a6
#define PPC_INST_MFSPR_DSCR_MASK	0xfc1ffffe
#define PPC_INST_MTSPR_DSCR		0x7c1103a6
#define PPC_INST_MTSPR_DSCR_MASK	0xfc1ffffe
#define PPC_INST_MFSPR_DSCR_USER	0x7c0302a6
#define PPC_INST_MFSPR_DSCR_USER_MASK	0xfc1ffffe
#define PPC_INST_MTSPR_DSCR_USER	0x7c0303a6
#define PPC_INST_MTSPR_DSCR_USER_MASK	0xfc1ffffe
#define PPC_INST_STRING			0x7c00042a
#define PPC_INST_STRING_MASK		0xfc0007fe
#define PPC_INST_STRING_GEN_MASK	0xfc00067e
#define PPC_INST_STSWI			0x7c0005aa
#define PPC_INST_STSWX			0x7c00052a
#define PPC_INST_TRECHKPT		0x7c0007dd
#define PPC_INST_TRECLAIM		0x7c00075d
#define PPC_INST_TSR			0x7c0005dd
#define PPC_INST_BRANCH_COND		0x40800000

/* Prefixes */
#define PPC_INST_LFS			0xc0000000
#define PPC_INST_STFS			0xd0000000
#define PPC_INST_LFD			0xc8000000
#define PPC_INST_STFD			0xd8000000
#define PPC_PREFIX_MLS			0x06000000
#define PPC_PREFIX_8LS			0x04000000

/* Prefixed instructions */
#define PPC_INST_PLD			0xe4000000
#define PPC_INST_PSTD			0xf4000000

/* macros to insert fields into opcodes */
#define ___PPC_RA(a)	(((a) & 0x1f) << 16)
#define ___PPC_RB(b)	(((b) & 0x1f) << 11)
#define ___PPC_RC(c)	(((c) & 0x1f) << 6)
#define ___PPC_RS(s)	(((s) & 0x1f) << 21)
#define ___PPC_RT(t)	___PPC_RS(t)
#define ___PPC_R(r)	(((r) & 0x1) << 16)
#define ___PPC_PRS(prs)	(((prs) & 0x1) << 17)
#define ___PPC_RIC(ric)	(((ric) & 0x3) << 18)
#define __PPC_RA(a)	___PPC_RA(__REG_##a)
#define __PPC_RA0(a)	___PPC_RA(__REGA0_##a)
#define __PPC_RB(b)	___PPC_RB(__REG_##b)
#define __PPC_RS(s)	___PPC_RS(__REG_##s)
#define __PPC_RT(t)	___PPC_RT(__REG_##t)
#define __PPC_XA(a)	((((a) & 0x1f) << 16) | (((a) & 0x20) >> 3))
#define __PPC_XB(b)	((((b) & 0x1f) << 11) | (((b) & 0x20) >> 4))
#define __PPC_XS(s)	((((s) & 0x1f) << 21) | (((s) & 0x20) >> 5))
#define __PPC_XT(s)	__PPC_XS(s)
#define __PPC_XSP(s)	((((s) & 0x1e) | (((s) >> 5) & 0x1)) << 21)
#define __PPC_XTP(s)	__PPC_XSP(s)
#define __PPC_T_TLB(t)	(((t) & 0x3) << 21)
#define __PPC_PL(p)	(((p) & 0x3) << 16)
#define __PPC_WC(w)	(((w) & 0x3) << 21)
#define __PPC_WS(w)	(((w) & 0x1f) << 11)
#define __PPC_SH(s)	__PPC_WS(s)
#define __PPC_SH64(s)	(__PPC_SH(s) | (((s) & 0x20) >> 4))
#define __PPC_MB(s)	___PPC_RC(s)
#define __PPC_ME(s)	(((s) & 0x1f) << 1)
#define __PPC_MB64(s)	(__PPC_MB(s) | ((s) & 0x20))
#define __PPC_ME64(s)	__PPC_MB64(s)
#define __PPC_BI(s)	(((s) & 0x1f) << 16)
#define __PPC_CT(t)	(((t) & 0x0f) << 21)
#define __PPC_SPR(r)	((((r) & 0x1f) << 16) | ((((r) >> 5) & 0x1f) << 11))
#define __PPC_RC21	(0x1 << 10)
#define __PPC_PRFX_R(r)	(((r) & 0x1) << 20)
#define __PPC_EH(eh)	(((eh) & 0x1) << 0)

/*
 * Both low and high 16 bits are added as SIGNED additions, so if low 16 bits
 * has high bit set, high 16 bits must be adjusted. These macros do that (stolen
 * from binutils).
 */
#define PPC_LO(v)	((v) & 0xffff)
#define PPC_HI(v)	(((v) >> 16) & 0xffff)
#define PPC_HA(v)	PPC_HI((v) + 0x8000)
#define PPC_HIGHER(v)	(((v) >> 32) & 0xffff)
#define PPC_HIGHEST(v)	(((v) >> 48) & 0xffff)

/* LI Field */
#define PPC_LI_MASK	0x03fffffc
#define PPC_LI(v)	((v) & PPC_LI_MASK)
<<<<<<< HEAD

/*
 * Only use the larx hint bit on 64bit CPUs. e500v1/v2 based CPUs will treat a
 * larx with EH set as an illegal instruction.
 */
#ifdef CONFIG_PPC64
#define __PPC_EH(eh)	(((eh) & 0x1) << 0)
#else
#define __PPC_EH(eh)	0
#endif
=======
>>>>>>> 7365df19

/* Base instruction encoding */
#define PPC_RAW_CP_ABORT		(0x7c00068c)
#define PPC_RAW_COPY(a, b)		(PPC_INST_COPY | ___PPC_RA(a) | ___PPC_RB(b))
#define PPC_RAW_DARN(t, l)		(0x7c0005e6 | ___PPC_RT(t) | (((l) & 0x3) << 16))
#define PPC_RAW_DCBAL(a, b)		(0x7c2005ec | __PPC_RA(a) | __PPC_RB(b))
#define PPC_RAW_DCBZL(a, b)		(0x7c2007ec | __PPC_RA(a) | __PPC_RB(b))
#define PPC_RAW_LQARX(t, a, b, eh)	(0x7c000228 | ___PPC_RT(t) | ___PPC_RA(a) | ___PPC_RB(b) | __PPC_EH(eh))
#define PPC_RAW_LDARX(t, a, b, eh)	(0x7c0000a8 | ___PPC_RT(t) | ___PPC_RA(a) | ___PPC_RB(b) | __PPC_EH(eh))
#define PPC_RAW_LWARX(t, a, b, eh)	(0x7c000028 | ___PPC_RT(t) | ___PPC_RA(a) | ___PPC_RB(b) | __PPC_EH(eh))
#define PPC_RAW_PHWSYNC			(0x7c8004ac)
#define PPC_RAW_PLWSYNC			(0x7ca004ac)
#define PPC_RAW_STQCX(t, a, b)		(0x7c00016d | ___PPC_RT(t) | ___PPC_RA(a) | ___PPC_RB(b))
#define PPC_RAW_MADDHD(t, a, b, c)	(0x10000030 | ___PPC_RT(t) | ___PPC_RA(a) | ___PPC_RB(b) | ___PPC_RC(c))
#define PPC_RAW_MADDHDU(t, a, b, c)	(0x10000031 | ___PPC_RT(t) | ___PPC_RA(a) | ___PPC_RB(b) | ___PPC_RC(c))
#define PPC_RAW_MADDLD(t, a, b, c)	(0x10000033 | ___PPC_RT(t) | ___PPC_RA(a) | ___PPC_RB(b) | ___PPC_RC(c))
#define PPC_RAW_MSGSND(b)		(0x7c00019c | ___PPC_RB(b))
#define PPC_RAW_MSGSYNC			(0x7c0006ec)
#define PPC_RAW_MSGCLR(b)		(0x7c0001dc | ___PPC_RB(b))
#define PPC_RAW_MSGSNDP(b)		(0x7c00011c | ___PPC_RB(b))
#define PPC_RAW_MSGCLRP(b)		(0x7c00015c | ___PPC_RB(b))
#define PPC_RAW_PASTE(a, b)		(0x7c20070d | ___PPC_RA(a) | ___PPC_RB(b))
#define PPC_RAW_POPCNTB(a, s)		(PPC_INST_POPCNTB | __PPC_RA(a) | __PPC_RS(s))
#define PPC_RAW_POPCNTD(a, s)		(0x7c0003f4 | __PPC_RA(a) | __PPC_RS(s))
#define PPC_RAW_POPCNTW(a, s)		(0x7c0002f4 | __PPC_RA(a) | __PPC_RS(s))
#define PPC_RAW_RFCI			(0x4c000066)
#define PPC_RAW_RFDI			(0x4c00004e)
#define PPC_RAW_RFMCI			(0x4c00004c)
#define PPC_RAW_TLBILX(t, a, b)		(0x7c000024 | __PPC_T_TLB(t) | 	__PPC_RA0(a) | __PPC_RB(b))
#define PPC_RAW_WAIT_v203		(0x7c00007c)
#define PPC_RAW_WAIT(w, p)		(0x7c00003c | __PPC_WC(w) | __PPC_PL(p))
#define PPC_RAW_TLBIE(lp, a)		(0x7c000264 | ___PPC_RB(a) | ___PPC_RS(lp))
#define PPC_RAW_TLBIE_5(rb, rs, ric, prs, r) \
	(0x7c000264 | ___PPC_RB(rb) | ___PPC_RS(rs) | ___PPC_RIC(ric) | ___PPC_PRS(prs) | ___PPC_R(r))
#define PPC_RAW_TLBIEL(rb, rs, ric, prs, r) \
	(0x7c000224 | ___PPC_RB(rb) | ___PPC_RS(rs) | ___PPC_RIC(ric) | ___PPC_PRS(prs) | ___PPC_R(r))
#define PPC_RAW_TLBIEL_v205(rb, l)	(0x7c000224 | ___PPC_RB(rb) | (l << 21))
#define PPC_RAW_TLBSRX_DOT(a, b)	(0x7c0006a5 | __PPC_RA0(a) | __PPC_RB(b))
#define PPC_RAW_TLBIVAX(a, b)		(0x7c000624 | __PPC_RA0(a) | __PPC_RB(b))
#define PPC_RAW_ERATWE(s, a, w)		(0x7c0001a6 | __PPC_RS(s) | __PPC_RA(a) | __PPC_WS(w))
#define PPC_RAW_ERATRE(s, a, w)		(0x7c000166 | __PPC_RS(s) | __PPC_RA(a) | __PPC_WS(w))
#define PPC_RAW_ERATILX(t, a, b)	(0x7c000066 | __PPC_T_TLB(t) | __PPC_RA0(a) | __PPC_RB(b))
#define PPC_RAW_ERATIVAX(s, a, b)	(0x7c000666 | __PPC_RS(s) | __PPC_RA0(a) | __PPC_RB(b))
#define PPC_RAW_ERATSX(t, a, w)		(0x7c000126 | __PPC_RS(t) | __PPC_RA0(a) | __PPC_RB(b))
#define PPC_RAW_ERATSX_DOT(t, a, w)	(0x7c000127 | __PPC_RS(t) | __PPC_RA0(a) | __PPC_RB(b))
#define PPC_RAW_SLBFEE_DOT(t, b)	(0x7c0007a7 | __PPC_RT(t) | __PPC_RB(b))
#define __PPC_RAW_SLBFEE_DOT(t, b)	(0x7c0007a7 | ___PPC_RT(t) | ___PPC_RB(b))
#define PPC_RAW_ICBT(c, a, b)		(0x7c00002c | __PPC_CT(c) | __PPC_RA0(a) | __PPC_RB(b))
#define PPC_RAW_LBZCIX(t, a, b)		(0x7c0006aa | __PPC_RT(t) | __PPC_RA(a) | __PPC_RB(b))
#define PPC_RAW_STBCIX(s, a, b)		(0x7c0007aa | __PPC_RS(s) | __PPC_RA(a) | __PPC_RB(b))
#define PPC_RAW_DCBFPS(a, b)		(0x7c0000ac | ___PPC_RA(a) | ___PPC_RB(b) | (4 << 21))
#define PPC_RAW_DCBSTPS(a, b)		(0x7c0000ac | ___PPC_RA(a) | ___PPC_RB(b) | (6 << 21))
#define PPC_RAW_SC()			(0x44000002)
#define PPC_RAW_SYNC()			(0x7c0004ac)
#define PPC_RAW_ISYNC()			(0x4c00012c)

/*
 * Define what the VSX XX1 form instructions will look like, then add
 * the 128 bit load store instructions based on that.
 */
#define VSX_XX1(s, a, b)		(__PPC_XS(s) | __PPC_RA(a) | __PPC_RB(b))
#define VSX_XX3(t, a, b)		(__PPC_XT(t) | __PPC_XA(a) | __PPC_XB(b))
#define PPC_RAW_STXVD2X(s, a, b)	(0x7c000798 | VSX_XX1((s), a, b))
#define PPC_RAW_LXVD2X(s, a, b)		(0x7c000698 | VSX_XX1((s), a, b))
#define PPC_RAW_MFVRD(a, t)		(0x7c000066 | VSX_XX1((t) + 32, a, R0))
#define PPC_RAW_MTVRD(t, a)		(0x7c000166 | VSX_XX1((t) + 32, a, R0))
#define PPC_RAW_VPMSUMW(t, a, b)	(0x10000488 | VSX_XX3((t), a, b))
#define PPC_RAW_VPMSUMD(t, a, b)	(0x100004c8 | VSX_XX3((t), a, b))
#define PPC_RAW_XXLOR(t, a, b)		(0xf0000490 | VSX_XX3((t), a, b))
#define PPC_RAW_XXSWAPD(t, a)		(0xf0000250 | VSX_XX3((t), a, a))
#define PPC_RAW_XVCPSGNDP(t, a, b)	((0xf0000780 | VSX_XX3((t), (a), (b))))
#define PPC_RAW_VPERMXOR(vrt, vra, vrb, vrc) \
	((0x1000002d | ___PPC_RT(vrt) | ___PPC_RA(vra) | ___PPC_RB(vrb) | (((vrc) & 0x1f) << 6)))
#define PPC_RAW_LXVP(xtp, a, i)		(0x18000000 | __PPC_XTP(xtp) | ___PPC_RA(a) | IMM_DQ(i))
#define PPC_RAW_STXVP(xsp, a, i)	(0x18000001 | __PPC_XSP(xsp) | ___PPC_RA(a) | IMM_DQ(i))
#define PPC_RAW_LXVPX(xtp, a, b)	(0x7c00029a | __PPC_XTP(xtp) | ___PPC_RA(a) | ___PPC_RB(b))
#define PPC_RAW_STXVPX(xsp, a, b)	(0x7c00039a | __PPC_XSP(xsp) | ___PPC_RA(a) | ___PPC_RB(b))
#define PPC_RAW_PLXVP_P(xtp, i, a, pr)	(PPC_PREFIX_8LS | __PPC_PRFX_R(pr) | IMM_D0(i))
#define PPC_RAW_PLXVP_S(xtp, i, a, pr)	(0xe8000000 | __PPC_XTP(xtp) | ___PPC_RA(a) | IMM_D1(i))
#define PPC_RAW_PSTXVP_P(xsp, i, a, pr)	(PPC_PREFIX_8LS | __PPC_PRFX_R(pr) | IMM_D0(i))
#define PPC_RAW_PSTXVP_S(xsp, i, a, pr)	(0xf8000000 | __PPC_XSP(xsp) | ___PPC_RA(a) | IMM_D1(i))
#define PPC_RAW_NAP			(0x4c000364)
#define PPC_RAW_SLEEP			(0x4c0003a4)
#define PPC_RAW_WINKLE			(0x4c0003e4)
#define PPC_RAW_STOP			(0x4c0002e4)
#define PPC_RAW_CLRBHRB			(0x7c00035c)
#define PPC_RAW_MFBHRBE(r, n)		(0x7c00025c | __PPC_RT(r) | (((n) & 0x3ff) << 11))
#define PPC_RAW_TRECHKPT		(PPC_INST_TRECHKPT)
#define PPC_RAW_TRECLAIM(r)		(PPC_INST_TRECLAIM | __PPC_RA(r))
#define PPC_RAW_TABORT(r)		(0x7c00071d | __PPC_RA(r))
#define TMRN(x)				((((x) & 0x1f) << 16) | (((x) & 0x3e0) << 6))
#define PPC_RAW_MTTMR(tmr, r)		(0x7c0003dc | TMRN(tmr) | ___PPC_RS(r))
#define PPC_RAW_MFTMR(tmr, r)		(0x7c0002dc | TMRN(tmr) | ___PPC_RT(r))
#define PPC_RAW_ICSWX(s, a, b)		(0x7c00032d | ___PPC_RS(s) | ___PPC_RA(a) | ___PPC_RB(b))
#define PPC_RAW_ICSWEPX(s, a, b)	(0x7c00076d | ___PPC_RS(s) | ___PPC_RA(a) | ___PPC_RB(b))
#define PPC_RAW_SLBIA(IH)		(0x7c0003e4 | (((IH) & 0x7) << 21))
#define PPC_RAW_VCMPEQUD_RC(vrt, vra, vrb) \
	(0x100000c7 | ___PPC_RT(vrt) | ___PPC_RA(vra) | ___PPC_RB(vrb) | __PPC_RC21)
#define PPC_RAW_VCMPEQUB_RC(vrt, vra, vrb) \
	(0x10000006 | ___PPC_RT(vrt) | ___PPC_RA(vra) | ___PPC_RB(vrb) | __PPC_RC21)
#define PPC_RAW_LD(r, base, i)		(0xe8000000 | ___PPC_RT(r) | ___PPC_RA(base) | IMM_DS(i))
#define PPC_RAW_LWZ(r, base, i)		(0x80000000 | ___PPC_RT(r) | ___PPC_RA(base) | IMM_L(i))
#define PPC_RAW_LWZX(t, a, b)		(0x7c00002e | ___PPC_RT(t) | ___PPC_RA(a) | ___PPC_RB(b))
#define PPC_RAW_STD(r, base, i)		(0xf8000000 | ___PPC_RS(r) | ___PPC_RA(base) | IMM_DS(i))
#define PPC_RAW_STDCX(s, a, b)		(0x7c0001ad | ___PPC_RS(s) | ___PPC_RA(a) | ___PPC_RB(b))
#define PPC_RAW_LFSX(t, a, b)		(0x7c00042e | ___PPC_RT(t) | ___PPC_RA(a) | ___PPC_RB(b))
#define PPC_RAW_STFSX(s, a, b)		(0x7c00052e | ___PPC_RS(s) | ___PPC_RA(a) | ___PPC_RB(b))
#define PPC_RAW_LFDX(t, a, b)		(0x7c0004ae | ___PPC_RT(t) | ___PPC_RA(a) | ___PPC_RB(b))
#define PPC_RAW_STFDX(s, a, b)		(0x7c0005ae | ___PPC_RS(s) | ___PPC_RA(a) | ___PPC_RB(b))
#define PPC_RAW_LVX(t, a, b)		(0x7c0000ce | ___PPC_RT(t) | ___PPC_RA(a) | ___PPC_RB(b))
#define PPC_RAW_STVX(s, a, b)		(0x7c0001ce | ___PPC_RS(s) | ___PPC_RA(a) | ___PPC_RB(b))
#define PPC_RAW_ADDE(t, a, b)		(0x7c000114 | ___PPC_RT(t) | ___PPC_RA(a) | ___PPC_RB(b))
#define PPC_RAW_ADDZE(t, a)		(0x7c000194 | ___PPC_RT(t) | ___PPC_RA(a))
#define PPC_RAW_ADDME(t, a)		(0x7c0001d4 | ___PPC_RT(t) | ___PPC_RA(a))
#define PPC_RAW_ADD(t, a, b)		(0x7c000214 | ___PPC_RT(t) | ___PPC_RA(a) | ___PPC_RB(b))
#define PPC_RAW_ADD_DOT(t, a, b)	(0x7c000214 | ___PPC_RT(t) | ___PPC_RA(a) | ___PPC_RB(b) | 0x1)
#define PPC_RAW_ADDC(t, a, b)		(0x7c000014 | ___PPC_RT(t) | ___PPC_RA(a) | ___PPC_RB(b))
#define PPC_RAW_ADDC_DOT(t, a, b)	(0x7c000014 | ___PPC_RT(t) | ___PPC_RA(a) | ___PPC_RB(b) | 0x1)
#define PPC_RAW_NOP()			PPC_RAW_ORI(0, 0, 0)
#define PPC_RAW_BLR()			(0x4e800020)
#define PPC_RAW_BLRL()			(0x4e800021)
#define PPC_RAW_MTLR(r)			(0x7c0803a6 | ___PPC_RT(r))
#define PPC_RAW_MFLR(t)			(0x7c0802a6 | ___PPC_RT(t))
#define PPC_RAW_BCTR()			(0x4e800420)
#define PPC_RAW_BCTRL()			(0x4e800421)
#define PPC_RAW_MTCTR(r)		(0x7c0903a6 | ___PPC_RT(r))
#define PPC_RAW_ADDI(d, a, i)		(0x38000000 | ___PPC_RT(d) | ___PPC_RA(a) | IMM_L(i))
#define PPC_RAW_LI(r, i)		PPC_RAW_ADDI(r, 0, i)
#define PPC_RAW_ADDIS(d, a, i)		(0x3c000000 | ___PPC_RT(d) | ___PPC_RA(a) | IMM_L(i))
#define PPC_RAW_ADDIC(d, a, i)		(0x30000000 | ___PPC_RT(d) | ___PPC_RA(a) | IMM_L(i))
#define PPC_RAW_ADDIC_DOT(d, a, i)	(0x34000000 | ___PPC_RT(d) | ___PPC_RA(a) | IMM_L(i))
#define PPC_RAW_LIS(r, i)		PPC_RAW_ADDIS(r, 0, i)
#define PPC_RAW_STDX(r, base, b)	(0x7c00012a | ___PPC_RS(r) | ___PPC_RA(base) | ___PPC_RB(b))
#define PPC_RAW_STDU(r, base, i)	(0xf8000001 | ___PPC_RS(r) | ___PPC_RA(base) | ((i) & 0xfffc))
#define PPC_RAW_STW(r, base, i)		(0x90000000 | ___PPC_RS(r) | ___PPC_RA(base) | IMM_L(i))
#define PPC_RAW_STWU(r, base, i)	(0x94000000 | ___PPC_RS(r) | ___PPC_RA(base) | IMM_L(i))
#define PPC_RAW_STH(r, base, i)		(0xb0000000 | ___PPC_RS(r) | ___PPC_RA(base) | IMM_L(i))
#define PPC_RAW_STB(r, base, i)		(0x98000000 | ___PPC_RS(r) | ___PPC_RA(base) | IMM_L(i))
#define PPC_RAW_LBZ(r, base, i)		(0x88000000 | ___PPC_RT(r) | ___PPC_RA(base) | IMM_L(i))
#define PPC_RAW_LDX(r, base, b)		(0x7c00002a | ___PPC_RT(r) | ___PPC_RA(base) | ___PPC_RB(b))
#define PPC_RAW_LHZ(r, base, i)		(0xa0000000 | ___PPC_RT(r) | ___PPC_RA(base) | IMM_L(i))
#define PPC_RAW_LHBRX(r, base, b)	(0x7c00062c | ___PPC_RT(r) | ___PPC_RA(base) | ___PPC_RB(b))
#define PPC_RAW_LWBRX(r, base, b)	(0x7c00042c | ___PPC_RT(r) | ___PPC_RA(base) | ___PPC_RB(b))
#define PPC_RAW_LDBRX(r, base, b)	(0x7c000428 | ___PPC_RT(r) | ___PPC_RA(base) | ___PPC_RB(b))
#define PPC_RAW_STWCX(s, a, b)		(0x7c00012d | ___PPC_RS(s) | ___PPC_RA(a) | ___PPC_RB(b))
#define PPC_RAW_CMPWI(a, i)		(0x2c000000 | ___PPC_RA(a) | IMM_L(i))
#define PPC_RAW_CMPDI(a, i)		(0x2c200000 | ___PPC_RA(a) | IMM_L(i))
#define PPC_RAW_CMPW(a, b)		(0x7c000000 | ___PPC_RA(a) | ___PPC_RB(b))
#define PPC_RAW_CMPD(a, b)		(0x7c200000 | ___PPC_RA(a) | ___PPC_RB(b))
#define PPC_RAW_CMPLWI(a, i)		(0x28000000 | ___PPC_RA(a) | IMM_L(i))
#define PPC_RAW_CMPLDI(a, i)		(0x28200000 | ___PPC_RA(a) | IMM_L(i))
#define PPC_RAW_CMPLW(a, b)		(0x7c000040 | ___PPC_RA(a) | ___PPC_RB(b))
#define PPC_RAW_CMPLD(a, b)		(0x7c200040 | ___PPC_RA(a) | ___PPC_RB(b))
#define PPC_RAW_SUB(d, a, b)		(0x7c000050 | ___PPC_RT(d) | ___PPC_RB(a) | ___PPC_RA(b))
#define PPC_RAW_SUBFC(d, a, b)		(0x7c000010 | ___PPC_RT(d) | ___PPC_RA(a) | ___PPC_RB(b))
#define PPC_RAW_SUBFE(d, a, b)		(0x7c000110 | ___PPC_RT(d) | ___PPC_RA(a) | ___PPC_RB(b))
#define PPC_RAW_SUBFIC(d, a, i)		(0x20000000 | ___PPC_RT(d) | ___PPC_RA(a) | IMM_L(i))
#define PPC_RAW_SUBFZE(d, a)		(0x7c000190 | ___PPC_RT(d) | ___PPC_RA(a))
#define PPC_RAW_MULD(d, a, b)		(0x7c0001d2 | ___PPC_RT(d) | ___PPC_RA(a) | ___PPC_RB(b))
#define PPC_RAW_MULW(d, a, b)		(0x7c0001d6 | ___PPC_RT(d) | ___PPC_RA(a) | ___PPC_RB(b))
#define PPC_RAW_MULHWU(d, a, b)		(0x7c000016 | ___PPC_RT(d) | ___PPC_RA(a) | ___PPC_RB(b))
#define PPC_RAW_MULI(d, a, i)		(0x1c000000 | ___PPC_RT(d) | ___PPC_RA(a) | IMM_L(i))
#define PPC_RAW_DIVWU(d, a, b)		(0x7c000396 | ___PPC_RT(d) | ___PPC_RA(a) | ___PPC_RB(b))
#define PPC_RAW_DIVDU(d, a, b)		(0x7c000392 | ___PPC_RT(d) | ___PPC_RA(a) | ___PPC_RB(b))
#define PPC_RAW_DIVDE(t, a, b)		(0x7c000352 | ___PPC_RT(t) | ___PPC_RA(a) | ___PPC_RB(b))
#define PPC_RAW_DIVDE_DOT(t, a, b)	(0x7c000352 | ___PPC_RT(t) | ___PPC_RA(a) | ___PPC_RB(b) | 0x1)
#define PPC_RAW_DIVDEU(t, a, b)		(0x7c000312 | ___PPC_RT(t) | ___PPC_RA(a) | ___PPC_RB(b))
#define PPC_RAW_DIVDEU_DOT(t, a, b)	(0x7c000312 | ___PPC_RT(t) | ___PPC_RA(a) | ___PPC_RB(b) | 0x1)
#define PPC_RAW_AND(d, a, b)		(0x7c000038 | ___PPC_RA(d) | ___PPC_RS(a) | ___PPC_RB(b))
#define PPC_RAW_ANDI(d, a, i)		(0x70000000 | ___PPC_RA(d) | ___PPC_RS(a) | IMM_L(i))
#define PPC_RAW_ANDIS(d, a, i)		(0x74000000 | ___PPC_RA(d) | ___PPC_RS(a) | IMM_L(i))
#define PPC_RAW_AND_DOT(d, a, b)	(0x7c000039 | ___PPC_RA(d) | ___PPC_RS(a) | ___PPC_RB(b))
#define PPC_RAW_OR(d, a, b)		(0x7c000378 | ___PPC_RA(d) | ___PPC_RS(a) | ___PPC_RB(b))
#define PPC_RAW_MR(d, a)		PPC_RAW_OR(d, a, a)
#define PPC_RAW_ORI(d, a, i)		(0x60000000 | ___PPC_RA(d) | ___PPC_RS(a) | IMM_L(i))
#define PPC_RAW_ORIS(d, a, i)		(0x64000000 | ___PPC_RA(d) | ___PPC_RS(a) | IMM_L(i))
#define PPC_RAW_NOR(d, a, b)		(0x7c0000f8 | ___PPC_RA(d) | ___PPC_RS(a) | ___PPC_RB(b))
#define PPC_RAW_XOR(d, a, b)		(0x7c000278 | ___PPC_RA(d) | ___PPC_RS(a) | ___PPC_RB(b))
#define PPC_RAW_XORI(d, a, i)		(0x68000000 | ___PPC_RA(d) | ___PPC_RS(a) | IMM_L(i))
#define PPC_RAW_XORIS(d, a, i)		(0x6c000000 | ___PPC_RA(d) | ___PPC_RS(a) | IMM_L(i))
#define PPC_RAW_EXTSW(d, a)		(0x7c0007b4 | ___PPC_RA(d) | ___PPC_RS(a))
#define PPC_RAW_SLW(d, a, s)		(0x7c000030 | ___PPC_RA(d) | ___PPC_RS(a) | ___PPC_RB(s))
#define PPC_RAW_SLD(d, a, s)		(0x7c000036 | ___PPC_RA(d) | ___PPC_RS(a) | ___PPC_RB(s))
#define PPC_RAW_SRW(d, a, s)		(0x7c000430 | ___PPC_RA(d) | ___PPC_RS(a) | ___PPC_RB(s))
#define PPC_RAW_SRAW(d, a, s)		(0x7c000630 | ___PPC_RA(d) | ___PPC_RS(a) | ___PPC_RB(s))
#define PPC_RAW_SRAWI(d, a, i)		(0x7c000670 | ___PPC_RA(d) | ___PPC_RS(a) | __PPC_SH(i))
#define PPC_RAW_SRD(d, a, s)		(0x7c000436 | ___PPC_RA(d) | ___PPC_RS(a) | ___PPC_RB(s))
#define PPC_RAW_SRAD(d, a, s)		(0x7c000634 | ___PPC_RA(d) | ___PPC_RS(a) | ___PPC_RB(s))
#define PPC_RAW_SRADI(d, a, i)		(0x7c000674 | ___PPC_RA(d) | ___PPC_RS(a) | __PPC_SH64(i))
#define PPC_RAW_RLWINM(d, a, i, mb, me)	(0x54000000 | ___PPC_RA(d) | ___PPC_RS(a) | __PPC_SH(i) | __PPC_MB(mb) | __PPC_ME(me))
#define PPC_RAW_RLWINM_DOT(d, a, i, mb, me) \
					(0x54000001 | ___PPC_RA(d) | ___PPC_RS(a) | __PPC_SH(i) | __PPC_MB(mb) | __PPC_ME(me))
#define PPC_RAW_RLWIMI(d, a, i, mb, me) (0x50000000 | ___PPC_RA(d) | ___PPC_RS(a) | __PPC_SH(i) | __PPC_MB(mb) | __PPC_ME(me))
#define PPC_RAW_RLDICL(d, a, i, mb)     (0x78000000 | ___PPC_RA(d) | ___PPC_RS(a) | __PPC_SH64(i) | __PPC_MB64(mb))
#define PPC_RAW_RLDICR(d, a, i, me)     (0x78000004 | ___PPC_RA(d) | ___PPC_RS(a) | __PPC_SH64(i) | __PPC_ME64(me))

/* slwi = rlwinm Rx, Ry, n, 0, 31-n */
#define PPC_RAW_SLWI(d, a, i)		PPC_RAW_RLWINM(d, a, i, 0, 31-(i))
/* srwi = rlwinm Rx, Ry, 32-n, n, 31 */
#define PPC_RAW_SRWI(d, a, i)		PPC_RAW_RLWINM(d, a, 32-(i), i, 31)
/* sldi = rldicr Rx, Ry, n, 63-n */
#define PPC_RAW_SLDI(d, a, i)		PPC_RAW_RLDICR(d, a, i, 63-(i))
/* sldi = rldicl Rx, Ry, 64-n, n */
#define PPC_RAW_SRDI(d, a, i)		PPC_RAW_RLDICL(d, a, 64-(i), i)

#define PPC_RAW_NEG(d, a)		(0x7c0000d0 | ___PPC_RT(d) | ___PPC_RA(a))

#define PPC_RAW_MFSPR(d, spr)		(0x7c0002a6 | ___PPC_RT(d) | __PPC_SPR(spr))
#define PPC_RAW_MTSPR(spr, d)		(0x7c0003a6 | ___PPC_RS(d) | __PPC_SPR(spr))
#define PPC_RAW_EIEIO()			(0x7c0006ac)

#define PPC_RAW_BRANCH(offset)		(0x48000000 | PPC_LI(offset))
#define PPC_RAW_BL(offset)		(0x48000001 | PPC_LI(offset))
<<<<<<< HEAD
=======
#define PPC_RAW_TW(t0, a, b)		(0x7c000008 | ___PPC_RS(t0) | ___PPC_RA(a) | ___PPC_RB(b))
#define PPC_RAW_TRAP()			PPC_RAW_TW(31, 0, 0)
#define PPC_RAW_SETB(t, bfa)		(0x7c000100 | ___PPC_RT(t) | ___PPC_RA((bfa) << 2))
>>>>>>> 7365df19

/* Deal with instructions that older assemblers aren't aware of */
#define	PPC_BCCTR_FLUSH		stringify_in_c(.long PPC_INST_BCCTR_FLUSH)
#define	PPC_CP_ABORT		stringify_in_c(.long PPC_RAW_CP_ABORT)
#define	PPC_COPY(a, b)		stringify_in_c(.long PPC_RAW_COPY(a, b))
#define PPC_DARN(t, l)		stringify_in_c(.long PPC_RAW_DARN(t, l))
#define	PPC_DCBAL(a, b)		stringify_in_c(.long PPC_RAW_DCBAL(a, b))
#define	PPC_DCBZL(a, b)		stringify_in_c(.long PPC_RAW_DCBZL(a, b))
#define	PPC_DIVDE(t, a, b)	stringify_in_c(.long PPC_RAW_DIVDE(t, a, b))
#define	PPC_DIVDEU(t, a, b)	stringify_in_c(.long PPC_RAW_DIVDEU(t, a, b))
#define PPC_DSSALL		stringify_in_c(.long PPC_INST_DSSALL)
#define PPC_LQARX(t, a, b, eh)	stringify_in_c(.long PPC_RAW_LQARX(t, a, b, eh))
#define PPC_STQCX(t, a, b)	stringify_in_c(.long PPC_RAW_STQCX(t, a, b))
#define PPC_MADDHD(t, a, b, c)	stringify_in_c(.long PPC_RAW_MADDHD(t, a, b, c))
#define PPC_MADDHDU(t, a, b, c)	stringify_in_c(.long PPC_RAW_MADDHDU(t, a, b, c))
#define PPC_MADDLD(t, a, b, c)	stringify_in_c(.long PPC_RAW_MADDLD(t, a, b, c))
#define PPC_MSGSND(b)		stringify_in_c(.long PPC_RAW_MSGSND(b))
#define PPC_MSGSYNC		stringify_in_c(.long PPC_RAW_MSGSYNC)
#define PPC_MSGCLR(b)		stringify_in_c(.long PPC_RAW_MSGCLR(b))
#define PPC_MSGSNDP(b)		stringify_in_c(.long PPC_RAW_MSGSNDP(b))
#define PPC_MSGCLRP(b)		stringify_in_c(.long PPC_RAW_MSGCLRP(b))
#define PPC_PASTE(a, b)		stringify_in_c(.long PPC_RAW_PASTE(a, b))
#define PPC_POPCNTB(a, s)	stringify_in_c(.long PPC_RAW_POPCNTB(a, s))
#define PPC_POPCNTD(a, s)	stringify_in_c(.long PPC_RAW_POPCNTD(a, s))
#define PPC_POPCNTW(a, s)	stringify_in_c(.long PPC_RAW_POPCNTW(a, s))
#define PPC_RFCI		stringify_in_c(.long PPC_RAW_RFCI)
#define PPC_RFDI		stringify_in_c(.long PPC_RAW_RFDI)
#define PPC_RFMCI		stringify_in_c(.long PPC_RAW_RFMCI)
#define PPC_TLBILX(t, a, b)	stringify_in_c(.long PPC_RAW_TLBILX(t, a, b))
#define PPC_TLBILX_ALL(a, b)	PPC_TLBILX(0, a, b)
#define PPC_TLBILX_PID(a, b)	PPC_TLBILX(1, a, b)
#define PPC_TLBILX_VA(a, b)	PPC_TLBILX(3, a, b)
#define PPC_WAIT_v203		stringify_in_c(.long PPC_RAW_WAIT_v203)
#define PPC_WAIT(w, p)		stringify_in_c(.long PPC_RAW_WAIT(w, p))
#define PPC_TLBIE(lp, a) 	stringify_in_c(.long PPC_RAW_TLBIE(lp, a))
#define	PPC_TLBIE_5(rb, rs, ric, prs, r) \
				stringify_in_c(.long PPC_RAW_TLBIE_5(rb, rs, ric, prs, r))
#define	PPC_TLBIEL(rb,rs,ric,prs,r) \
				stringify_in_c(.long PPC_RAW_TLBIEL(rb, rs, ric, prs, r))
#define PPC_TLBIEL_v205(rb, l)	stringify_in_c(.long PPC_RAW_TLBIEL_v205(rb, l))
#define PPC_TLBSRX_DOT(a, b)	stringify_in_c(.long PPC_RAW_TLBSRX_DOT(a, b))
#define PPC_TLBIVAX(a, b)	stringify_in_c(.long PPC_RAW_TLBIVAX(a, b))

#define PPC_ERATWE(s, a, w)	stringify_in_c(.long PPC_RAW_ERATWE(s, a, w))
#define PPC_ERATRE(s, a, w)	stringify_in_c(.long PPC_RAW_ERATRE(a, a, w))
#define PPC_ERATILX(t, a, b)	stringify_in_c(.long PPC_RAW_ERATILX(t, a, b))
#define PPC_ERATIVAX(s, a, b)	stringify_in_c(.long PPC_RAW_ERATIVAX(s, a, b))
#define PPC_ERATSX(t, a, w)	stringify_in_c(.long PPC_RAW_ERATSX(t, a, w))
#define PPC_ERATSX_DOT(t, a, w)	stringify_in_c(.long PPC_RAW_ERATSX_DOT(t, a, w))
#define PPC_SLBFEE_DOT(t, b)	stringify_in_c(.long PPC_RAW_SLBFEE_DOT(t, b))
#define __PPC_SLBFEE_DOT(t, b)	stringify_in_c(.long __PPC_RAW_SLBFEE_DOT(t, b))
#define PPC_ICBT(c, a, b)	stringify_in_c(.long PPC_RAW_ICBT(c, a, b))
/* PASemi instructions */
#define LBZCIX(t, a, b)		stringify_in_c(.long PPC_RAW_LBZCIX(t, a, b))
#define STBCIX(s, a, b)		stringify_in_c(.long PPC_RAW_STBCIX(s, a, b))
#define PPC_DCBFPS(a, b)	stringify_in_c(.long PPC_RAW_DCBFPS(a, b))
#define PPC_DCBSTPS(a, b)	stringify_in_c(.long PPC_RAW_DCBSTPS(a, b))
#define PPC_PHWSYNC		stringify_in_c(.long PPC_RAW_PHWSYNC)
#define PPC_PLWSYNC		stringify_in_c(.long PPC_RAW_PLWSYNC)
#define STXVD2X(s, a, b)	stringify_in_c(.long PPC_RAW_STXVD2X(s, a, b))
#define LXVD2X(s, a, b)		stringify_in_c(.long PPC_RAW_LXVD2X(s, a, b))
#define MFVRD(a, t)		stringify_in_c(.long PPC_RAW_MFVRD(a, t))
#define MTVRD(t, a)		stringify_in_c(.long PPC_RAW_MTVRD(t, a))
#define VPMSUMW(t, a, b)	stringify_in_c(.long PPC_RAW_VPMSUMW(t, a, b))
#define VPMSUMD(t, a, b)	stringify_in_c(.long PPC_RAW_VPMSUMD(t, a, b))
#define XXLOR(t, a, b)		stringify_in_c(.long PPC_RAW_XXLOR(t, a, b))
#define XXSWAPD(t, a)		stringify_in_c(.long PPC_RAW_XXSWAPD(t, a))
#define XVCPSGNDP(t, a, b)	stringify_in_c(.long (PPC_RAW_XVCPSGNDP(t, a, b)))

#define VPERMXOR(vrt, vra, vrb, vrc)				\
	stringify_in_c(.long (PPC_RAW_VPERMXOR(vrt, vra, vrb, vrc)))

#define PPC_NAP			stringify_in_c(.long PPC_RAW_NAP)
#define PPC_SLEEP		stringify_in_c(.long PPC_RAW_SLEEP)
#define PPC_WINKLE		stringify_in_c(.long PPC_RAW_WINKLE)

#define PPC_STOP		stringify_in_c(.long PPC_RAW_STOP)

/* BHRB instructions */
#define PPC_CLRBHRB		stringify_in_c(.long PPC_RAW_CLRBHRB)
#define PPC_MFBHRBE(r, n)	stringify_in_c(.long PPC_RAW_MFBHRBE(r, n))

/* Transactional memory instructions */
#define TRECHKPT		stringify_in_c(.long PPC_RAW_TRECHKPT)
#define TRECLAIM(r)		stringify_in_c(.long PPC_RAW_TRECLAIM(r))
#define TABORT(r)		stringify_in_c(.long PPC_RAW_TABORT(r))

/* book3e thread control instructions */
#define MTTMR(tmr, r)		stringify_in_c(.long PPC_RAW_MTTMR(tmr, r))
#define MFTMR(tmr, r)		stringify_in_c(.long PPC_RAW_MFTMR(tmr, r))

/* Coprocessor instructions */
#define PPC_ICSWX(s, a, b)	stringify_in_c(.long PPC_RAW_ICSWX(s, a, b))
#define PPC_ICSWEPX(s, a, b)	stringify_in_c(.long PPC_RAW_ICSWEPX(s, a, b))

#define PPC_SLBIA(IH)	stringify_in_c(.long PPC_RAW_SLBIA(IH))

/*
 * These may only be used on ISA v3.0 or later (aka. CPU_FTR_ARCH_300, radix
 * implies CPU_FTR_ARCH_300). USER/GUEST invalidates may only be used by radix
 * mode (on HPT these would also invalidate various SLBEs which may not be
 * desired).
 */
#define PPC_ISA_3_0_INVALIDATE_ERAT	PPC_SLBIA(7)
#define PPC_RADIX_INVALIDATE_ERAT_USER	PPC_SLBIA(3)
#define PPC_RADIX_INVALIDATE_ERAT_GUEST	PPC_SLBIA(6)

#define VCMPEQUD_RC(vrt, vra, vrb)	stringify_in_c(.long PPC_RAW_VCMPEQUD_RC(vrt, vra, vrb))

#define VCMPEQUB_RC(vrt, vra, vrb)	stringify_in_c(.long PPC_RAW_VCMPEQUB_RC(vrt, vra, vrb))

#endif /* _ASM_POWERPC_PPC_OPCODE_H */<|MERGE_RESOLUTION|>--- conflicted
+++ resolved
@@ -360,19 +360,6 @@
 /* LI Field */
 #define PPC_LI_MASK	0x03fffffc
 #define PPC_LI(v)	((v) & PPC_LI_MASK)
-<<<<<<< HEAD
-
-/*
- * Only use the larx hint bit on 64bit CPUs. e500v1/v2 based CPUs will treat a
- * larx with EH set as an illegal instruction.
- */
-#ifdef CONFIG_PPC64
-#define __PPC_EH(eh)	(((eh) & 0x1) << 0)
-#else
-#define __PPC_EH(eh)	0
-#endif
-=======
->>>>>>> 7365df19
 
 /* Base instruction encoding */
 #define PPC_RAW_CP_ABORT		(0x7c00068c)
@@ -586,12 +573,9 @@
 
 #define PPC_RAW_BRANCH(offset)		(0x48000000 | PPC_LI(offset))
 #define PPC_RAW_BL(offset)		(0x48000001 | PPC_LI(offset))
-<<<<<<< HEAD
-=======
 #define PPC_RAW_TW(t0, a, b)		(0x7c000008 | ___PPC_RS(t0) | ___PPC_RA(a) | ___PPC_RB(b))
 #define PPC_RAW_TRAP()			PPC_RAW_TW(31, 0, 0)
 #define PPC_RAW_SETB(t, bfa)		(0x7c000100 | ___PPC_RT(t) | ___PPC_RA((bfa) << 2))
->>>>>>> 7365df19
 
 /* Deal with instructions that older assemblers aren't aware of */
 #define	PPC_BCCTR_FLUSH		stringify_in_c(.long PPC_INST_BCCTR_FLUSH)
