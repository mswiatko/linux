--- conflicted
+++ resolved
@@ -112,12 +112,7 @@
 	.map_io		= tegra_map_common_io,
 	.init_early	= tegra30_init_early,
 	.init_irq	= tegra_dt_init_irq,
-<<<<<<< HEAD
-	.init_time	= tegra_init_timer,
-=======
-	.handle_irq	= gic_handle_irq,
 	.init_time	= clocksource_of_init,
->>>>>>> 24e30c94
 	.init_machine	= tegra30_dt_init,
 	.init_late	= tegra_init_late,
 	.restart	= tegra_assert_system_reset,
