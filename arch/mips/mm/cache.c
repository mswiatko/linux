/*
 * This file is subject to the terms and conditions of the GNU General Public
 * License.  See the file "COPYING" in the main directory of this archive
 * for more details.
 *
 * Copyright (C) 1994 - 2003, 06, 07 by Ralf Baechle (ralf@linux-mips.org)
 * Copyright (C) 2007 MIPS Technologies, Inc.
 */
#include <linux/fs.h>
#include <linux/fcntl.h>
#include <linux/kernel.h>
#include <linux/linkage.h>
#include <linux/export.h>
#include <linux/sched.h>
#include <linux/syscalls.h>
#include <linux/mm.h>
#include <linux/highmem.h>
#include <linux/pagemap.h>

#include <asm/bcache.h>
#include <asm/cacheflush.h>
#include <asm/processor.h>
#include <asm/cpu.h>
#include <asm/cpu-features.h>
#include <asm/setup.h>
#include <asm/pgtable.h>

/* Cache operations. */
void (*flush_cache_all)(void);
void (*__flush_cache_all)(void);
EXPORT_SYMBOL_GPL(__flush_cache_all);
void (*flush_cache_mm)(struct mm_struct *mm);
void (*flush_cache_range)(struct vm_area_struct *vma, unsigned long start,
	unsigned long end);
void (*flush_cache_page)(struct vm_area_struct *vma, unsigned long page,
	unsigned long pfn);
void (*flush_icache_range)(unsigned long start, unsigned long end);
EXPORT_SYMBOL_GPL(flush_icache_range);
void (*local_flush_icache_range)(unsigned long start, unsigned long end);
EXPORT_SYMBOL_GPL(local_flush_icache_range);
void (*__flush_icache_user_range)(unsigned long start, unsigned long end);
void (*__local_flush_icache_user_range)(unsigned long start, unsigned long end);
EXPORT_SYMBOL_GPL(__local_flush_icache_user_range);

void (*__flush_cache_vmap)(void);
void (*__flush_cache_vunmap)(void);

void (*__flush_kernel_vmap_range)(unsigned long vaddr, int size);
EXPORT_SYMBOL_GPL(__flush_kernel_vmap_range);

/* MIPS specific cache operations */
void (*flush_data_cache_page)(unsigned long addr);
void (*flush_icache_all)(void);

EXPORT_SYMBOL(flush_data_cache_page);
EXPORT_SYMBOL(flush_icache_all);

/*
 * Dummy cache handling routine
 */

void cache_noop(void) {}

#ifdef CONFIG_BOARD_SCACHE

static struct bcache_ops no_sc_ops = {
	.bc_enable = (void *)cache_noop,
	.bc_disable = (void *)cache_noop,
	.bc_wback_inv = (void *)cache_noop,
	.bc_inv = (void *)cache_noop
};

struct bcache_ops *bcops = &no_sc_ops;
#endif

#ifdef CONFIG_DMA_NONCOHERENT

/* DMA cache operations. */
void (*_dma_cache_wback_inv)(unsigned long start, unsigned long size);
void (*_dma_cache_wback)(unsigned long start, unsigned long size);
void (*_dma_cache_inv)(unsigned long start, unsigned long size);

#endif /* CONFIG_DMA_NONCOHERENT */

/*
 * We could optimize the case where the cache argument is not BCACHE but
 * that seems very atypical use ...
 */
SYSCALL_DEFINE3(cacheflush, unsigned long, addr, unsigned long, bytes,
	unsigned int, cache)
{
	if (bytes == 0)
		return 0;
	if (!access_ok((void __user *) addr, bytes))
		return -EFAULT;

	__flush_icache_user_range(addr, addr + bytes);

	return 0;
}

void __flush_dcache_pages(struct page *page, unsigned int nr)
{
	struct folio *folio = page_folio(page);
	struct address_space *mapping = folio_flush_mapping(folio);
	unsigned long addr;
	unsigned int i;

	if (mapping && !mapping_mapped(mapping)) {
		folio_set_dcache_dirty(folio);
		return;
	}

	/*
	 * We could delay the flush for the !page_mapping case too.  But that
	 * case is for exec env/arg pages and those are %99 certainly going to
	 * get faulted into the tlb (and thus flushed) anyways.
	 */
	for (i = 0; i < nr; i++) {
		addr = (unsigned long)kmap_local_page(nth_page(page, i));
		flush_data_cache_page(addr);
		kunmap_local((void *)addr);
	}
}
EXPORT_SYMBOL(__flush_dcache_pages);

void __flush_anon_page(struct page *page, unsigned long vmaddr)
{
	unsigned long addr = (unsigned long) page_address(page);
	struct folio *folio = page_folio(page);

	if (pages_do_alias(addr, vmaddr)) {
		if (folio_mapped(folio) && !folio_test_dcache_dirty(folio)) {
			void *kaddr;

			kaddr = kmap_coherent(page, vmaddr);
			flush_data_cache_page((unsigned long)kaddr);
			kunmap_coherent();
		} else
			flush_data_cache_page(addr);
	}
}

EXPORT_SYMBOL(__flush_anon_page);

void __update_cache(unsigned long address, pte_t pte)
{
	struct folio *folio;
	unsigned long pfn, addr;
	int exec = !pte_no_exec(pte) && !cpu_has_ic_fills_f_dc;
	unsigned int i;

	pfn = pte_pfn(pte);
	if (unlikely(!pfn_valid(pfn)))
		return;

	folio = page_folio(pfn_to_page(pfn));
	address &= PAGE_MASK;
	address -= offset_in_folio(folio, pfn << PAGE_SHIFT);

	if (folio_test_dcache_dirty(folio)) {
		for (i = 0; i < folio_nr_pages(folio); i++) {
			addr = (unsigned long)kmap_local_folio(folio, i);

			if (exec || pages_do_alias(addr, address))
				flush_data_cache_page(addr);
			kunmap_local((void *)addr);
			address += PAGE_SIZE;
		}
		folio_clear_dcache_dirty(folio);
	}
}

unsigned long _page_cachable_default;
EXPORT_SYMBOL(_page_cachable_default);

#define PM(p)	__pgprot(_page_cachable_default | (p))

static pgprot_t protection_map[16] __ro_after_init;
DECLARE_VM_GET_PAGE_PROT

static inline void setup_protection_map(void)
{
	protection_map[0]  = PM(_PAGE_PRESENT | _PAGE_NO_EXEC | _PAGE_NO_READ);
	protection_map[1]  = PM(_PAGE_PRESENT | _PAGE_NO_EXEC);
	protection_map[2]  = PM(_PAGE_PRESENT | _PAGE_NO_EXEC | _PAGE_NO_READ);
	protection_map[3]  = PM(_PAGE_PRESENT | _PAGE_NO_EXEC);
	protection_map[4]  = PM(_PAGE_PRESENT);
	protection_map[5]  = PM(_PAGE_PRESENT);
	protection_map[6]  = PM(_PAGE_PRESENT);
	protection_map[7]  = PM(_PAGE_PRESENT);

	protection_map[8]  = PM(_PAGE_PRESENT | _PAGE_NO_EXEC | _PAGE_NO_READ);
	protection_map[9]  = PM(_PAGE_PRESENT | _PAGE_NO_EXEC);
	protection_map[10] = PM(_PAGE_PRESENT | _PAGE_NO_EXEC | _PAGE_WRITE |
				_PAGE_NO_READ);
	protection_map[11] = PM(_PAGE_PRESENT | _PAGE_NO_EXEC | _PAGE_WRITE);
	protection_map[12] = PM(_PAGE_PRESENT);
	protection_map[13] = PM(_PAGE_PRESENT);
	protection_map[14] = PM(_PAGE_PRESENT | _PAGE_WRITE);
	protection_map[15] = PM(_PAGE_PRESENT | _PAGE_WRITE);
}

#undef PM

void cpu_cache_init(void)
{
<<<<<<< HEAD
	if (cpu_has_3k_cache) {
		r3k_cache_init();
	}
	if (cpu_has_4k_cache) {
		r4k_cache_init();
	}

	if (cpu_has_octeon_cache) {
=======
	if (IS_ENABLED(CONFIG_CPU_R3000) && cpu_has_3k_cache)
		r3k_cache_init();
	if (IS_ENABLED(CONFIG_CPU_R4K_CACHE_TLB) && cpu_has_4k_cache)
		r4k_cache_init();

	if (IS_ENABLED(CONFIG_CPU_CAVIUM_OCTEON) && cpu_has_octeon_cache)
>>>>>>> b960ce97
		octeon_cache_init();

	setup_protection_map();
}<|MERGE_RESOLUTION|>--- conflicted
+++ resolved
@@ -205,23 +205,12 @@
 
 void cpu_cache_init(void)
 {
-<<<<<<< HEAD
-	if (cpu_has_3k_cache) {
-		r3k_cache_init();
-	}
-	if (cpu_has_4k_cache) {
-		r4k_cache_init();
-	}
-
-	if (cpu_has_octeon_cache) {
-=======
 	if (IS_ENABLED(CONFIG_CPU_R3000) && cpu_has_3k_cache)
 		r3k_cache_init();
 	if (IS_ENABLED(CONFIG_CPU_R4K_CACHE_TLB) && cpu_has_4k_cache)
 		r4k_cache_init();
 
 	if (IS_ENABLED(CONFIG_CPU_CAVIUM_OCTEON) && cpu_has_octeon_cache)
->>>>>>> b960ce97
 		octeon_cache_init();
 
 	setup_protection_map();
