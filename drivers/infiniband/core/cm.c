// SPDX-License-Identifier: GPL-2.0 OR Linux-OpenIB
/*
 * Copyright (c) 2004-2007 Intel Corporation.  All rights reserved.
 * Copyright (c) 2004 Topspin Corporation.  All rights reserved.
 * Copyright (c) 2004, 2005 Voltaire Corporation.  All rights reserved.
 * Copyright (c) 2005 Sun Microsystems, Inc. All rights reserved.
 * Copyright (c) 2019, Mellanox Technologies inc.  All rights reserved.
 */

#include <linux/completion.h>
#include <linux/dma-mapping.h>
#include <linux/device.h>
#include <linux/module.h>
#include <linux/err.h>
#include <linux/idr.h>
#include <linux/interrupt.h>
#include <linux/random.h>
#include <linux/rbtree.h>
#include <linux/spinlock.h>
#include <linux/slab.h>
#include <linux/sysfs.h>
#include <linux/workqueue.h>
#include <linux/kdev_t.h>
#include <linux/etherdevice.h>

#include <rdma/ib_cache.h>
#include <rdma/ib_cm.h>
#include <rdma/ib_sysfs.h>
#include "cm_msgs.h"
#include "core_priv.h"
#include "cm_trace.h"

MODULE_AUTHOR("Sean Hefty");
MODULE_DESCRIPTION("InfiniBand CM");
MODULE_LICENSE("Dual BSD/GPL");

static const char * const ibcm_rej_reason_strs[] = {
	[IB_CM_REJ_NO_QP]			= "no QP",
	[IB_CM_REJ_NO_EEC]			= "no EEC",
	[IB_CM_REJ_NO_RESOURCES]		= "no resources",
	[IB_CM_REJ_TIMEOUT]			= "timeout",
	[IB_CM_REJ_UNSUPPORTED]			= "unsupported",
	[IB_CM_REJ_INVALID_COMM_ID]		= "invalid comm ID",
	[IB_CM_REJ_INVALID_COMM_INSTANCE]	= "invalid comm instance",
	[IB_CM_REJ_INVALID_SERVICE_ID]		= "invalid service ID",
	[IB_CM_REJ_INVALID_TRANSPORT_TYPE]	= "invalid transport type",
	[IB_CM_REJ_STALE_CONN]			= "stale conn",
	[IB_CM_REJ_RDC_NOT_EXIST]		= "RDC not exist",
	[IB_CM_REJ_INVALID_GID]			= "invalid GID",
	[IB_CM_REJ_INVALID_LID]			= "invalid LID",
	[IB_CM_REJ_INVALID_SL]			= "invalid SL",
	[IB_CM_REJ_INVALID_TRAFFIC_CLASS]	= "invalid traffic class",
	[IB_CM_REJ_INVALID_HOP_LIMIT]		= "invalid hop limit",
	[IB_CM_REJ_INVALID_PACKET_RATE]		= "invalid packet rate",
	[IB_CM_REJ_INVALID_ALT_GID]		= "invalid alt GID",
	[IB_CM_REJ_INVALID_ALT_LID]		= "invalid alt LID",
	[IB_CM_REJ_INVALID_ALT_SL]		= "invalid alt SL",
	[IB_CM_REJ_INVALID_ALT_TRAFFIC_CLASS]	= "invalid alt traffic class",
	[IB_CM_REJ_INVALID_ALT_HOP_LIMIT]	= "invalid alt hop limit",
	[IB_CM_REJ_INVALID_ALT_PACKET_RATE]	= "invalid alt packet rate",
	[IB_CM_REJ_PORT_CM_REDIRECT]		= "port CM redirect",
	[IB_CM_REJ_PORT_REDIRECT]		= "port redirect",
	[IB_CM_REJ_INVALID_MTU]			= "invalid MTU",
	[IB_CM_REJ_INSUFFICIENT_RESP_RESOURCES]	= "insufficient resp resources",
	[IB_CM_REJ_CONSUMER_DEFINED]		= "consumer defined",
	[IB_CM_REJ_INVALID_RNR_RETRY]		= "invalid RNR retry",
	[IB_CM_REJ_DUPLICATE_LOCAL_COMM_ID]	= "duplicate local comm ID",
	[IB_CM_REJ_INVALID_CLASS_VERSION]	= "invalid class version",
	[IB_CM_REJ_INVALID_FLOW_LABEL]		= "invalid flow label",
	[IB_CM_REJ_INVALID_ALT_FLOW_LABEL]	= "invalid alt flow label",
	[IB_CM_REJ_VENDOR_OPTION_NOT_SUPPORTED] =
		"vendor option is not supported",
};

const char *__attribute_const__ ibcm_reject_msg(int reason)
{
	size_t index = reason;

	if (index < ARRAY_SIZE(ibcm_rej_reason_strs) &&
	    ibcm_rej_reason_strs[index])
		return ibcm_rej_reason_strs[index];
	else
		return "unrecognized reason";
}
EXPORT_SYMBOL(ibcm_reject_msg);

struct cm_id_private;
struct cm_work;
static int cm_add_one(struct ib_device *device);
static void cm_remove_one(struct ib_device *device, void *client_data);
static void cm_process_work(struct cm_id_private *cm_id_priv,
			    struct cm_work *work);
static int cm_send_sidr_rep_locked(struct cm_id_private *cm_id_priv,
				   struct ib_cm_sidr_rep_param *param);
static int cm_send_dreq_locked(struct cm_id_private *cm_id_priv,
			       const void *private_data, u8 private_data_len);
static int cm_send_drep_locked(struct cm_id_private *cm_id_priv,
			       void *private_data, u8 private_data_len);
static int cm_send_rej_locked(struct cm_id_private *cm_id_priv,
			      enum ib_cm_rej_reason reason, void *ari,
			      u8 ari_length, const void *private_data,
			      u8 private_data_len);

static struct ib_client cm_client = {
	.name   = "cm",
	.add    = cm_add_one,
	.remove = cm_remove_one
};

static struct ib_cm {
	spinlock_t lock;
	struct list_head device_list;
	rwlock_t device_lock;
	struct rb_root listen_service_table;
	u64 listen_service_id;
	/* struct rb_root peer_service_table; todo: fix peer to peer */
	struct rb_root remote_qp_table;
	struct rb_root remote_id_table;
	struct rb_root remote_sidr_table;
	struct xarray local_id_table;
	u32 local_id_next;
	__be32 random_id_operand;
	struct list_head timewait_list;
	struct workqueue_struct *wq;
} cm;

/* Counter indexes ordered by attribute ID */
enum {
	CM_REQ_COUNTER,
	CM_MRA_COUNTER,
	CM_REJ_COUNTER,
	CM_REP_COUNTER,
	CM_RTU_COUNTER,
	CM_DREQ_COUNTER,
	CM_DREP_COUNTER,
	CM_SIDR_REQ_COUNTER,
	CM_SIDR_REP_COUNTER,
	CM_LAP_COUNTER,
	CM_APR_COUNTER,
	CM_ATTR_COUNT,
	CM_ATTR_ID_OFFSET = 0x0010,
};

enum {
	CM_XMIT,
	CM_XMIT_RETRIES,
	CM_RECV,
	CM_RECV_DUPLICATES,
	CM_COUNTER_GROUPS
};

struct cm_counter_attribute {
	struct ib_port_attribute attr;
	unsigned short group;
	unsigned short index;
};

struct cm_port {
	struct cm_device *cm_dev;
	struct ib_mad_agent *mad_agent;
	u32 port_num;
	atomic_long_t counters[CM_COUNTER_GROUPS][CM_ATTR_COUNT];
};

struct cm_device {
	struct kref kref;
	struct list_head list;
	spinlock_t mad_agent_lock;
	struct ib_device *ib_device;
	u8 ack_delay;
	int going_down;
	struct cm_port *port[];
};

struct cm_av {
	struct cm_port *port;
	struct rdma_ah_attr ah_attr;
	u16 dlid_datapath;
	u16 pkey_index;
	u8 timeout;
};

struct cm_work {
	struct delayed_work work;
	struct list_head list;
	struct cm_port *port;
	struct ib_mad_recv_wc *mad_recv_wc;	/* Received MADs */
	__be32 local_id;			/* Established / timewait */
	__be32 remote_id;
	struct ib_cm_event cm_event;
	struct sa_path_rec path[];
};

struct cm_timewait_info {
	struct cm_work work;
	struct list_head list;
	struct rb_node remote_qp_node;
	struct rb_node remote_id_node;
	__be64 remote_ca_guid;
	__be32 remote_qpn;
	u8 inserted_remote_qp;
	u8 inserted_remote_id;
};

struct cm_id_private {
	struct ib_cm_id	id;

	struct rb_node service_node;
	struct rb_node sidr_id_node;
	u32 sidr_slid;
	spinlock_t lock;	/* Do not acquire inside cm.lock */
	struct completion comp;
	refcount_t refcount;
	/* Number of clients sharing this ib_cm_id. Only valid for listeners.
	 * Protected by the cm.lock spinlock.
	 */
	int listen_sharecount;
	struct rcu_head rcu;

	struct ib_mad_send_buf *msg;
	struct cm_timewait_info *timewait_info;
	/* todo: use alternate port on send failure */
	struct cm_av av;
	struct cm_av alt_av;

	void *private_data;
	__be64 tid;
	__be32 local_qpn;
	__be32 remote_qpn;
	enum ib_qp_type qp_type;
	__be32 sq_psn;
	__be32 rq_psn;
	int timeout_ms;
	enum ib_mtu path_mtu;
	__be16 pkey;
	u8 private_data_len;
	u8 max_cm_retries;
	u8 responder_resources;
	u8 initiator_depth;
	u8 retry_count;
	u8 rnr_retry_count;
	u8 service_timeout;
	u8 target_ack_delay;

	struct list_head work_list;
	atomic_t work_count;

	struct rdma_ucm_ece ece;
};

static void cm_dev_release(struct kref *kref)
{
	struct cm_device *cm_dev = container_of(kref, struct cm_device, kref);
	u32 i;

	rdma_for_each_port(cm_dev->ib_device, i)
		kfree(cm_dev->port[i - 1]);

	kfree(cm_dev);
}

static void cm_device_put(struct cm_device *cm_dev)
{
	kref_put(&cm_dev->kref, cm_dev_release);
}

static void cm_work_handler(struct work_struct *work);

static inline void cm_deref_id(struct cm_id_private *cm_id_priv)
{
	if (refcount_dec_and_test(&cm_id_priv->refcount))
		complete(&cm_id_priv->comp);
}

static struct ib_mad_send_buf *cm_alloc_msg(struct cm_id_private *cm_id_priv)
{
	struct ib_mad_agent *mad_agent;
	struct ib_mad_send_buf *m;
	struct ib_ah *ah;

	lockdep_assert_held(&cm_id_priv->lock);

	if (!cm_id_priv->av.port)
		return ERR_PTR(-EINVAL);

	spin_lock(&cm_id_priv->av.port->cm_dev->mad_agent_lock);
	mad_agent = cm_id_priv->av.port->mad_agent;
	if (!mad_agent) {
		m = ERR_PTR(-EINVAL);
		goto out;
	}

	ah = rdma_create_ah(mad_agent->qp->pd, &cm_id_priv->av.ah_attr, 0);
	if (IS_ERR(ah)) {
		m = ERR_CAST(ah);
		goto out;
	}

	m = ib_create_send_mad(mad_agent, cm_id_priv->id.remote_cm_qpn,
			       cm_id_priv->av.pkey_index,
			       0, IB_MGMT_MAD_HDR, IB_MGMT_MAD_DATA,
			       GFP_ATOMIC,
			       IB_MGMT_BASE_VERSION);
	if (IS_ERR(m)) {
		rdma_destroy_ah(ah, 0);
		goto out;
	}

	/* Timeout set by caller if response is expected. */
	m->ah = ah;
	m->retries = cm_id_priv->max_cm_retries;

	refcount_inc(&cm_id_priv->refcount);
	m->context[0] = cm_id_priv;

out:
	spin_unlock(&cm_id_priv->av.port->cm_dev->mad_agent_lock);
	return m;
}

static void cm_free_msg(struct ib_mad_send_buf *msg)
{
	struct cm_id_private *cm_id_priv = msg->context[0];

	if (msg->ah)
		rdma_destroy_ah(msg->ah, 0);
	cm_deref_id(cm_id_priv);
	ib_free_send_mad(msg);
}

static struct ib_mad_send_buf *
cm_alloc_priv_msg(struct cm_id_private *cm_id_priv)
{
	struct ib_mad_send_buf *msg;

	lockdep_assert_held(&cm_id_priv->lock);

	msg = cm_alloc_msg(cm_id_priv);
	if (IS_ERR(msg))
		return msg;
	cm_id_priv->msg = msg;
	return msg;
}

static void cm_free_priv_msg(struct ib_mad_send_buf *msg)
{
	struct cm_id_private *cm_id_priv = msg->context[0];

	lockdep_assert_held(&cm_id_priv->lock);

	if (!WARN_ON(cm_id_priv->msg != msg))
		cm_id_priv->msg = NULL;

	if (msg->ah)
		rdma_destroy_ah(msg->ah, 0);
	cm_deref_id(cm_id_priv);
	ib_free_send_mad(msg);
}

static struct ib_mad_send_buf *cm_alloc_response_msg_no_ah(struct cm_port *port,
							   struct ib_mad_recv_wc *mad_recv_wc)
{
	return ib_create_send_mad(port->mad_agent, 1, mad_recv_wc->wc->pkey_index,
				  0, IB_MGMT_MAD_HDR, IB_MGMT_MAD_DATA,
				  GFP_ATOMIC,
				  IB_MGMT_BASE_VERSION);
}

static int cm_create_response_msg_ah(struct cm_port *port,
				     struct ib_mad_recv_wc *mad_recv_wc,
				     struct ib_mad_send_buf *msg)
{
	struct ib_ah *ah;

	ah = ib_create_ah_from_wc(port->mad_agent->qp->pd, mad_recv_wc->wc,
				  mad_recv_wc->recv_buf.grh, port->port_num);
	if (IS_ERR(ah))
		return PTR_ERR(ah);

	msg->ah = ah;
	return 0;
}

static int cm_alloc_response_msg(struct cm_port *port,
				 struct ib_mad_recv_wc *mad_recv_wc,
				 struct ib_mad_send_buf **msg)
{
	struct ib_mad_send_buf *m;
	int ret;

	m = cm_alloc_response_msg_no_ah(port, mad_recv_wc);
	if (IS_ERR(m))
		return PTR_ERR(m);

	ret = cm_create_response_msg_ah(port, mad_recv_wc, m);
	if (ret) {
		ib_free_send_mad(m);
		return ret;
	}

	*msg = m;
	return 0;
}

static void cm_free_response_msg(struct ib_mad_send_buf *msg)
{
	if (msg->ah)
		rdma_destroy_ah(msg->ah, 0);
	ib_free_send_mad(msg);
}

static void *cm_copy_private_data(const void *private_data, u8 private_data_len)
{
	void *data;

	if (!private_data || !private_data_len)
		return NULL;

	data = kmemdup(private_data, private_data_len, GFP_KERNEL);
	if (!data)
		return ERR_PTR(-ENOMEM);

	return data;
}

static void cm_set_private_data(struct cm_id_private *cm_id_priv,
				 void *private_data, u8 private_data_len)
{
	if (cm_id_priv->private_data && cm_id_priv->private_data_len)
		kfree(cm_id_priv->private_data);

	cm_id_priv->private_data = private_data;
	cm_id_priv->private_data_len = private_data_len;
}

static void cm_set_av_port(struct cm_av *av, struct cm_port *port)
{
	struct cm_port *old_port = av->port;

	if (old_port == port)
		return;

	av->port = port;
	if (old_port)
		cm_device_put(old_port->cm_dev);
	if (port)
		kref_get(&port->cm_dev->kref);
}

static void cm_init_av_for_lap(struct cm_port *port, struct ib_wc *wc,
			       struct rdma_ah_attr *ah_attr, struct cm_av *av)
{
	cm_set_av_port(av, port);
	av->pkey_index = wc->pkey_index;
	rdma_move_ah_attr(&av->ah_attr, ah_attr);
}

static int cm_init_av_for_response(struct cm_port *port, struct ib_wc *wc,
				   struct ib_grh *grh, struct cm_av *av)
{
	cm_set_av_port(av, port);
	av->pkey_index = wc->pkey_index;
	return ib_init_ah_attr_from_wc(port->cm_dev->ib_device,
				       port->port_num, wc,
				       grh, &av->ah_attr);
}

static struct cm_port *
get_cm_port_from_path(struct sa_path_rec *path, const struct ib_gid_attr *attr)
{
	struct cm_device *cm_dev;
	struct cm_port *port = NULL;
	unsigned long flags;

	if (attr) {
		read_lock_irqsave(&cm.device_lock, flags);
		list_for_each_entry(cm_dev, &cm.device_list, list) {
			if (cm_dev->ib_device == attr->device) {
				port = cm_dev->port[attr->port_num - 1];
				break;
			}
		}
		read_unlock_irqrestore(&cm.device_lock, flags);
	} else {
		/* SGID attribute can be NULL in following
		 * conditions.
		 * (a) Alternative path
		 * (b) IB link layer without GRH
		 * (c) LAP send messages
		 */
		read_lock_irqsave(&cm.device_lock, flags);
		list_for_each_entry(cm_dev, &cm.device_list, list) {
			attr = rdma_find_gid(cm_dev->ib_device,
					     &path->sgid,
					     sa_conv_pathrec_to_gid_type(path),
					     NULL);
			if (!IS_ERR(attr)) {
				port = cm_dev->port[attr->port_num - 1];
				break;
			}
		}
		read_unlock_irqrestore(&cm.device_lock, flags);
		if (port)
			rdma_put_gid_attr(attr);
	}
	return port;
}

static int cm_init_av_by_path(struct sa_path_rec *path,
			      const struct ib_gid_attr *sgid_attr,
			      struct cm_av *av)
{
	struct rdma_ah_attr new_ah_attr;
	struct cm_device *cm_dev;
	struct cm_port *port;
	int ret;

	port = get_cm_port_from_path(path, sgid_attr);
	if (!port)
		return -EINVAL;
	cm_dev = port->cm_dev;

	ret = ib_find_cached_pkey(cm_dev->ib_device, port->port_num,
				  be16_to_cpu(path->pkey), &av->pkey_index);
	if (ret)
		return ret;

	cm_set_av_port(av, port);

	/*
	 * av->ah_attr might be initialized based on wc or during
	 * request processing time which might have reference to sgid_attr.
	 * So initialize a new ah_attr on stack.
	 * If initialization fails, old ah_attr is used for sending any
	 * responses. If initialization is successful, than new ah_attr
	 * is used by overwriting the old one. So that right ah_attr
	 * can be used to return an error response.
	 */
	ret = ib_init_ah_attr_from_path(cm_dev->ib_device, port->port_num, path,
					&new_ah_attr, sgid_attr);
	if (ret)
		return ret;

	av->timeout = path->packet_life_time + 1;
	rdma_move_ah_attr(&av->ah_attr, &new_ah_attr);
	return 0;
}

/* Move av created by cm_init_av_by_path(), so av.dgid is not moved */
static void cm_move_av_from_path(struct cm_av *dest, struct cm_av *src)
{
	cm_set_av_port(dest, src->port);
	cm_set_av_port(src, NULL);
	dest->pkey_index = src->pkey_index;
	rdma_move_ah_attr(&dest->ah_attr, &src->ah_attr);
	dest->timeout = src->timeout;
}

static void cm_destroy_av(struct cm_av *av)
{
	rdma_destroy_ah_attr(&av->ah_attr);
	cm_set_av_port(av, NULL);
}

static u32 cm_local_id(__be32 local_id)
{
	return (__force u32) (local_id ^ cm.random_id_operand);
}

static struct cm_id_private *cm_acquire_id(__be32 local_id, __be32 remote_id)
{
	struct cm_id_private *cm_id_priv;

	rcu_read_lock();
	cm_id_priv = xa_load(&cm.local_id_table, cm_local_id(local_id));
	if (!cm_id_priv || cm_id_priv->id.remote_id != remote_id ||
	    !refcount_inc_not_zero(&cm_id_priv->refcount))
		cm_id_priv = NULL;
	rcu_read_unlock();

	return cm_id_priv;
}

/*
 * Trivial helpers to strip endian annotation and compare; the
 * endianness doesn't actually matter since we just need a stable
 * order for the RB tree.
 */
static int be32_lt(__be32 a, __be32 b)
{
	return (__force u32) a < (__force u32) b;
}

static int be32_gt(__be32 a, __be32 b)
{
	return (__force u32) a > (__force u32) b;
}

static int be64_lt(__be64 a, __be64 b)
{
	return (__force u64) a < (__force u64) b;
}

static int be64_gt(__be64 a, __be64 b)
{
	return (__force u64) a > (__force u64) b;
}

/*
 * Inserts a new cm_id_priv into the listen_service_table. Returns cm_id_priv
 * if the new ID was inserted, NULL if it could not be inserted due to a
 * collision, or the existing cm_id_priv ready for shared usage.
 */
static struct cm_id_private *cm_insert_listen(struct cm_id_private *cm_id_priv,
					      ib_cm_handler shared_handler)
{
	struct rb_node **link = &cm.listen_service_table.rb_node;
	struct rb_node *parent = NULL;
	struct cm_id_private *cur_cm_id_priv;
	__be64 service_id = cm_id_priv->id.service_id;
	unsigned long flags;

	spin_lock_irqsave(&cm.lock, flags);
	while (*link) {
		parent = *link;
		cur_cm_id_priv = rb_entry(parent, struct cm_id_private,
					  service_node);

		if (cm_id_priv->id.device < cur_cm_id_priv->id.device)
			link = &(*link)->rb_left;
		else if (cm_id_priv->id.device > cur_cm_id_priv->id.device)
			link = &(*link)->rb_right;
		else if (be64_lt(service_id, cur_cm_id_priv->id.service_id))
			link = &(*link)->rb_left;
		else if (be64_gt(service_id, cur_cm_id_priv->id.service_id))
			link = &(*link)->rb_right;
		else {
			/*
			 * Sharing an ib_cm_id with different handlers is not
			 * supported
			 */
			if (cur_cm_id_priv->id.cm_handler != shared_handler ||
			    cur_cm_id_priv->id.context ||
			    WARN_ON(!cur_cm_id_priv->id.cm_handler)) {
				spin_unlock_irqrestore(&cm.lock, flags);
				return NULL;
			}
			refcount_inc(&cur_cm_id_priv->refcount);
			cur_cm_id_priv->listen_sharecount++;
			spin_unlock_irqrestore(&cm.lock, flags);
			return cur_cm_id_priv;
		}
	}
	cm_id_priv->listen_sharecount++;
	rb_link_node(&cm_id_priv->service_node, parent, link);
	rb_insert_color(&cm_id_priv->service_node, &cm.listen_service_table);
	spin_unlock_irqrestore(&cm.lock, flags);
	return cm_id_priv;
}

static struct cm_id_private *cm_find_listen(struct ib_device *device,
					    __be64 service_id)
{
	struct rb_node *node = cm.listen_service_table.rb_node;
	struct cm_id_private *cm_id_priv;

	while (node) {
		cm_id_priv = rb_entry(node, struct cm_id_private, service_node);

		if (device < cm_id_priv->id.device)
			node = node->rb_left;
		else if (device > cm_id_priv->id.device)
			node = node->rb_right;
		else if (be64_lt(service_id, cm_id_priv->id.service_id))
			node = node->rb_left;
		else if (be64_gt(service_id, cm_id_priv->id.service_id))
			node = node->rb_right;
		else {
			refcount_inc(&cm_id_priv->refcount);
			return cm_id_priv;
		}
	}
	return NULL;
}

static struct cm_timewait_info *
cm_insert_remote_id(struct cm_timewait_info *timewait_info)
{
	struct rb_node **link = &cm.remote_id_table.rb_node;
	struct rb_node *parent = NULL;
	struct cm_timewait_info *cur_timewait_info;
	__be64 remote_ca_guid = timewait_info->remote_ca_guid;
	__be32 remote_id = timewait_info->work.remote_id;

	while (*link) {
		parent = *link;
		cur_timewait_info = rb_entry(parent, struct cm_timewait_info,
					     remote_id_node);
		if (be32_lt(remote_id, cur_timewait_info->work.remote_id))
			link = &(*link)->rb_left;
		else if (be32_gt(remote_id, cur_timewait_info->work.remote_id))
			link = &(*link)->rb_right;
		else if (be64_lt(remote_ca_guid, cur_timewait_info->remote_ca_guid))
			link = &(*link)->rb_left;
		else if (be64_gt(remote_ca_guid, cur_timewait_info->remote_ca_guid))
			link = &(*link)->rb_right;
		else
			return cur_timewait_info;
	}
	timewait_info->inserted_remote_id = 1;
	rb_link_node(&timewait_info->remote_id_node, parent, link);
	rb_insert_color(&timewait_info->remote_id_node, &cm.remote_id_table);
	return NULL;
}

static struct cm_id_private *cm_find_remote_id(__be64 remote_ca_guid,
					       __be32 remote_id)
{
	struct rb_node *node = cm.remote_id_table.rb_node;
	struct cm_timewait_info *timewait_info;
	struct cm_id_private *res = NULL;

	spin_lock_irq(&cm.lock);
	while (node) {
		timewait_info = rb_entry(node, struct cm_timewait_info,
					 remote_id_node);
		if (be32_lt(remote_id, timewait_info->work.remote_id))
			node = node->rb_left;
		else if (be32_gt(remote_id, timewait_info->work.remote_id))
			node = node->rb_right;
		else if (be64_lt(remote_ca_guid, timewait_info->remote_ca_guid))
			node = node->rb_left;
		else if (be64_gt(remote_ca_guid, timewait_info->remote_ca_guid))
			node = node->rb_right;
		else {
			res = cm_acquire_id(timewait_info->work.local_id,
					     timewait_info->work.remote_id);
			break;
		}
	}
	spin_unlock_irq(&cm.lock);
	return res;
}

static struct cm_timewait_info *
cm_insert_remote_qpn(struct cm_timewait_info *timewait_info)
{
	struct rb_node **link = &cm.remote_qp_table.rb_node;
	struct rb_node *parent = NULL;
	struct cm_timewait_info *cur_timewait_info;
	__be64 remote_ca_guid = timewait_info->remote_ca_guid;
	__be32 remote_qpn = timewait_info->remote_qpn;

	while (*link) {
		parent = *link;
		cur_timewait_info = rb_entry(parent, struct cm_timewait_info,
					     remote_qp_node);
		if (be32_lt(remote_qpn, cur_timewait_info->remote_qpn))
			link = &(*link)->rb_left;
		else if (be32_gt(remote_qpn, cur_timewait_info->remote_qpn))
			link = &(*link)->rb_right;
		else if (be64_lt(remote_ca_guid, cur_timewait_info->remote_ca_guid))
			link = &(*link)->rb_left;
		else if (be64_gt(remote_ca_guid, cur_timewait_info->remote_ca_guid))
			link = &(*link)->rb_right;
		else
			return cur_timewait_info;
	}
	timewait_info->inserted_remote_qp = 1;
	rb_link_node(&timewait_info->remote_qp_node, parent, link);
	rb_insert_color(&timewait_info->remote_qp_node, &cm.remote_qp_table);
	return NULL;
}

static struct cm_id_private *
cm_insert_remote_sidr(struct cm_id_private *cm_id_priv)
{
	struct rb_node **link = &cm.remote_sidr_table.rb_node;
	struct rb_node *parent = NULL;
	struct cm_id_private *cur_cm_id_priv;
	__be32 remote_id = cm_id_priv->id.remote_id;

	while (*link) {
		parent = *link;
		cur_cm_id_priv = rb_entry(parent, struct cm_id_private,
					  sidr_id_node);
		if (be32_lt(remote_id, cur_cm_id_priv->id.remote_id))
			link = &(*link)->rb_left;
		else if (be32_gt(remote_id, cur_cm_id_priv->id.remote_id))
			link = &(*link)->rb_right;
		else {
			if (cur_cm_id_priv->sidr_slid < cm_id_priv->sidr_slid)
				link = &(*link)->rb_left;
			else if (cur_cm_id_priv->sidr_slid > cm_id_priv->sidr_slid)
				link = &(*link)->rb_right;
			else
				return cur_cm_id_priv;
		}
	}
	rb_link_node(&cm_id_priv->sidr_id_node, parent, link);
	rb_insert_color(&cm_id_priv->sidr_id_node, &cm.remote_sidr_table);
	return NULL;
}

static struct cm_id_private *cm_alloc_id_priv(struct ib_device *device,
					      ib_cm_handler cm_handler,
					      void *context)
{
	struct cm_id_private *cm_id_priv;
	u32 id;
	int ret;

	cm_id_priv = kzalloc(sizeof *cm_id_priv, GFP_KERNEL);
	if (!cm_id_priv)
		return ERR_PTR(-ENOMEM);

	cm_id_priv->id.state = IB_CM_IDLE;
	cm_id_priv->id.device = device;
	cm_id_priv->id.cm_handler = cm_handler;
	cm_id_priv->id.context = context;
	cm_id_priv->id.remote_cm_qpn = 1;

	RB_CLEAR_NODE(&cm_id_priv->service_node);
	RB_CLEAR_NODE(&cm_id_priv->sidr_id_node);
	spin_lock_init(&cm_id_priv->lock);
	init_completion(&cm_id_priv->comp);
	INIT_LIST_HEAD(&cm_id_priv->work_list);
	atomic_set(&cm_id_priv->work_count, -1);
	refcount_set(&cm_id_priv->refcount, 1);

	ret = xa_alloc_cyclic(&cm.local_id_table, &id, NULL, xa_limit_32b,
			      &cm.local_id_next, GFP_KERNEL);
	if (ret < 0)
		goto error;
	cm_id_priv->id.local_id = (__force __be32)id ^ cm.random_id_operand;

	return cm_id_priv;

error:
	kfree(cm_id_priv);
	return ERR_PTR(ret);
}

/*
 * Make the ID visible to the MAD handlers and other threads that use the
 * xarray.
 */
static void cm_finalize_id(struct cm_id_private *cm_id_priv)
{
	xa_store(&cm.local_id_table, cm_local_id(cm_id_priv->id.local_id),
		 cm_id_priv, GFP_ATOMIC);
}

struct ib_cm_id *ib_create_cm_id(struct ib_device *device,
				 ib_cm_handler cm_handler,
				 void *context)
{
	struct cm_id_private *cm_id_priv;

	cm_id_priv = cm_alloc_id_priv(device, cm_handler, context);
	if (IS_ERR(cm_id_priv))
		return ERR_CAST(cm_id_priv);

	cm_finalize_id(cm_id_priv);
	return &cm_id_priv->id;
}
EXPORT_SYMBOL(ib_create_cm_id);

static struct cm_work *cm_dequeue_work(struct cm_id_private *cm_id_priv)
{
	struct cm_work *work;

	if (list_empty(&cm_id_priv->work_list))
		return NULL;

	work = list_entry(cm_id_priv->work_list.next, struct cm_work, list);
	list_del(&work->list);
	return work;
}

static void cm_free_work(struct cm_work *work)
{
	if (work->mad_recv_wc)
		ib_free_recv_mad(work->mad_recv_wc);
	kfree(work);
}

static void cm_queue_work_unlock(struct cm_id_private *cm_id_priv,
				 struct cm_work *work)
	__releases(&cm_id_priv->lock)
{
	bool immediate;

	/*
	 * To deliver the event to the user callback we have the drop the
	 * spinlock, however, we need to ensure that the user callback is single
	 * threaded and receives events in the temporal order. If there are
	 * already events being processed then thread new events onto a list,
	 * the thread currently processing will pick them up.
	 */
	immediate = atomic_inc_and_test(&cm_id_priv->work_count);
	if (!immediate) {
		list_add_tail(&work->list, &cm_id_priv->work_list);
		/*
		 * This routine always consumes incoming reference. Once queued
		 * to the work_list then a reference is held by the thread
		 * currently running cm_process_work() and this reference is not
		 * needed.
		 */
		cm_deref_id(cm_id_priv);
	}
	spin_unlock_irq(&cm_id_priv->lock);

	if (immediate)
		cm_process_work(cm_id_priv, work);
}

static inline int cm_convert_to_ms(int iba_time)
{
	/* approximate conversion to ms from 4.096us x 2^iba_time */
	return 1 << max(iba_time - 8, 0);
}

/*
 * calculate: 4.096x2^ack_timeout = 4.096x2^ack_delay + 2x4.096x2^life_time
 * Because of how ack_timeout is stored, adding one doubles the timeout.
 * To avoid large timeouts, select the max(ack_delay, life_time + 1), and
 * increment it (round up) only if the other is within 50%.
 */
static u8 cm_ack_timeout(u8 ca_ack_delay, u8 packet_life_time)
{
	int ack_timeout = packet_life_time + 1;

	if (ack_timeout >= ca_ack_delay)
		ack_timeout += (ca_ack_delay >= (ack_timeout - 1));
	else
		ack_timeout = ca_ack_delay +
			      (ack_timeout >= (ca_ack_delay - 1));

	return min(31, ack_timeout);
}

static void cm_remove_remote(struct cm_id_private *cm_id_priv)
{
	struct cm_timewait_info *timewait_info = cm_id_priv->timewait_info;

	if (timewait_info->inserted_remote_id) {
		rb_erase(&timewait_info->remote_id_node, &cm.remote_id_table);
		timewait_info->inserted_remote_id = 0;
	}

	if (timewait_info->inserted_remote_qp) {
		rb_erase(&timewait_info->remote_qp_node, &cm.remote_qp_table);
		timewait_info->inserted_remote_qp = 0;
	}
}

static struct cm_timewait_info *cm_create_timewait_info(__be32 local_id)
{
	struct cm_timewait_info *timewait_info;

	timewait_info = kzalloc(sizeof *timewait_info, GFP_KERNEL);
	if (!timewait_info)
		return ERR_PTR(-ENOMEM);

	timewait_info->work.local_id = local_id;
	INIT_DELAYED_WORK(&timewait_info->work.work, cm_work_handler);
	timewait_info->work.cm_event.event = IB_CM_TIMEWAIT_EXIT;
	return timewait_info;
}

static void cm_enter_timewait(struct cm_id_private *cm_id_priv)
{
	int wait_time;
	unsigned long flags;
	struct cm_device *cm_dev;

	lockdep_assert_held(&cm_id_priv->lock);

	cm_dev = ib_get_client_data(cm_id_priv->id.device, &cm_client);
	if (!cm_dev)
		return;

	spin_lock_irqsave(&cm.lock, flags);
	cm_remove_remote(cm_id_priv);
	list_add_tail(&cm_id_priv->timewait_info->list, &cm.timewait_list);
	spin_unlock_irqrestore(&cm.lock, flags);

	/*
	 * The cm_id could be destroyed by the user before we exit timewait.
	 * To protect against this, we search for the cm_id after exiting
	 * timewait before notifying the user that we've exited timewait.
	 */
	cm_id_priv->id.state = IB_CM_TIMEWAIT;
	wait_time = cm_convert_to_ms(cm_id_priv->av.timeout);

	/* Check if the device started its remove_one */
	spin_lock_irqsave(&cm.lock, flags);
	if (!cm_dev->going_down)
		queue_delayed_work(cm.wq, &cm_id_priv->timewait_info->work.work,
				   msecs_to_jiffies(wait_time));
	spin_unlock_irqrestore(&cm.lock, flags);

	/*
	 * The timewait_info is converted into a work and gets freed during
	 * cm_free_work() in cm_timewait_handler().
	 */
	BUILD_BUG_ON(offsetof(struct cm_timewait_info, work) != 0);
	cm_id_priv->timewait_info = NULL;
}

static void cm_reset_to_idle(struct cm_id_private *cm_id_priv)
{
	unsigned long flags;

	lockdep_assert_held(&cm_id_priv->lock);

	cm_id_priv->id.state = IB_CM_IDLE;
	if (cm_id_priv->timewait_info) {
		spin_lock_irqsave(&cm.lock, flags);
		cm_remove_remote(cm_id_priv);
		spin_unlock_irqrestore(&cm.lock, flags);
		kfree(cm_id_priv->timewait_info);
		cm_id_priv->timewait_info = NULL;
	}
}

static void cm_destroy_id(struct ib_cm_id *cm_id, int err)
{
	struct cm_id_private *cm_id_priv;
	struct cm_work *work;

	cm_id_priv = container_of(cm_id, struct cm_id_private, id);
	spin_lock_irq(&cm_id_priv->lock);
retest:
	switch (cm_id->state) {
	case IB_CM_LISTEN:
		spin_lock(&cm.lock);
		if (--cm_id_priv->listen_sharecount > 0) {
			/* The id is still shared. */
			WARN_ON(refcount_read(&cm_id_priv->refcount) == 1);
			spin_unlock(&cm.lock);
			spin_unlock_irq(&cm_id_priv->lock);
			cm_deref_id(cm_id_priv);
			return;
		}
		cm_id->state = IB_CM_IDLE;
		rb_erase(&cm_id_priv->service_node, &cm.listen_service_table);
		RB_CLEAR_NODE(&cm_id_priv->service_node);
		spin_unlock(&cm.lock);
		break;
	case IB_CM_SIDR_REQ_SENT:
		cm_id->state = IB_CM_IDLE;
		ib_cancel_mad(cm_id_priv->msg);
		break;
	case IB_CM_SIDR_REQ_RCVD:
		cm_send_sidr_rep_locked(cm_id_priv,
					&(struct ib_cm_sidr_rep_param){
						.status = IB_SIDR_REJECT });
		/* cm_send_sidr_rep_locked will not move to IDLE if it fails */
		cm_id->state = IB_CM_IDLE;
		break;
	case IB_CM_REQ_SENT:
	case IB_CM_MRA_REQ_RCVD:
		ib_cancel_mad(cm_id_priv->msg);
		cm_send_rej_locked(cm_id_priv, IB_CM_REJ_TIMEOUT,
				   &cm_id_priv->id.device->node_guid,
				   sizeof(cm_id_priv->id.device->node_guid),
				   NULL, 0);
		break;
	case IB_CM_REQ_RCVD:
		if (err == -ENOMEM) {
			/* Do not reject to allow future retries. */
			cm_reset_to_idle(cm_id_priv);
		} else {
			cm_send_rej_locked(cm_id_priv,
					   IB_CM_REJ_CONSUMER_DEFINED, NULL, 0,
					   NULL, 0);
		}
		break;
	case IB_CM_REP_SENT:
	case IB_CM_MRA_REP_RCVD:
		ib_cancel_mad(cm_id_priv->msg);
		cm_send_rej_locked(cm_id_priv, IB_CM_REJ_CONSUMER_DEFINED, NULL,
				   0, NULL, 0);
		goto retest;
	case IB_CM_MRA_REQ_SENT:
	case IB_CM_REP_RCVD:
	case IB_CM_MRA_REP_SENT:
		cm_send_rej_locked(cm_id_priv, IB_CM_REJ_CONSUMER_DEFINED, NULL,
				   0, NULL, 0);
		break;
	case IB_CM_ESTABLISHED:
		if (cm_id_priv->qp_type == IB_QPT_XRC_TGT) {
			cm_id->state = IB_CM_IDLE;
			break;
		}
		cm_send_dreq_locked(cm_id_priv, NULL, 0);
		goto retest;
	case IB_CM_DREQ_SENT:
		ib_cancel_mad(cm_id_priv->msg);
		cm_enter_timewait(cm_id_priv);
		goto retest;
	case IB_CM_DREQ_RCVD:
		cm_send_drep_locked(cm_id_priv, NULL, 0);
		WARN_ON(cm_id->state != IB_CM_TIMEWAIT);
		goto retest;
	case IB_CM_TIMEWAIT:
		/*
		 * The cm_acquire_id in cm_timewait_handler will stop working
		 * once we do xa_erase below, so just move to idle here for
		 * consistency.
		 */
		cm_id->state = IB_CM_IDLE;
		break;
	case IB_CM_IDLE:
		break;
	}
	WARN_ON(cm_id->state != IB_CM_IDLE);

	spin_lock(&cm.lock);
	/* Required for cleanup paths related cm_req_handler() */
	if (cm_id_priv->timewait_info) {
		cm_remove_remote(cm_id_priv);
		kfree(cm_id_priv->timewait_info);
		cm_id_priv->timewait_info = NULL;
	}

	WARN_ON(cm_id_priv->listen_sharecount);
	WARN_ON(!RB_EMPTY_NODE(&cm_id_priv->service_node));
	if (!RB_EMPTY_NODE(&cm_id_priv->sidr_id_node))
		rb_erase(&cm_id_priv->sidr_id_node, &cm.remote_sidr_table);
	spin_unlock(&cm.lock);
	spin_unlock_irq(&cm_id_priv->lock);

	xa_erase(&cm.local_id_table, cm_local_id(cm_id->local_id));
	cm_deref_id(cm_id_priv);
	wait_for_completion(&cm_id_priv->comp);
	while ((work = cm_dequeue_work(cm_id_priv)) != NULL)
		cm_free_work(work);

	cm_destroy_av(&cm_id_priv->av);
	cm_destroy_av(&cm_id_priv->alt_av);
	kfree(cm_id_priv->private_data);
	kfree_rcu(cm_id_priv, rcu);
}

void ib_destroy_cm_id(struct ib_cm_id *cm_id)
{
	cm_destroy_id(cm_id, 0);
}
EXPORT_SYMBOL(ib_destroy_cm_id);

static int cm_init_listen(struct cm_id_private *cm_id_priv, __be64 service_id)
{
	if ((service_id & IB_SERVICE_ID_AGN_MASK) == IB_CM_ASSIGN_SERVICE_ID &&
	    (service_id != IB_CM_ASSIGN_SERVICE_ID))
		return -EINVAL;

	if (service_id == IB_CM_ASSIGN_SERVICE_ID)
		cm_id_priv->id.service_id = cpu_to_be64(cm.listen_service_id++);
	else
		cm_id_priv->id.service_id = service_id;

	return 0;
}

/**
 * ib_cm_listen - Initiates listening on the specified service ID for
 *   connection and service ID resolution requests.
 * @cm_id: Connection identifier associated with the listen request.
 * @service_id: Service identifier matched against incoming connection
 *   and service ID resolution requests.  The service ID should be specified
 *   network-byte order.  If set to IB_CM_ASSIGN_SERVICE_ID, the CM will
 *   assign a service ID to the caller.
 */
int ib_cm_listen(struct ib_cm_id *cm_id, __be64 service_id)
{
	struct cm_id_private *cm_id_priv =
		container_of(cm_id, struct cm_id_private, id);
	unsigned long flags;
	int ret;

	spin_lock_irqsave(&cm_id_priv->lock, flags);
	if (cm_id_priv->id.state != IB_CM_IDLE) {
		ret = -EINVAL;
		goto out;
	}

	ret = cm_init_listen(cm_id_priv, service_id);
	if (ret)
		goto out;

	if (!cm_insert_listen(cm_id_priv, NULL)) {
		ret = -EBUSY;
		goto out;
	}

	cm_id_priv->id.state = IB_CM_LISTEN;
	ret = 0;

out:
	spin_unlock_irqrestore(&cm_id_priv->lock, flags);
	return ret;
}
EXPORT_SYMBOL(ib_cm_listen);

/**
 * ib_cm_insert_listen - Create a new listening ib_cm_id and listen on
 *			 the given service ID.
 *
 * If there's an existing ID listening on that same device and service ID,
 * return it.
 *
 * @device: Device associated with the cm_id.  All related communication will
 * be associated with the specified device.
 * @cm_handler: Callback invoked to notify the user of CM events.
 * @service_id: Service identifier matched against incoming connection
 *   and service ID resolution requests.  The service ID should be specified
 *   network-byte order.  If set to IB_CM_ASSIGN_SERVICE_ID, the CM will
 *   assign a service ID to the caller.
 *
 * Callers should call ib_destroy_cm_id when done with the listener ID.
 */
struct ib_cm_id *ib_cm_insert_listen(struct ib_device *device,
				     ib_cm_handler cm_handler,
				     __be64 service_id)
{
	struct cm_id_private *listen_id_priv;
	struct cm_id_private *cm_id_priv;
	int err = 0;

	/* Create an ID in advance, since the creation may sleep */
	cm_id_priv = cm_alloc_id_priv(device, cm_handler, NULL);
	if (IS_ERR(cm_id_priv))
		return ERR_CAST(cm_id_priv);

<<<<<<< HEAD
	err = cm_init_listen(cm_id_priv, service_id, 0);
=======
	err = cm_init_listen(cm_id_priv, service_id);
>>>>>>> 7365df19
	if (err) {
		ib_destroy_cm_id(&cm_id_priv->id);
		return ERR_PTR(err);
	}

	spin_lock_irq(&cm_id_priv->lock);
	listen_id_priv = cm_insert_listen(cm_id_priv, cm_handler);
	if (listen_id_priv != cm_id_priv) {
		spin_unlock_irq(&cm_id_priv->lock);
		ib_destroy_cm_id(&cm_id_priv->id);
		if (!listen_id_priv)
			return ERR_PTR(-EINVAL);
		return &listen_id_priv->id;
	}
	cm_id_priv->id.state = IB_CM_LISTEN;
	spin_unlock_irq(&cm_id_priv->lock);

	/*
	 * A listen ID does not need to be in the xarray since it does not
	 * receive mads, is not placed in the remote_id or remote_qpn rbtree,
	 * and does not enter timewait.
	 */

	return &cm_id_priv->id;
}
EXPORT_SYMBOL(ib_cm_insert_listen);

static __be64 cm_form_tid(struct cm_id_private *cm_id_priv)
{
	u64 hi_tid = 0, low_tid;

	lockdep_assert_held(&cm_id_priv->lock);

	low_tid = (u64)cm_id_priv->id.local_id;
	if (!cm_id_priv->av.port)
		return cpu_to_be64(low_tid);

	spin_lock(&cm_id_priv->av.port->cm_dev->mad_agent_lock);
	if (cm_id_priv->av.port->mad_agent)
		hi_tid = ((u64)cm_id_priv->av.port->mad_agent->hi_tid) << 32;
	spin_unlock(&cm_id_priv->av.port->cm_dev->mad_agent_lock);
	return cpu_to_be64(hi_tid | low_tid);
}

static void cm_format_mad_hdr(struct ib_mad_hdr *hdr,
			      __be16 attr_id, __be64 tid)
{
	hdr->base_version  = IB_MGMT_BASE_VERSION;
	hdr->mgmt_class	   = IB_MGMT_CLASS_CM;
	hdr->class_version = IB_CM_CLASS_VERSION;
	hdr->method	   = IB_MGMT_METHOD_SEND;
	hdr->attr_id	   = attr_id;
	hdr->tid	   = tid;
}

static void cm_format_mad_ece_hdr(struct ib_mad_hdr *hdr, __be16 attr_id,
				  __be64 tid, u32 attr_mod)
{
	cm_format_mad_hdr(hdr, attr_id, tid);
	hdr->attr_mod = cpu_to_be32(attr_mod);
}

static void cm_format_req(struct cm_req_msg *req_msg,
			  struct cm_id_private *cm_id_priv,
			  struct ib_cm_req_param *param)
{
	struct sa_path_rec *pri_path = param->primary_path;
	struct sa_path_rec *alt_path = param->alternate_path;
	bool pri_ext = false;
	__be16 lid;

	if (pri_path->rec_type == SA_PATH_REC_TYPE_OPA)
		pri_ext = opa_is_extended_lid(pri_path->opa.dlid,
					      pri_path->opa.slid);

	cm_format_mad_ece_hdr(&req_msg->hdr, CM_REQ_ATTR_ID,
			      cm_form_tid(cm_id_priv), param->ece.attr_mod);

	IBA_SET(CM_REQ_LOCAL_COMM_ID, req_msg,
		be32_to_cpu(cm_id_priv->id.local_id));
	IBA_SET(CM_REQ_SERVICE_ID, req_msg, be64_to_cpu(param->service_id));
	IBA_SET(CM_REQ_LOCAL_CA_GUID, req_msg,
		be64_to_cpu(cm_id_priv->id.device->node_guid));
	IBA_SET(CM_REQ_LOCAL_QPN, req_msg, param->qp_num);
	IBA_SET(CM_REQ_INITIATOR_DEPTH, req_msg, param->initiator_depth);
	IBA_SET(CM_REQ_REMOTE_CM_RESPONSE_TIMEOUT, req_msg,
		param->remote_cm_response_timeout);
	cm_req_set_qp_type(req_msg, param->qp_type);
	IBA_SET(CM_REQ_END_TO_END_FLOW_CONTROL, req_msg, param->flow_control);
	IBA_SET(CM_REQ_STARTING_PSN, req_msg, param->starting_psn);
	IBA_SET(CM_REQ_LOCAL_CM_RESPONSE_TIMEOUT, req_msg,
		param->local_cm_response_timeout);
	IBA_SET(CM_REQ_PARTITION_KEY, req_msg,
		be16_to_cpu(param->primary_path->pkey));
	IBA_SET(CM_REQ_PATH_PACKET_PAYLOAD_MTU, req_msg,
		param->primary_path->mtu);
	IBA_SET(CM_REQ_MAX_CM_RETRIES, req_msg, param->max_cm_retries);

	if (param->qp_type != IB_QPT_XRC_INI) {
		IBA_SET(CM_REQ_RESPONDER_RESOURCES, req_msg,
			param->responder_resources);
		IBA_SET(CM_REQ_RETRY_COUNT, req_msg, param->retry_count);
		IBA_SET(CM_REQ_RNR_RETRY_COUNT, req_msg,
			param->rnr_retry_count);
		IBA_SET(CM_REQ_SRQ, req_msg, param->srq);
	}

	*IBA_GET_MEM_PTR(CM_REQ_PRIMARY_LOCAL_PORT_GID, req_msg) =
		pri_path->sgid;
	*IBA_GET_MEM_PTR(CM_REQ_PRIMARY_REMOTE_PORT_GID, req_msg) =
		pri_path->dgid;
	if (pri_ext) {
		IBA_GET_MEM_PTR(CM_REQ_PRIMARY_LOCAL_PORT_GID, req_msg)
			->global.interface_id =
			OPA_MAKE_ID(be32_to_cpu(pri_path->opa.slid));
		IBA_GET_MEM_PTR(CM_REQ_PRIMARY_REMOTE_PORT_GID, req_msg)
			->global.interface_id =
			OPA_MAKE_ID(be32_to_cpu(pri_path->opa.dlid));
	}
	if (pri_path->hop_limit <= 1) {
		IBA_SET(CM_REQ_PRIMARY_LOCAL_PORT_LID, req_msg,
			be16_to_cpu(pri_ext ? 0 :
					      htons(ntohl(sa_path_get_slid(
						      pri_path)))));
		IBA_SET(CM_REQ_PRIMARY_REMOTE_PORT_LID, req_msg,
			be16_to_cpu(pri_ext ? 0 :
					      htons(ntohl(sa_path_get_dlid(
						      pri_path)))));
	} else {

		if (param->primary_path_inbound) {
			lid = param->primary_path_inbound->ib.dlid;
			IBA_SET(CM_REQ_PRIMARY_LOCAL_PORT_LID, req_msg,
				be16_to_cpu(lid));
		} else
			IBA_SET(CM_REQ_PRIMARY_LOCAL_PORT_LID, req_msg,
				be16_to_cpu(IB_LID_PERMISSIVE));

		/* Work-around until there's a way to obtain remote LID info */
		IBA_SET(CM_REQ_PRIMARY_REMOTE_PORT_LID, req_msg,
			be16_to_cpu(IB_LID_PERMISSIVE));
	}
	IBA_SET(CM_REQ_PRIMARY_FLOW_LABEL, req_msg,
		be32_to_cpu(pri_path->flow_label));
	IBA_SET(CM_REQ_PRIMARY_PACKET_RATE, req_msg, pri_path->rate);
	IBA_SET(CM_REQ_PRIMARY_TRAFFIC_CLASS, req_msg, pri_path->traffic_class);
	IBA_SET(CM_REQ_PRIMARY_HOP_LIMIT, req_msg, pri_path->hop_limit);
	IBA_SET(CM_REQ_PRIMARY_SL, req_msg, pri_path->sl);
	IBA_SET(CM_REQ_PRIMARY_SUBNET_LOCAL, req_msg,
		(pri_path->hop_limit <= 1));
	IBA_SET(CM_REQ_PRIMARY_LOCAL_ACK_TIMEOUT, req_msg,
		cm_ack_timeout(cm_id_priv->av.port->cm_dev->ack_delay,
			       pri_path->packet_life_time));

	if (alt_path) {
		bool alt_ext = false;

		if (alt_path->rec_type == SA_PATH_REC_TYPE_OPA)
			alt_ext = opa_is_extended_lid(alt_path->opa.dlid,
						      alt_path->opa.slid);

		*IBA_GET_MEM_PTR(CM_REQ_ALTERNATE_LOCAL_PORT_GID, req_msg) =
			alt_path->sgid;
		*IBA_GET_MEM_PTR(CM_REQ_ALTERNATE_REMOTE_PORT_GID, req_msg) =
			alt_path->dgid;
		if (alt_ext) {
			IBA_GET_MEM_PTR(CM_REQ_ALTERNATE_LOCAL_PORT_GID,
					req_msg)
				->global.interface_id =
				OPA_MAKE_ID(be32_to_cpu(alt_path->opa.slid));
			IBA_GET_MEM_PTR(CM_REQ_ALTERNATE_REMOTE_PORT_GID,
					req_msg)
				->global.interface_id =
				OPA_MAKE_ID(be32_to_cpu(alt_path->opa.dlid));
		}
		if (alt_path->hop_limit <= 1) {
			IBA_SET(CM_REQ_ALTERNATE_LOCAL_PORT_LID, req_msg,
				be16_to_cpu(
					alt_ext ? 0 :
						  htons(ntohl(sa_path_get_slid(
							  alt_path)))));
			IBA_SET(CM_REQ_ALTERNATE_REMOTE_PORT_LID, req_msg,
				be16_to_cpu(
					alt_ext ? 0 :
						  htons(ntohl(sa_path_get_dlid(
							  alt_path)))));
		} else {
			IBA_SET(CM_REQ_ALTERNATE_LOCAL_PORT_LID, req_msg,
				be16_to_cpu(IB_LID_PERMISSIVE));
			IBA_SET(CM_REQ_ALTERNATE_REMOTE_PORT_LID, req_msg,
				be16_to_cpu(IB_LID_PERMISSIVE));
		}
		IBA_SET(CM_REQ_ALTERNATE_FLOW_LABEL, req_msg,
			be32_to_cpu(alt_path->flow_label));
		IBA_SET(CM_REQ_ALTERNATE_PACKET_RATE, req_msg, alt_path->rate);
		IBA_SET(CM_REQ_ALTERNATE_TRAFFIC_CLASS, req_msg,
			alt_path->traffic_class);
		IBA_SET(CM_REQ_ALTERNATE_HOP_LIMIT, req_msg,
			alt_path->hop_limit);
		IBA_SET(CM_REQ_ALTERNATE_SL, req_msg, alt_path->sl);
		IBA_SET(CM_REQ_ALTERNATE_SUBNET_LOCAL, req_msg,
			(alt_path->hop_limit <= 1));
		IBA_SET(CM_REQ_ALTERNATE_LOCAL_ACK_TIMEOUT, req_msg,
			cm_ack_timeout(cm_id_priv->av.port->cm_dev->ack_delay,
				       alt_path->packet_life_time));
	}
	IBA_SET(CM_REQ_VENDOR_ID, req_msg, param->ece.vendor_id);

	if (param->private_data && param->private_data_len)
		IBA_SET_MEM(CM_REQ_PRIVATE_DATA, req_msg, param->private_data,
			    param->private_data_len);
}

static int cm_validate_req_param(struct ib_cm_req_param *param)
{
	if (!param->primary_path)
		return -EINVAL;

	if (param->qp_type != IB_QPT_RC && param->qp_type != IB_QPT_UC &&
	    param->qp_type != IB_QPT_XRC_INI)
		return -EINVAL;

	if (param->private_data &&
	    param->private_data_len > IB_CM_REQ_PRIVATE_DATA_SIZE)
		return -EINVAL;

	if (param->alternate_path &&
	    (param->alternate_path->pkey != param->primary_path->pkey ||
	     param->alternate_path->mtu != param->primary_path->mtu))
		return -EINVAL;

	return 0;
}

int ib_send_cm_req(struct ib_cm_id *cm_id,
		   struct ib_cm_req_param *param)
{
	struct cm_av av = {}, alt_av = {};
	struct cm_id_private *cm_id_priv;
	struct ib_mad_send_buf *msg;
	struct cm_req_msg *req_msg;
	unsigned long flags;
	int ret;

	ret = cm_validate_req_param(param);
	if (ret)
		return ret;

	/* Verify that we're not in timewait. */
	cm_id_priv = container_of(cm_id, struct cm_id_private, id);
	spin_lock_irqsave(&cm_id_priv->lock, flags);
	if (cm_id->state != IB_CM_IDLE || WARN_ON(cm_id_priv->timewait_info)) {
		spin_unlock_irqrestore(&cm_id_priv->lock, flags);
		return -EINVAL;
	}
	spin_unlock_irqrestore(&cm_id_priv->lock, flags);

	cm_id_priv->timewait_info = cm_create_timewait_info(cm_id_priv->
							    id.local_id);
	if (IS_ERR(cm_id_priv->timewait_info)) {
		ret = PTR_ERR(cm_id_priv->timewait_info);
		cm_id_priv->timewait_info = NULL;
		return ret;
	}

	ret = cm_init_av_by_path(param->primary_path,
				 param->ppath_sgid_attr, &av);
	if (ret)
		return ret;
	if (param->alternate_path) {
		ret = cm_init_av_by_path(param->alternate_path, NULL,
					 &alt_av);
		if (ret) {
			cm_destroy_av(&av);
			return ret;
		}
	}
	cm_id->service_id = param->service_id;
	cm_id_priv->timeout_ms = cm_convert_to_ms(
				    param->primary_path->packet_life_time) * 2 +
				 cm_convert_to_ms(
				    param->remote_cm_response_timeout);
	cm_id_priv->max_cm_retries = param->max_cm_retries;
	cm_id_priv->initiator_depth = param->initiator_depth;
	cm_id_priv->responder_resources = param->responder_resources;
	cm_id_priv->retry_count = param->retry_count;
	cm_id_priv->path_mtu = param->primary_path->mtu;
	cm_id_priv->pkey = param->primary_path->pkey;
	cm_id_priv->qp_type = param->qp_type;

	spin_lock_irqsave(&cm_id_priv->lock, flags);

	cm_move_av_from_path(&cm_id_priv->av, &av);
	if (param->primary_path_outbound)
		cm_id_priv->av.dlid_datapath =
			be16_to_cpu(param->primary_path_outbound->ib.dlid);

	if (param->alternate_path)
		cm_move_av_from_path(&cm_id_priv->alt_av, &alt_av);

	msg = cm_alloc_priv_msg(cm_id_priv);
	if (IS_ERR(msg)) {
		ret = PTR_ERR(msg);
		goto out_unlock;
	}

	req_msg = (struct cm_req_msg *)msg->mad;
	cm_format_req(req_msg, cm_id_priv, param);
	cm_id_priv->tid = req_msg->hdr.tid;
	msg->timeout_ms = cm_id_priv->timeout_ms;
	msg->context[1] = (void *)(unsigned long)IB_CM_REQ_SENT;

	cm_id_priv->local_qpn = cpu_to_be32(IBA_GET(CM_REQ_LOCAL_QPN, req_msg));
	cm_id_priv->rq_psn = cpu_to_be32(IBA_GET(CM_REQ_STARTING_PSN, req_msg));

	trace_icm_send_req(&cm_id_priv->id);
	ret = ib_post_send_mad(msg, NULL);
	if (ret)
		goto out_free;
	BUG_ON(cm_id->state != IB_CM_IDLE);
	cm_id->state = IB_CM_REQ_SENT;
	spin_unlock_irqrestore(&cm_id_priv->lock, flags);
	return 0;
out_free:
	cm_free_priv_msg(msg);
out_unlock:
	spin_unlock_irqrestore(&cm_id_priv->lock, flags);
	return ret;
}
EXPORT_SYMBOL(ib_send_cm_req);

static int cm_issue_rej(struct cm_port *port,
			struct ib_mad_recv_wc *mad_recv_wc,
			enum ib_cm_rej_reason reason,
			enum cm_msg_response msg_rejected,
			void *ari, u8 ari_length)
{
	struct ib_mad_send_buf *msg = NULL;
	struct cm_rej_msg *rej_msg, *rcv_msg;
	int ret;

	ret = cm_alloc_response_msg(port, mad_recv_wc, &msg);
	if (ret)
		return ret;

	/* We just need common CM header information.  Cast to any message. */
	rcv_msg = (struct cm_rej_msg *) mad_recv_wc->recv_buf.mad;
	rej_msg = (struct cm_rej_msg *) msg->mad;

	cm_format_mad_hdr(&rej_msg->hdr, CM_REJ_ATTR_ID, rcv_msg->hdr.tid);
	IBA_SET(CM_REJ_REMOTE_COMM_ID, rej_msg,
		IBA_GET(CM_REJ_LOCAL_COMM_ID, rcv_msg));
	IBA_SET(CM_REJ_LOCAL_COMM_ID, rej_msg,
		IBA_GET(CM_REJ_REMOTE_COMM_ID, rcv_msg));
	IBA_SET(CM_REJ_MESSAGE_REJECTED, rej_msg, msg_rejected);
	IBA_SET(CM_REJ_REASON, rej_msg, reason);

	if (ari && ari_length) {
		IBA_SET(CM_REJ_REJECTED_INFO_LENGTH, rej_msg, ari_length);
		IBA_SET_MEM(CM_REJ_ARI, rej_msg, ari, ari_length);
	}

	trace_icm_issue_rej(
		IBA_GET(CM_REJ_LOCAL_COMM_ID, rcv_msg),
		IBA_GET(CM_REJ_REMOTE_COMM_ID, rcv_msg));
	ret = ib_post_send_mad(msg, NULL);
	if (ret)
		cm_free_response_msg(msg);

	return ret;
}

static bool cm_req_has_alt_path(struct cm_req_msg *req_msg)
{
	return ((cpu_to_be16(
			IBA_GET(CM_REQ_ALTERNATE_LOCAL_PORT_LID, req_msg))) ||
		(ib_is_opa_gid(IBA_GET_MEM_PTR(CM_REQ_ALTERNATE_LOCAL_PORT_GID,
					       req_msg))));
}

static void cm_path_set_rec_type(struct ib_device *ib_device, u32 port_num,
				 struct sa_path_rec *path, union ib_gid *gid)
{
	if (ib_is_opa_gid(gid) && rdma_cap_opa_ah(ib_device, port_num))
		path->rec_type = SA_PATH_REC_TYPE_OPA;
	else
		path->rec_type = SA_PATH_REC_TYPE_IB;
}

static void cm_format_path_lid_from_req(struct cm_req_msg *req_msg,
					struct sa_path_rec *primary_path,
					struct sa_path_rec *alt_path,
					struct ib_wc *wc)
{
	u32 lid;

	if (primary_path->rec_type != SA_PATH_REC_TYPE_OPA) {
		sa_path_set_dlid(primary_path, wc->slid);
		sa_path_set_slid(primary_path,
				 IBA_GET(CM_REQ_PRIMARY_REMOTE_PORT_LID,
					 req_msg));
	} else {
		lid = opa_get_lid_from_gid(IBA_GET_MEM_PTR(
			CM_REQ_PRIMARY_LOCAL_PORT_GID, req_msg));
		sa_path_set_dlid(primary_path, lid);

		lid = opa_get_lid_from_gid(IBA_GET_MEM_PTR(
			CM_REQ_PRIMARY_REMOTE_PORT_GID, req_msg));
		sa_path_set_slid(primary_path, lid);
	}

	if (!cm_req_has_alt_path(req_msg))
		return;

	if (alt_path->rec_type != SA_PATH_REC_TYPE_OPA) {
		sa_path_set_dlid(alt_path,
				 IBA_GET(CM_REQ_ALTERNATE_LOCAL_PORT_LID,
					 req_msg));
		sa_path_set_slid(alt_path,
				 IBA_GET(CM_REQ_ALTERNATE_REMOTE_PORT_LID,
					 req_msg));
	} else {
		lid = opa_get_lid_from_gid(IBA_GET_MEM_PTR(
			CM_REQ_ALTERNATE_LOCAL_PORT_GID, req_msg));
		sa_path_set_dlid(alt_path, lid);

		lid = opa_get_lid_from_gid(IBA_GET_MEM_PTR(
			CM_REQ_ALTERNATE_REMOTE_PORT_GID, req_msg));
		sa_path_set_slid(alt_path, lid);
	}
}

static void cm_format_paths_from_req(struct cm_req_msg *req_msg,
				     struct sa_path_rec *primary_path,
				     struct sa_path_rec *alt_path,
				     struct ib_wc *wc)
{
	primary_path->dgid =
		*IBA_GET_MEM_PTR(CM_REQ_PRIMARY_LOCAL_PORT_GID, req_msg);
	primary_path->sgid =
		*IBA_GET_MEM_PTR(CM_REQ_PRIMARY_REMOTE_PORT_GID, req_msg);
	primary_path->flow_label =
		cpu_to_be32(IBA_GET(CM_REQ_PRIMARY_FLOW_LABEL, req_msg));
	primary_path->hop_limit = IBA_GET(CM_REQ_PRIMARY_HOP_LIMIT, req_msg);
	primary_path->traffic_class =
		IBA_GET(CM_REQ_PRIMARY_TRAFFIC_CLASS, req_msg);
	primary_path->reversible = 1;
	primary_path->pkey =
		cpu_to_be16(IBA_GET(CM_REQ_PARTITION_KEY, req_msg));
	primary_path->sl = IBA_GET(CM_REQ_PRIMARY_SL, req_msg);
	primary_path->mtu_selector = IB_SA_EQ;
	primary_path->mtu = IBA_GET(CM_REQ_PATH_PACKET_PAYLOAD_MTU, req_msg);
	primary_path->rate_selector = IB_SA_EQ;
	primary_path->rate = IBA_GET(CM_REQ_PRIMARY_PACKET_RATE, req_msg);
	primary_path->packet_life_time_selector = IB_SA_EQ;
	primary_path->packet_life_time =
		IBA_GET(CM_REQ_PRIMARY_LOCAL_ACK_TIMEOUT, req_msg);
	primary_path->packet_life_time -= (primary_path->packet_life_time > 0);
	primary_path->service_id =
		cpu_to_be64(IBA_GET(CM_REQ_SERVICE_ID, req_msg));
	if (sa_path_is_roce(primary_path))
		primary_path->roce.route_resolved = false;

	if (cm_req_has_alt_path(req_msg)) {
		alt_path->dgid = *IBA_GET_MEM_PTR(
			CM_REQ_ALTERNATE_LOCAL_PORT_GID, req_msg);
		alt_path->sgid = *IBA_GET_MEM_PTR(
			CM_REQ_ALTERNATE_REMOTE_PORT_GID, req_msg);
		alt_path->flow_label = cpu_to_be32(
			IBA_GET(CM_REQ_ALTERNATE_FLOW_LABEL, req_msg));
		alt_path->hop_limit =
			IBA_GET(CM_REQ_ALTERNATE_HOP_LIMIT, req_msg);
		alt_path->traffic_class =
			IBA_GET(CM_REQ_ALTERNATE_TRAFFIC_CLASS, req_msg);
		alt_path->reversible = 1;
		alt_path->pkey =
			cpu_to_be16(IBA_GET(CM_REQ_PARTITION_KEY, req_msg));
		alt_path->sl = IBA_GET(CM_REQ_ALTERNATE_SL, req_msg);
		alt_path->mtu_selector = IB_SA_EQ;
		alt_path->mtu =
			IBA_GET(CM_REQ_PATH_PACKET_PAYLOAD_MTU, req_msg);
		alt_path->rate_selector = IB_SA_EQ;
		alt_path->rate = IBA_GET(CM_REQ_ALTERNATE_PACKET_RATE, req_msg);
		alt_path->packet_life_time_selector = IB_SA_EQ;
		alt_path->packet_life_time =
			IBA_GET(CM_REQ_ALTERNATE_LOCAL_ACK_TIMEOUT, req_msg);
		alt_path->packet_life_time -= (alt_path->packet_life_time > 0);
		alt_path->service_id =
			cpu_to_be64(IBA_GET(CM_REQ_SERVICE_ID, req_msg));

		if (sa_path_is_roce(alt_path))
			alt_path->roce.route_resolved = false;
	}
	cm_format_path_lid_from_req(req_msg, primary_path, alt_path, wc);
}

static u16 cm_get_bth_pkey(struct cm_work *work)
{
	struct ib_device *ib_dev = work->port->cm_dev->ib_device;
	u32 port_num = work->port->port_num;
	u16 pkey_index = work->mad_recv_wc->wc->pkey_index;
	u16 pkey;
	int ret;

	ret = ib_get_cached_pkey(ib_dev, port_num, pkey_index, &pkey);
	if (ret) {
		dev_warn_ratelimited(&ib_dev->dev, "ib_cm: Couldn't retrieve pkey for incoming request (port %u, pkey index %u). %d\n",
				     port_num, pkey_index, ret);
		return 0;
	}

	return pkey;
}

/**
 * cm_opa_to_ib_sgid - Convert OPA SGID to IB SGID
 * ULPs (such as IPoIB) do not understand OPA GIDs and will
 * reject them as the local_gid will not match the sgid. Therefore,
 * change the pathrec's SGID to an IB SGID.
 *
 * @work: Work completion
 * @path: Path record
 */
static void cm_opa_to_ib_sgid(struct cm_work *work,
			      struct sa_path_rec *path)
{
	struct ib_device *dev = work->port->cm_dev->ib_device;
	u32 port_num = work->port->port_num;

	if (rdma_cap_opa_ah(dev, port_num) &&
	    (ib_is_opa_gid(&path->sgid))) {
		union ib_gid sgid;

		if (rdma_query_gid(dev, port_num, 0, &sgid)) {
			dev_warn(&dev->dev,
				 "Error updating sgid in CM request\n");
			return;
		}

		path->sgid = sgid;
	}
}

static void cm_format_req_event(struct cm_work *work,
				struct cm_id_private *cm_id_priv,
				struct ib_cm_id *listen_id)
{
	struct cm_req_msg *req_msg;
	struct ib_cm_req_event_param *param;

	req_msg = (struct cm_req_msg *)work->mad_recv_wc->recv_buf.mad;
	param = &work->cm_event.param.req_rcvd;
	param->listen_id = listen_id;
	param->bth_pkey = cm_get_bth_pkey(work);
	param->port = cm_id_priv->av.port->port_num;
	param->primary_path = &work->path[0];
	cm_opa_to_ib_sgid(work, param->primary_path);
	if (cm_req_has_alt_path(req_msg)) {
		param->alternate_path = &work->path[1];
		cm_opa_to_ib_sgid(work, param->alternate_path);
	} else {
		param->alternate_path = NULL;
	}
	param->remote_ca_guid =
		cpu_to_be64(IBA_GET(CM_REQ_LOCAL_CA_GUID, req_msg));
	param->remote_qkey = IBA_GET(CM_REQ_LOCAL_Q_KEY, req_msg);
	param->remote_qpn = IBA_GET(CM_REQ_LOCAL_QPN, req_msg);
	param->qp_type = cm_req_get_qp_type(req_msg);
	param->starting_psn = IBA_GET(CM_REQ_STARTING_PSN, req_msg);
	param->responder_resources = IBA_GET(CM_REQ_INITIATOR_DEPTH, req_msg);
	param->initiator_depth = IBA_GET(CM_REQ_RESPONDER_RESOURCES, req_msg);
	param->local_cm_response_timeout =
		IBA_GET(CM_REQ_REMOTE_CM_RESPONSE_TIMEOUT, req_msg);
	param->flow_control = IBA_GET(CM_REQ_END_TO_END_FLOW_CONTROL, req_msg);
	param->remote_cm_response_timeout =
		IBA_GET(CM_REQ_LOCAL_CM_RESPONSE_TIMEOUT, req_msg);
	param->retry_count = IBA_GET(CM_REQ_RETRY_COUNT, req_msg);
	param->rnr_retry_count = IBA_GET(CM_REQ_RNR_RETRY_COUNT, req_msg);
	param->srq = IBA_GET(CM_REQ_SRQ, req_msg);
	param->ppath_sgid_attr = cm_id_priv->av.ah_attr.grh.sgid_attr;
	param->ece.vendor_id = IBA_GET(CM_REQ_VENDOR_ID, req_msg);
	param->ece.attr_mod = be32_to_cpu(req_msg->hdr.attr_mod);

	work->cm_event.private_data =
		IBA_GET_MEM_PTR(CM_REQ_PRIVATE_DATA, req_msg);
}

static void cm_process_work(struct cm_id_private *cm_id_priv,
			    struct cm_work *work)
{
	int ret;

	/* We will typically only have the current event to report. */
	ret = cm_id_priv->id.cm_handler(&cm_id_priv->id, &work->cm_event);
	cm_free_work(work);

	while (!ret && !atomic_add_negative(-1, &cm_id_priv->work_count)) {
		spin_lock_irq(&cm_id_priv->lock);
		work = cm_dequeue_work(cm_id_priv);
		spin_unlock_irq(&cm_id_priv->lock);
		if (!work)
			return;

		ret = cm_id_priv->id.cm_handler(&cm_id_priv->id,
						&work->cm_event);
		cm_free_work(work);
	}
	cm_deref_id(cm_id_priv);
	if (ret)
		cm_destroy_id(&cm_id_priv->id, ret);
}

static void cm_format_mra(struct cm_mra_msg *mra_msg,
			  struct cm_id_private *cm_id_priv,
			  enum cm_msg_response msg_mraed, u8 service_timeout,
			  const void *private_data, u8 private_data_len)
{
	cm_format_mad_hdr(&mra_msg->hdr, CM_MRA_ATTR_ID, cm_id_priv->tid);
	IBA_SET(CM_MRA_MESSAGE_MRAED, mra_msg, msg_mraed);
	IBA_SET(CM_MRA_LOCAL_COMM_ID, mra_msg,
		be32_to_cpu(cm_id_priv->id.local_id));
	IBA_SET(CM_MRA_REMOTE_COMM_ID, mra_msg,
		be32_to_cpu(cm_id_priv->id.remote_id));
	IBA_SET(CM_MRA_SERVICE_TIMEOUT, mra_msg, service_timeout);

	if (private_data && private_data_len)
		IBA_SET_MEM(CM_MRA_PRIVATE_DATA, mra_msg, private_data,
			    private_data_len);
}

static void cm_format_rej(struct cm_rej_msg *rej_msg,
			  struct cm_id_private *cm_id_priv,
			  enum ib_cm_rej_reason reason, void *ari,
			  u8 ari_length, const void *private_data,
			  u8 private_data_len, enum ib_cm_state state)
{
	lockdep_assert_held(&cm_id_priv->lock);

	cm_format_mad_hdr(&rej_msg->hdr, CM_REJ_ATTR_ID, cm_id_priv->tid);
	IBA_SET(CM_REJ_REMOTE_COMM_ID, rej_msg,
		be32_to_cpu(cm_id_priv->id.remote_id));

	switch (state) {
	case IB_CM_REQ_RCVD:
		IBA_SET(CM_REJ_LOCAL_COMM_ID, rej_msg, be32_to_cpu(0));
		IBA_SET(CM_REJ_MESSAGE_REJECTED, rej_msg, CM_MSG_RESPONSE_REQ);
		break;
	case IB_CM_MRA_REQ_SENT:
		IBA_SET(CM_REJ_LOCAL_COMM_ID, rej_msg,
			be32_to_cpu(cm_id_priv->id.local_id));
		IBA_SET(CM_REJ_MESSAGE_REJECTED, rej_msg, CM_MSG_RESPONSE_REQ);
		break;
	case IB_CM_REP_RCVD:
	case IB_CM_MRA_REP_SENT:
		IBA_SET(CM_REJ_LOCAL_COMM_ID, rej_msg,
			be32_to_cpu(cm_id_priv->id.local_id));
		IBA_SET(CM_REJ_MESSAGE_REJECTED, rej_msg, CM_MSG_RESPONSE_REP);
		break;
	default:
		IBA_SET(CM_REJ_LOCAL_COMM_ID, rej_msg,
			be32_to_cpu(cm_id_priv->id.local_id));
		IBA_SET(CM_REJ_MESSAGE_REJECTED, rej_msg,
			CM_MSG_RESPONSE_OTHER);
		break;
	}

	IBA_SET(CM_REJ_REASON, rej_msg, reason);
	if (ari && ari_length) {
		IBA_SET(CM_REJ_REJECTED_INFO_LENGTH, rej_msg, ari_length);
		IBA_SET_MEM(CM_REJ_ARI, rej_msg, ari, ari_length);
	}

	if (private_data && private_data_len)
		IBA_SET_MEM(CM_REJ_PRIVATE_DATA, rej_msg, private_data,
			    private_data_len);
}

static void cm_dup_req_handler(struct cm_work *work,
			       struct cm_id_private *cm_id_priv)
{
	struct ib_mad_send_buf *msg = NULL;
	int ret;

	atomic_long_inc(
		&work->port->counters[CM_RECV_DUPLICATES][CM_REQ_COUNTER]);

	/* Quick state check to discard duplicate REQs. */
	spin_lock_irq(&cm_id_priv->lock);
	if (cm_id_priv->id.state == IB_CM_REQ_RCVD) {
		spin_unlock_irq(&cm_id_priv->lock);
		return;
	}
	spin_unlock_irq(&cm_id_priv->lock);

	ret = cm_alloc_response_msg(work->port, work->mad_recv_wc, &msg);
	if (ret)
		return;

	spin_lock_irq(&cm_id_priv->lock);
	switch (cm_id_priv->id.state) {
	case IB_CM_MRA_REQ_SENT:
		cm_format_mra((struct cm_mra_msg *) msg->mad, cm_id_priv,
			      CM_MSG_RESPONSE_REQ, cm_id_priv->service_timeout,
			      cm_id_priv->private_data,
			      cm_id_priv->private_data_len);
		break;
	case IB_CM_TIMEWAIT:
		cm_format_rej((struct cm_rej_msg *)msg->mad, cm_id_priv,
			      IB_CM_REJ_STALE_CONN, NULL, 0, NULL, 0,
			      IB_CM_TIMEWAIT);
		break;
	default:
		goto unlock;
	}
	spin_unlock_irq(&cm_id_priv->lock);

	trace_icm_send_dup_req(&cm_id_priv->id);
	ret = ib_post_send_mad(msg, NULL);
	if (ret)
		goto free;
	return;

unlock:	spin_unlock_irq(&cm_id_priv->lock);
free:	cm_free_response_msg(msg);
}

static struct cm_id_private *cm_match_req(struct cm_work *work,
					  struct cm_id_private *cm_id_priv)
{
	struct cm_id_private *listen_cm_id_priv, *cur_cm_id_priv;
	struct cm_timewait_info *timewait_info;
	struct cm_req_msg *req_msg;

	req_msg = (struct cm_req_msg *)work->mad_recv_wc->recv_buf.mad;

	/* Check for possible duplicate REQ. */
	spin_lock_irq(&cm.lock);
	timewait_info = cm_insert_remote_id(cm_id_priv->timewait_info);
	if (timewait_info) {
		cur_cm_id_priv = cm_acquire_id(timewait_info->work.local_id,
					   timewait_info->work.remote_id);
		spin_unlock_irq(&cm.lock);
		if (cur_cm_id_priv) {
			cm_dup_req_handler(work, cur_cm_id_priv);
			cm_deref_id(cur_cm_id_priv);
		}
		return NULL;
	}

	/* Check for stale connections. */
	timewait_info = cm_insert_remote_qpn(cm_id_priv->timewait_info);
	if (timewait_info) {
		cm_remove_remote(cm_id_priv);
		cur_cm_id_priv = cm_acquire_id(timewait_info->work.local_id,
					   timewait_info->work.remote_id);

		spin_unlock_irq(&cm.lock);
		cm_issue_rej(work->port, work->mad_recv_wc,
			     IB_CM_REJ_STALE_CONN, CM_MSG_RESPONSE_REQ,
			     NULL, 0);
		if (cur_cm_id_priv) {
			ib_send_cm_dreq(&cur_cm_id_priv->id, NULL, 0);
			cm_deref_id(cur_cm_id_priv);
		}
		return NULL;
	}

	/* Find matching listen request. */
	listen_cm_id_priv = cm_find_listen(
		cm_id_priv->id.device,
		cpu_to_be64(IBA_GET(CM_REQ_SERVICE_ID, req_msg)));
	if (!listen_cm_id_priv) {
		cm_remove_remote(cm_id_priv);
		spin_unlock_irq(&cm.lock);
		cm_issue_rej(work->port, work->mad_recv_wc,
			     IB_CM_REJ_INVALID_SERVICE_ID, CM_MSG_RESPONSE_REQ,
			     NULL, 0);
		return NULL;
	}
	spin_unlock_irq(&cm.lock);
	return listen_cm_id_priv;
}

/*
 * Work-around for inter-subnet connections.  If the LIDs are permissive,
 * we need to override the LID/SL data in the REQ with the LID information
 * in the work completion.
 */
static void cm_process_routed_req(struct cm_req_msg *req_msg, struct ib_wc *wc)
{
	if (!IBA_GET(CM_REQ_PRIMARY_SUBNET_LOCAL, req_msg)) {
		if (cpu_to_be16(IBA_GET(CM_REQ_PRIMARY_LOCAL_PORT_LID,
					req_msg)) == IB_LID_PERMISSIVE) {
			IBA_SET(CM_REQ_PRIMARY_LOCAL_PORT_LID, req_msg,
				be16_to_cpu(ib_lid_be16(wc->slid)));
			IBA_SET(CM_REQ_PRIMARY_SL, req_msg, wc->sl);
		}

		if (cpu_to_be16(IBA_GET(CM_REQ_PRIMARY_REMOTE_PORT_LID,
					req_msg)) == IB_LID_PERMISSIVE)
			IBA_SET(CM_REQ_PRIMARY_REMOTE_PORT_LID, req_msg,
				wc->dlid_path_bits);
	}

	if (!IBA_GET(CM_REQ_ALTERNATE_SUBNET_LOCAL, req_msg)) {
		if (cpu_to_be16(IBA_GET(CM_REQ_ALTERNATE_LOCAL_PORT_LID,
					req_msg)) == IB_LID_PERMISSIVE) {
			IBA_SET(CM_REQ_ALTERNATE_LOCAL_PORT_LID, req_msg,
				be16_to_cpu(ib_lid_be16(wc->slid)));
			IBA_SET(CM_REQ_ALTERNATE_SL, req_msg, wc->sl);
		}

		if (cpu_to_be16(IBA_GET(CM_REQ_ALTERNATE_REMOTE_PORT_LID,
					req_msg)) == IB_LID_PERMISSIVE)
			IBA_SET(CM_REQ_ALTERNATE_REMOTE_PORT_LID, req_msg,
				wc->dlid_path_bits);
	}
}

static int cm_req_handler(struct cm_work *work)
{
	struct cm_id_private *cm_id_priv, *listen_cm_id_priv;
	struct cm_req_msg *req_msg;
	const struct ib_global_route *grh;
	const struct ib_gid_attr *gid_attr;
	int ret;

	req_msg = (struct cm_req_msg *)work->mad_recv_wc->recv_buf.mad;

	cm_id_priv =
		cm_alloc_id_priv(work->port->cm_dev->ib_device, NULL, NULL);
	if (IS_ERR(cm_id_priv))
		return PTR_ERR(cm_id_priv);

	cm_id_priv->id.remote_id =
		cpu_to_be32(IBA_GET(CM_REQ_LOCAL_COMM_ID, req_msg));
	cm_id_priv->id.service_id =
		cpu_to_be64(IBA_GET(CM_REQ_SERVICE_ID, req_msg));
	cm_id_priv->tid = req_msg->hdr.tid;
	cm_id_priv->timeout_ms = cm_convert_to_ms(
		IBA_GET(CM_REQ_LOCAL_CM_RESPONSE_TIMEOUT, req_msg));
	cm_id_priv->max_cm_retries = IBA_GET(CM_REQ_MAX_CM_RETRIES, req_msg);
	cm_id_priv->remote_qpn =
		cpu_to_be32(IBA_GET(CM_REQ_LOCAL_QPN, req_msg));
	cm_id_priv->initiator_depth =
		IBA_GET(CM_REQ_RESPONDER_RESOURCES, req_msg);
	cm_id_priv->responder_resources =
		IBA_GET(CM_REQ_INITIATOR_DEPTH, req_msg);
	cm_id_priv->path_mtu = IBA_GET(CM_REQ_PATH_PACKET_PAYLOAD_MTU, req_msg);
	cm_id_priv->pkey = cpu_to_be16(IBA_GET(CM_REQ_PARTITION_KEY, req_msg));
	cm_id_priv->sq_psn = cpu_to_be32(IBA_GET(CM_REQ_STARTING_PSN, req_msg));
	cm_id_priv->retry_count = IBA_GET(CM_REQ_RETRY_COUNT, req_msg);
	cm_id_priv->rnr_retry_count = IBA_GET(CM_REQ_RNR_RETRY_COUNT, req_msg);
	cm_id_priv->qp_type = cm_req_get_qp_type(req_msg);

	ret = cm_init_av_for_response(work->port, work->mad_recv_wc->wc,
				      work->mad_recv_wc->recv_buf.grh,
				      &cm_id_priv->av);
	if (ret)
		goto destroy;
	cm_id_priv->timewait_info = cm_create_timewait_info(cm_id_priv->
							    id.local_id);
	if (IS_ERR(cm_id_priv->timewait_info)) {
		ret = PTR_ERR(cm_id_priv->timewait_info);
		cm_id_priv->timewait_info = NULL;
		goto destroy;
	}
	cm_id_priv->timewait_info->work.remote_id = cm_id_priv->id.remote_id;
	cm_id_priv->timewait_info->remote_ca_guid =
		cpu_to_be64(IBA_GET(CM_REQ_LOCAL_CA_GUID, req_msg));
	cm_id_priv->timewait_info->remote_qpn = cm_id_priv->remote_qpn;

	/*
	 * Note that the ID pointer is not in the xarray at this point,
	 * so this set is only visible to the local thread.
	 */
	cm_id_priv->id.state = IB_CM_REQ_RCVD;

	listen_cm_id_priv = cm_match_req(work, cm_id_priv);
	if (!listen_cm_id_priv) {
		trace_icm_no_listener_err(&cm_id_priv->id);
		cm_id_priv->id.state = IB_CM_IDLE;
		ret = -EINVAL;
		goto destroy;
	}

	memset(&work->path[0], 0, sizeof(work->path[0]));
	if (cm_req_has_alt_path(req_msg))
		memset(&work->path[1], 0, sizeof(work->path[1]));
	grh = rdma_ah_read_grh(&cm_id_priv->av.ah_attr);
	gid_attr = grh->sgid_attr;

	if (cm_id_priv->av.ah_attr.type == RDMA_AH_ATTR_TYPE_ROCE) {
		work->path[0].rec_type =
			sa_conv_gid_to_pathrec_type(gid_attr->gid_type);
	} else {
		cm_process_routed_req(req_msg, work->mad_recv_wc->wc);
		cm_path_set_rec_type(
			work->port->cm_dev->ib_device, work->port->port_num,
			&work->path[0],
			IBA_GET_MEM_PTR(CM_REQ_PRIMARY_LOCAL_PORT_GID,
					req_msg));
	}
	if (cm_req_has_alt_path(req_msg))
		work->path[1].rec_type = work->path[0].rec_type;
	cm_format_paths_from_req(req_msg, &work->path[0],
				 &work->path[1], work->mad_recv_wc->wc);
	if (cm_id_priv->av.ah_attr.type == RDMA_AH_ATTR_TYPE_ROCE)
		sa_path_set_dmac(&work->path[0],
				 cm_id_priv->av.ah_attr.roce.dmac);
	work->path[0].hop_limit = grh->hop_limit;

	/* This destroy call is needed to pair with cm_init_av_for_response */
	cm_destroy_av(&cm_id_priv->av);
	ret = cm_init_av_by_path(&work->path[0], gid_attr, &cm_id_priv->av);
	if (ret) {
		int err;

		err = rdma_query_gid(work->port->cm_dev->ib_device,
				     work->port->port_num, 0,
				     &work->path[0].sgid);
		if (err)
			ib_send_cm_rej(&cm_id_priv->id, IB_CM_REJ_INVALID_GID,
				       NULL, 0, NULL, 0);
		else
			ib_send_cm_rej(&cm_id_priv->id, IB_CM_REJ_INVALID_GID,
				       &work->path[0].sgid,
				       sizeof(work->path[0].sgid),
				       NULL, 0);
		goto rejected;
	}
	if (cm_id_priv->av.ah_attr.type == RDMA_AH_ATTR_TYPE_IB)
		cm_id_priv->av.dlid_datapath =
			IBA_GET(CM_REQ_PRIMARY_LOCAL_PORT_LID, req_msg);

	if (cm_req_has_alt_path(req_msg)) {
		ret = cm_init_av_by_path(&work->path[1], NULL,
					 &cm_id_priv->alt_av);
		if (ret) {
			ib_send_cm_rej(&cm_id_priv->id,
				       IB_CM_REJ_INVALID_ALT_GID,
				       &work->path[0].sgid,
				       sizeof(work->path[0].sgid), NULL, 0);
			goto rejected;
		}
	}

	cm_id_priv->id.cm_handler = listen_cm_id_priv->id.cm_handler;
	cm_id_priv->id.context = listen_cm_id_priv->id.context;
	cm_format_req_event(work, cm_id_priv, &listen_cm_id_priv->id);

	/* Now MAD handlers can see the new ID */
	spin_lock_irq(&cm_id_priv->lock);
	cm_finalize_id(cm_id_priv);

	/* Refcount belongs to the event, pairs with cm_process_work() */
	refcount_inc(&cm_id_priv->refcount);
	cm_queue_work_unlock(cm_id_priv, work);
	/*
	 * Since this ID was just created and was not made visible to other MAD
	 * handlers until the cm_finalize_id() above we know that the
	 * cm_process_work() will deliver the event and the listen_cm_id
	 * embedded in the event can be derefed here.
	 */
	cm_deref_id(listen_cm_id_priv);
	return 0;

rejected:
	cm_deref_id(listen_cm_id_priv);
destroy:
	ib_destroy_cm_id(&cm_id_priv->id);
	return ret;
}

static void cm_format_rep(struct cm_rep_msg *rep_msg,
			  struct cm_id_private *cm_id_priv,
			  struct ib_cm_rep_param *param)
{
	cm_format_mad_ece_hdr(&rep_msg->hdr, CM_REP_ATTR_ID, cm_id_priv->tid,
			      param->ece.attr_mod);
	IBA_SET(CM_REP_LOCAL_COMM_ID, rep_msg,
		be32_to_cpu(cm_id_priv->id.local_id));
	IBA_SET(CM_REP_REMOTE_COMM_ID, rep_msg,
		be32_to_cpu(cm_id_priv->id.remote_id));
	IBA_SET(CM_REP_STARTING_PSN, rep_msg, param->starting_psn);
	IBA_SET(CM_REP_RESPONDER_RESOURCES, rep_msg,
		param->responder_resources);
	IBA_SET(CM_REP_TARGET_ACK_DELAY, rep_msg,
		cm_id_priv->av.port->cm_dev->ack_delay);
	IBA_SET(CM_REP_FAILOVER_ACCEPTED, rep_msg, param->failover_accepted);
	IBA_SET(CM_REP_RNR_RETRY_COUNT, rep_msg, param->rnr_retry_count);
	IBA_SET(CM_REP_LOCAL_CA_GUID, rep_msg,
		be64_to_cpu(cm_id_priv->id.device->node_guid));

	if (cm_id_priv->qp_type != IB_QPT_XRC_TGT) {
		IBA_SET(CM_REP_INITIATOR_DEPTH, rep_msg,
			param->initiator_depth);
		IBA_SET(CM_REP_END_TO_END_FLOW_CONTROL, rep_msg,
			param->flow_control);
		IBA_SET(CM_REP_SRQ, rep_msg, param->srq);
		IBA_SET(CM_REP_LOCAL_QPN, rep_msg, param->qp_num);
	} else {
		IBA_SET(CM_REP_SRQ, rep_msg, 1);
		IBA_SET(CM_REP_LOCAL_EE_CONTEXT_NUMBER, rep_msg, param->qp_num);
	}

	IBA_SET(CM_REP_VENDOR_ID_L, rep_msg, param->ece.vendor_id);
	IBA_SET(CM_REP_VENDOR_ID_M, rep_msg, param->ece.vendor_id >> 8);
	IBA_SET(CM_REP_VENDOR_ID_H, rep_msg, param->ece.vendor_id >> 16);

	if (param->private_data && param->private_data_len)
		IBA_SET_MEM(CM_REP_PRIVATE_DATA, rep_msg, param->private_data,
			    param->private_data_len);
}

int ib_send_cm_rep(struct ib_cm_id *cm_id,
		   struct ib_cm_rep_param *param)
{
	struct cm_id_private *cm_id_priv;
	struct ib_mad_send_buf *msg;
	struct cm_rep_msg *rep_msg;
	unsigned long flags;
	int ret;

	if (param->private_data &&
	    param->private_data_len > IB_CM_REP_PRIVATE_DATA_SIZE)
		return -EINVAL;

	cm_id_priv = container_of(cm_id, struct cm_id_private, id);
	spin_lock_irqsave(&cm_id_priv->lock, flags);
	if (cm_id->state != IB_CM_REQ_RCVD &&
	    cm_id->state != IB_CM_MRA_REQ_SENT) {
		trace_icm_send_rep_err(cm_id_priv->id.local_id, cm_id->state);
		ret = -EINVAL;
		goto out;
	}

	msg = cm_alloc_priv_msg(cm_id_priv);
	if (IS_ERR(msg)) {
		ret = PTR_ERR(msg);
		goto out;
	}

	rep_msg = (struct cm_rep_msg *) msg->mad;
	cm_format_rep(rep_msg, cm_id_priv, param);
	msg->timeout_ms = cm_id_priv->timeout_ms;
	msg->context[1] = (void *) (unsigned long) IB_CM_REP_SENT;

	trace_icm_send_rep(cm_id);
	ret = ib_post_send_mad(msg, NULL);
	if (ret)
		goto out_free;

	cm_id->state = IB_CM_REP_SENT;
	cm_id_priv->initiator_depth = param->initiator_depth;
	cm_id_priv->responder_resources = param->responder_resources;
	cm_id_priv->rq_psn = cpu_to_be32(IBA_GET(CM_REP_STARTING_PSN, rep_msg));
	WARN_ONCE(param->qp_num & 0xFF000000,
		  "IBTA declares QPN to be 24 bits, but it is 0x%X\n",
		  param->qp_num);
	cm_id_priv->local_qpn = cpu_to_be32(param->qp_num & 0xFFFFFF);
	spin_unlock_irqrestore(&cm_id_priv->lock, flags);
	return 0;

out_free:
	cm_free_priv_msg(msg);
out:
	spin_unlock_irqrestore(&cm_id_priv->lock, flags);
	return ret;
}
EXPORT_SYMBOL(ib_send_cm_rep);

static void cm_format_rtu(struct cm_rtu_msg *rtu_msg,
			  struct cm_id_private *cm_id_priv,
			  const void *private_data,
			  u8 private_data_len)
{
	cm_format_mad_hdr(&rtu_msg->hdr, CM_RTU_ATTR_ID, cm_id_priv->tid);
	IBA_SET(CM_RTU_LOCAL_COMM_ID, rtu_msg,
		be32_to_cpu(cm_id_priv->id.local_id));
	IBA_SET(CM_RTU_REMOTE_COMM_ID, rtu_msg,
		be32_to_cpu(cm_id_priv->id.remote_id));

	if (private_data && private_data_len)
		IBA_SET_MEM(CM_RTU_PRIVATE_DATA, rtu_msg, private_data,
			    private_data_len);
}

int ib_send_cm_rtu(struct ib_cm_id *cm_id,
		   const void *private_data,
		   u8 private_data_len)
{
	struct cm_id_private *cm_id_priv;
	struct ib_mad_send_buf *msg;
	unsigned long flags;
	void *data;
	int ret;

	if (private_data && private_data_len > IB_CM_RTU_PRIVATE_DATA_SIZE)
		return -EINVAL;

	data = cm_copy_private_data(private_data, private_data_len);
	if (IS_ERR(data))
		return PTR_ERR(data);

	cm_id_priv = container_of(cm_id, struct cm_id_private, id);
	spin_lock_irqsave(&cm_id_priv->lock, flags);
	if (cm_id->state != IB_CM_REP_RCVD &&
	    cm_id->state != IB_CM_MRA_REP_SENT) {
		trace_icm_send_cm_rtu_err(cm_id);
		ret = -EINVAL;
		goto error;
	}

	msg = cm_alloc_msg(cm_id_priv);
	if (IS_ERR(msg)) {
		ret = PTR_ERR(msg);
		goto error;
	}

	cm_format_rtu((struct cm_rtu_msg *) msg->mad, cm_id_priv,
		      private_data, private_data_len);

	trace_icm_send_rtu(cm_id);
	ret = ib_post_send_mad(msg, NULL);
	if (ret) {
		spin_unlock_irqrestore(&cm_id_priv->lock, flags);
		cm_free_msg(msg);
		kfree(data);
		return ret;
	}

	cm_id->state = IB_CM_ESTABLISHED;
	cm_set_private_data(cm_id_priv, data, private_data_len);
	spin_unlock_irqrestore(&cm_id_priv->lock, flags);
	return 0;

error:	spin_unlock_irqrestore(&cm_id_priv->lock, flags);
	kfree(data);
	return ret;
}
EXPORT_SYMBOL(ib_send_cm_rtu);

static void cm_format_rep_event(struct cm_work *work, enum ib_qp_type qp_type)
{
	struct cm_rep_msg *rep_msg;
	struct ib_cm_rep_event_param *param;

	rep_msg = (struct cm_rep_msg *)work->mad_recv_wc->recv_buf.mad;
	param = &work->cm_event.param.rep_rcvd;
	param->remote_ca_guid =
		cpu_to_be64(IBA_GET(CM_REP_LOCAL_CA_GUID, rep_msg));
	param->remote_qkey = IBA_GET(CM_REP_LOCAL_Q_KEY, rep_msg);
	param->remote_qpn = be32_to_cpu(cm_rep_get_qpn(rep_msg, qp_type));
	param->starting_psn = IBA_GET(CM_REP_STARTING_PSN, rep_msg);
	param->responder_resources = IBA_GET(CM_REP_INITIATOR_DEPTH, rep_msg);
	param->initiator_depth = IBA_GET(CM_REP_RESPONDER_RESOURCES, rep_msg);
	param->target_ack_delay = IBA_GET(CM_REP_TARGET_ACK_DELAY, rep_msg);
	param->failover_accepted = IBA_GET(CM_REP_FAILOVER_ACCEPTED, rep_msg);
	param->flow_control = IBA_GET(CM_REP_END_TO_END_FLOW_CONTROL, rep_msg);
	param->rnr_retry_count = IBA_GET(CM_REP_RNR_RETRY_COUNT, rep_msg);
	param->srq = IBA_GET(CM_REP_SRQ, rep_msg);
	param->ece.vendor_id = IBA_GET(CM_REP_VENDOR_ID_H, rep_msg) << 16;
	param->ece.vendor_id |= IBA_GET(CM_REP_VENDOR_ID_M, rep_msg) << 8;
	param->ece.vendor_id |= IBA_GET(CM_REP_VENDOR_ID_L, rep_msg);
	param->ece.attr_mod = be32_to_cpu(rep_msg->hdr.attr_mod);

	work->cm_event.private_data =
		IBA_GET_MEM_PTR(CM_REP_PRIVATE_DATA, rep_msg);
}

static void cm_dup_rep_handler(struct cm_work *work)
{
	struct cm_id_private *cm_id_priv;
	struct cm_rep_msg *rep_msg;
	struct ib_mad_send_buf *msg = NULL;
	int ret;

	rep_msg = (struct cm_rep_msg *) work->mad_recv_wc->recv_buf.mad;
	cm_id_priv = cm_acquire_id(
		cpu_to_be32(IBA_GET(CM_REP_REMOTE_COMM_ID, rep_msg)),
		cpu_to_be32(IBA_GET(CM_REP_LOCAL_COMM_ID, rep_msg)));
	if (!cm_id_priv)
		return;

	atomic_long_inc(
		&work->port->counters[CM_RECV_DUPLICATES][CM_REP_COUNTER]);
	ret = cm_alloc_response_msg(work->port, work->mad_recv_wc, &msg);
	if (ret)
		goto deref;

	spin_lock_irq(&cm_id_priv->lock);
	if (cm_id_priv->id.state == IB_CM_ESTABLISHED)
		cm_format_rtu((struct cm_rtu_msg *) msg->mad, cm_id_priv,
			      cm_id_priv->private_data,
			      cm_id_priv->private_data_len);
	else if (cm_id_priv->id.state == IB_CM_MRA_REP_SENT)
		cm_format_mra((struct cm_mra_msg *) msg->mad, cm_id_priv,
			      CM_MSG_RESPONSE_REP, cm_id_priv->service_timeout,
			      cm_id_priv->private_data,
			      cm_id_priv->private_data_len);
	else
		goto unlock;
	spin_unlock_irq(&cm_id_priv->lock);

	trace_icm_send_dup_rep(&cm_id_priv->id);
	ret = ib_post_send_mad(msg, NULL);
	if (ret)
		goto free;
	goto deref;

unlock:	spin_unlock_irq(&cm_id_priv->lock);
free:	cm_free_response_msg(msg);
deref:	cm_deref_id(cm_id_priv);
}

static int cm_rep_handler(struct cm_work *work)
{
	struct cm_id_private *cm_id_priv;
	struct cm_rep_msg *rep_msg;
	int ret;
	struct cm_id_private *cur_cm_id_priv;
	struct cm_timewait_info *timewait_info;

	rep_msg = (struct cm_rep_msg *)work->mad_recv_wc->recv_buf.mad;
	cm_id_priv = cm_acquire_id(
		cpu_to_be32(IBA_GET(CM_REP_REMOTE_COMM_ID, rep_msg)), 0);
	if (!cm_id_priv) {
		cm_dup_rep_handler(work);
		trace_icm_remote_no_priv_err(
			 IBA_GET(CM_REP_REMOTE_COMM_ID, rep_msg));
		return -EINVAL;
	}

	cm_format_rep_event(work, cm_id_priv->qp_type);

	spin_lock_irq(&cm_id_priv->lock);
	switch (cm_id_priv->id.state) {
	case IB_CM_REQ_SENT:
	case IB_CM_MRA_REQ_RCVD:
		break;
	default:
		ret = -EINVAL;
		trace_icm_rep_unknown_err(
			IBA_GET(CM_REP_LOCAL_COMM_ID, rep_msg),
			IBA_GET(CM_REP_REMOTE_COMM_ID, rep_msg),
			cm_id_priv->id.state);
		spin_unlock_irq(&cm_id_priv->lock);
		goto error;
	}

	cm_id_priv->timewait_info->work.remote_id =
		cpu_to_be32(IBA_GET(CM_REP_LOCAL_COMM_ID, rep_msg));
	cm_id_priv->timewait_info->remote_ca_guid =
		cpu_to_be64(IBA_GET(CM_REP_LOCAL_CA_GUID, rep_msg));
	cm_id_priv->timewait_info->remote_qpn = cm_rep_get_qpn(rep_msg, cm_id_priv->qp_type);

	spin_lock(&cm.lock);
	/* Check for duplicate REP. */
	if (cm_insert_remote_id(cm_id_priv->timewait_info)) {
		spin_unlock(&cm.lock);
		spin_unlock_irq(&cm_id_priv->lock);
		ret = -EINVAL;
		trace_icm_insert_failed_err(
			 IBA_GET(CM_REP_REMOTE_COMM_ID, rep_msg));
		goto error;
	}
	/* Check for a stale connection. */
	timewait_info = cm_insert_remote_qpn(cm_id_priv->timewait_info);
	if (timewait_info) {
		cm_remove_remote(cm_id_priv);
		cur_cm_id_priv = cm_acquire_id(timewait_info->work.local_id,
					   timewait_info->work.remote_id);

		spin_unlock(&cm.lock);
		spin_unlock_irq(&cm_id_priv->lock);
		cm_issue_rej(work->port, work->mad_recv_wc,
			     IB_CM_REJ_STALE_CONN, CM_MSG_RESPONSE_REP,
			     NULL, 0);
		ret = -EINVAL;
		trace_icm_staleconn_err(
			IBA_GET(CM_REP_LOCAL_COMM_ID, rep_msg),
			IBA_GET(CM_REP_REMOTE_COMM_ID, rep_msg));

		if (cur_cm_id_priv) {
			ib_send_cm_dreq(&cur_cm_id_priv->id, NULL, 0);
			cm_deref_id(cur_cm_id_priv);
		}

		goto error;
	}
	spin_unlock(&cm.lock);

	cm_id_priv->id.state = IB_CM_REP_RCVD;
	cm_id_priv->id.remote_id =
		cpu_to_be32(IBA_GET(CM_REP_LOCAL_COMM_ID, rep_msg));
	cm_id_priv->remote_qpn = cm_rep_get_qpn(rep_msg, cm_id_priv->qp_type);
	cm_id_priv->initiator_depth =
		IBA_GET(CM_REP_RESPONDER_RESOURCES, rep_msg);
	cm_id_priv->responder_resources =
		IBA_GET(CM_REP_INITIATOR_DEPTH, rep_msg);
	cm_id_priv->sq_psn = cpu_to_be32(IBA_GET(CM_REP_STARTING_PSN, rep_msg));
	cm_id_priv->rnr_retry_count = IBA_GET(CM_REP_RNR_RETRY_COUNT, rep_msg);
	cm_id_priv->target_ack_delay =
		IBA_GET(CM_REP_TARGET_ACK_DELAY, rep_msg);
	cm_id_priv->av.timeout =
			cm_ack_timeout(cm_id_priv->target_ack_delay,
				       cm_id_priv->av.timeout - 1);
	cm_id_priv->alt_av.timeout =
			cm_ack_timeout(cm_id_priv->target_ack_delay,
				       cm_id_priv->alt_av.timeout - 1);

	ib_cancel_mad(cm_id_priv->msg);
	cm_queue_work_unlock(cm_id_priv, work);
	return 0;

error:
	cm_deref_id(cm_id_priv);
	return ret;
}

static int cm_establish_handler(struct cm_work *work)
{
	struct cm_id_private *cm_id_priv;

	/* See comment in cm_establish about lookup. */
	cm_id_priv = cm_acquire_id(work->local_id, work->remote_id);
	if (!cm_id_priv)
		return -EINVAL;

	spin_lock_irq(&cm_id_priv->lock);
	if (cm_id_priv->id.state != IB_CM_ESTABLISHED) {
		spin_unlock_irq(&cm_id_priv->lock);
		goto out;
	}

	ib_cancel_mad(cm_id_priv->msg);
	cm_queue_work_unlock(cm_id_priv, work);
	return 0;
out:
	cm_deref_id(cm_id_priv);
	return -EINVAL;
}

static int cm_rtu_handler(struct cm_work *work)
{
	struct cm_id_private *cm_id_priv;
	struct cm_rtu_msg *rtu_msg;

	rtu_msg = (struct cm_rtu_msg *)work->mad_recv_wc->recv_buf.mad;
	cm_id_priv = cm_acquire_id(
		cpu_to_be32(IBA_GET(CM_RTU_REMOTE_COMM_ID, rtu_msg)),
		cpu_to_be32(IBA_GET(CM_RTU_LOCAL_COMM_ID, rtu_msg)));
	if (!cm_id_priv)
		return -EINVAL;

	work->cm_event.private_data =
		IBA_GET_MEM_PTR(CM_RTU_PRIVATE_DATA, rtu_msg);

	spin_lock_irq(&cm_id_priv->lock);
	if (cm_id_priv->id.state != IB_CM_REP_SENT &&
	    cm_id_priv->id.state != IB_CM_MRA_REP_RCVD) {
		spin_unlock_irq(&cm_id_priv->lock);
		atomic_long_inc(&work->port->counters[CM_RECV_DUPLICATES]
						     [CM_RTU_COUNTER]);
		goto out;
	}
	cm_id_priv->id.state = IB_CM_ESTABLISHED;

	ib_cancel_mad(cm_id_priv->msg);
	cm_queue_work_unlock(cm_id_priv, work);
	return 0;
out:
	cm_deref_id(cm_id_priv);
	return -EINVAL;
}

static void cm_format_dreq(struct cm_dreq_msg *dreq_msg,
			  struct cm_id_private *cm_id_priv,
			  const void *private_data,
			  u8 private_data_len)
{
	cm_format_mad_hdr(&dreq_msg->hdr, CM_DREQ_ATTR_ID,
			  cm_form_tid(cm_id_priv));
	IBA_SET(CM_DREQ_LOCAL_COMM_ID, dreq_msg,
		be32_to_cpu(cm_id_priv->id.local_id));
	IBA_SET(CM_DREQ_REMOTE_COMM_ID, dreq_msg,
		be32_to_cpu(cm_id_priv->id.remote_id));
	IBA_SET(CM_DREQ_REMOTE_QPN_EECN, dreq_msg,
		be32_to_cpu(cm_id_priv->remote_qpn));

	if (private_data && private_data_len)
		IBA_SET_MEM(CM_DREQ_PRIVATE_DATA, dreq_msg, private_data,
			    private_data_len);
}

static int cm_send_dreq_locked(struct cm_id_private *cm_id_priv,
			       const void *private_data, u8 private_data_len)
{
	struct ib_mad_send_buf *msg;
	int ret;

	lockdep_assert_held(&cm_id_priv->lock);

	if (private_data && private_data_len > IB_CM_DREQ_PRIVATE_DATA_SIZE)
		return -EINVAL;

	if (cm_id_priv->id.state != IB_CM_ESTABLISHED) {
		trace_icm_dreq_skipped(&cm_id_priv->id);
		return -EINVAL;
	}

	if (cm_id_priv->id.lap_state == IB_CM_LAP_SENT ||
	    cm_id_priv->id.lap_state == IB_CM_MRA_LAP_RCVD)
		ib_cancel_mad(cm_id_priv->msg);

	msg = cm_alloc_priv_msg(cm_id_priv);
	if (IS_ERR(msg)) {
		cm_enter_timewait(cm_id_priv);
		return PTR_ERR(msg);
	}

	cm_format_dreq((struct cm_dreq_msg *) msg->mad, cm_id_priv,
		       private_data, private_data_len);
	msg->timeout_ms = cm_id_priv->timeout_ms;
	msg->context[1] = (void *) (unsigned long) IB_CM_DREQ_SENT;

	trace_icm_send_dreq(&cm_id_priv->id);
	ret = ib_post_send_mad(msg, NULL);
	if (ret) {
		cm_enter_timewait(cm_id_priv);
		cm_free_priv_msg(msg);
		return ret;
	}

	cm_id_priv->id.state = IB_CM_DREQ_SENT;
	return 0;
}

int ib_send_cm_dreq(struct ib_cm_id *cm_id, const void *private_data,
		    u8 private_data_len)
{
	struct cm_id_private *cm_id_priv =
		container_of(cm_id, struct cm_id_private, id);
	unsigned long flags;
	int ret;

	spin_lock_irqsave(&cm_id_priv->lock, flags);
	ret = cm_send_dreq_locked(cm_id_priv, private_data, private_data_len);
	spin_unlock_irqrestore(&cm_id_priv->lock, flags);
	return ret;
}
EXPORT_SYMBOL(ib_send_cm_dreq);

static void cm_format_drep(struct cm_drep_msg *drep_msg,
			  struct cm_id_private *cm_id_priv,
			  const void *private_data,
			  u8 private_data_len)
{
	cm_format_mad_hdr(&drep_msg->hdr, CM_DREP_ATTR_ID, cm_id_priv->tid);
	IBA_SET(CM_DREP_LOCAL_COMM_ID, drep_msg,
		be32_to_cpu(cm_id_priv->id.local_id));
	IBA_SET(CM_DREP_REMOTE_COMM_ID, drep_msg,
		be32_to_cpu(cm_id_priv->id.remote_id));

	if (private_data && private_data_len)
		IBA_SET_MEM(CM_DREP_PRIVATE_DATA, drep_msg, private_data,
			    private_data_len);
}

static int cm_send_drep_locked(struct cm_id_private *cm_id_priv,
			       void *private_data, u8 private_data_len)
{
	struct ib_mad_send_buf *msg;
	int ret;

	lockdep_assert_held(&cm_id_priv->lock);

	if (private_data && private_data_len > IB_CM_DREP_PRIVATE_DATA_SIZE)
		return -EINVAL;

	if (cm_id_priv->id.state != IB_CM_DREQ_RCVD) {
		trace_icm_send_drep_err(&cm_id_priv->id);
		kfree(private_data);
		return -EINVAL;
	}

	cm_set_private_data(cm_id_priv, private_data, private_data_len);
	cm_enter_timewait(cm_id_priv);

	msg = cm_alloc_msg(cm_id_priv);
	if (IS_ERR(msg))
		return PTR_ERR(msg);

	cm_format_drep((struct cm_drep_msg *) msg->mad, cm_id_priv,
		       private_data, private_data_len);

	trace_icm_send_drep(&cm_id_priv->id);
	ret = ib_post_send_mad(msg, NULL);
	if (ret) {
		cm_free_msg(msg);
		return ret;
	}
	return 0;
}

int ib_send_cm_drep(struct ib_cm_id *cm_id, const void *private_data,
		    u8 private_data_len)
{
	struct cm_id_private *cm_id_priv =
		container_of(cm_id, struct cm_id_private, id);
	unsigned long flags;
	void *data;
	int ret;

	data = cm_copy_private_data(private_data, private_data_len);
	if (IS_ERR(data))
		return PTR_ERR(data);

	spin_lock_irqsave(&cm_id_priv->lock, flags);
	ret = cm_send_drep_locked(cm_id_priv, data, private_data_len);
	spin_unlock_irqrestore(&cm_id_priv->lock, flags);
	return ret;
}
EXPORT_SYMBOL(ib_send_cm_drep);

static int cm_issue_drep(struct cm_port *port,
			 struct ib_mad_recv_wc *mad_recv_wc)
{
	struct ib_mad_send_buf *msg = NULL;
	struct cm_dreq_msg *dreq_msg;
	struct cm_drep_msg *drep_msg;
	int ret;

	ret = cm_alloc_response_msg(port, mad_recv_wc, &msg);
	if (ret)
		return ret;

	dreq_msg = (struct cm_dreq_msg *) mad_recv_wc->recv_buf.mad;
	drep_msg = (struct cm_drep_msg *) msg->mad;

	cm_format_mad_hdr(&drep_msg->hdr, CM_DREP_ATTR_ID, dreq_msg->hdr.tid);
	IBA_SET(CM_DREP_REMOTE_COMM_ID, drep_msg,
		IBA_GET(CM_DREQ_LOCAL_COMM_ID, dreq_msg));
	IBA_SET(CM_DREP_LOCAL_COMM_ID, drep_msg,
		IBA_GET(CM_DREQ_REMOTE_COMM_ID, dreq_msg));

	trace_icm_issue_drep(
		IBA_GET(CM_DREQ_LOCAL_COMM_ID, dreq_msg),
		IBA_GET(CM_DREQ_REMOTE_COMM_ID, dreq_msg));
	ret = ib_post_send_mad(msg, NULL);
	if (ret)
		cm_free_response_msg(msg);

	return ret;
}

static int cm_dreq_handler(struct cm_work *work)
{
	struct cm_id_private *cm_id_priv;
	struct cm_dreq_msg *dreq_msg;
	struct ib_mad_send_buf *msg = NULL;

	dreq_msg = (struct cm_dreq_msg *)work->mad_recv_wc->recv_buf.mad;
	cm_id_priv = cm_acquire_id(
		cpu_to_be32(IBA_GET(CM_DREQ_REMOTE_COMM_ID, dreq_msg)),
		cpu_to_be32(IBA_GET(CM_DREQ_LOCAL_COMM_ID, dreq_msg)));
	if (!cm_id_priv) {
		atomic_long_inc(&work->port->counters[CM_RECV_DUPLICATES]
						     [CM_DREQ_COUNTER]);
		cm_issue_drep(work->port, work->mad_recv_wc);
		trace_icm_no_priv_err(
			IBA_GET(CM_DREQ_LOCAL_COMM_ID, dreq_msg),
			IBA_GET(CM_DREQ_REMOTE_COMM_ID, dreq_msg));
		return -EINVAL;
	}

	work->cm_event.private_data =
		IBA_GET_MEM_PTR(CM_DREQ_PRIVATE_DATA, dreq_msg);

	spin_lock_irq(&cm_id_priv->lock);
	if (cm_id_priv->local_qpn !=
	    cpu_to_be32(IBA_GET(CM_DREQ_REMOTE_QPN_EECN, dreq_msg)))
		goto unlock;

	switch (cm_id_priv->id.state) {
	case IB_CM_REP_SENT:
	case IB_CM_DREQ_SENT:
	case IB_CM_MRA_REP_RCVD:
		ib_cancel_mad(cm_id_priv->msg);
		break;
	case IB_CM_ESTABLISHED:
		if (cm_id_priv->id.lap_state == IB_CM_LAP_SENT ||
		    cm_id_priv->id.lap_state == IB_CM_MRA_LAP_RCVD)
			ib_cancel_mad(cm_id_priv->msg);
		break;
	case IB_CM_TIMEWAIT:
		atomic_long_inc(&work->port->counters[CM_RECV_DUPLICATES]
						     [CM_DREQ_COUNTER]);
		msg = cm_alloc_response_msg_no_ah(work->port, work->mad_recv_wc);
		if (IS_ERR(msg))
			goto unlock;

		cm_format_drep((struct cm_drep_msg *) msg->mad, cm_id_priv,
			       cm_id_priv->private_data,
			       cm_id_priv->private_data_len);
		spin_unlock_irq(&cm_id_priv->lock);

		if (cm_create_response_msg_ah(work->port, work->mad_recv_wc, msg) ||
		    ib_post_send_mad(msg, NULL))
			cm_free_response_msg(msg);
		goto deref;
	case IB_CM_DREQ_RCVD:
		atomic_long_inc(&work->port->counters[CM_RECV_DUPLICATES]
						     [CM_DREQ_COUNTER]);
		goto unlock;
	default:
		trace_icm_dreq_unknown_err(&cm_id_priv->id);
		goto unlock;
	}
	cm_id_priv->id.state = IB_CM_DREQ_RCVD;
	cm_id_priv->tid = dreq_msg->hdr.tid;
	cm_queue_work_unlock(cm_id_priv, work);
	return 0;

unlock:	spin_unlock_irq(&cm_id_priv->lock);
deref:	cm_deref_id(cm_id_priv);
	return -EINVAL;
}

static int cm_drep_handler(struct cm_work *work)
{
	struct cm_id_private *cm_id_priv;
	struct cm_drep_msg *drep_msg;

	drep_msg = (struct cm_drep_msg *)work->mad_recv_wc->recv_buf.mad;
	cm_id_priv = cm_acquire_id(
		cpu_to_be32(IBA_GET(CM_DREP_REMOTE_COMM_ID, drep_msg)),
		cpu_to_be32(IBA_GET(CM_DREP_LOCAL_COMM_ID, drep_msg)));
	if (!cm_id_priv)
		return -EINVAL;

	work->cm_event.private_data =
		IBA_GET_MEM_PTR(CM_DREP_PRIVATE_DATA, drep_msg);

	spin_lock_irq(&cm_id_priv->lock);
	if (cm_id_priv->id.state != IB_CM_DREQ_SENT &&
	    cm_id_priv->id.state != IB_CM_DREQ_RCVD) {
		spin_unlock_irq(&cm_id_priv->lock);
		goto out;
	}
	cm_enter_timewait(cm_id_priv);

	ib_cancel_mad(cm_id_priv->msg);
	cm_queue_work_unlock(cm_id_priv, work);
	return 0;
out:
	cm_deref_id(cm_id_priv);
	return -EINVAL;
}

static int cm_send_rej_locked(struct cm_id_private *cm_id_priv,
			      enum ib_cm_rej_reason reason, void *ari,
			      u8 ari_length, const void *private_data,
			      u8 private_data_len)
{
	enum ib_cm_state state = cm_id_priv->id.state;
	struct ib_mad_send_buf *msg;
	int ret;

	lockdep_assert_held(&cm_id_priv->lock);

	if ((private_data && private_data_len > IB_CM_REJ_PRIVATE_DATA_SIZE) ||
	    (ari && ari_length > IB_CM_REJ_ARI_LENGTH))
		return -EINVAL;

	switch (state) {
	case IB_CM_REQ_SENT:
	case IB_CM_MRA_REQ_RCVD:
	case IB_CM_REQ_RCVD:
	case IB_CM_MRA_REQ_SENT:
	case IB_CM_REP_RCVD:
	case IB_CM_MRA_REP_SENT:
		cm_reset_to_idle(cm_id_priv);
		msg = cm_alloc_msg(cm_id_priv);
		if (IS_ERR(msg))
			return PTR_ERR(msg);
		cm_format_rej((struct cm_rej_msg *)msg->mad, cm_id_priv, reason,
			      ari, ari_length, private_data, private_data_len,
			      state);
		break;
	case IB_CM_REP_SENT:
	case IB_CM_MRA_REP_RCVD:
		cm_enter_timewait(cm_id_priv);
		msg = cm_alloc_msg(cm_id_priv);
		if (IS_ERR(msg))
			return PTR_ERR(msg);
		cm_format_rej((struct cm_rej_msg *)msg->mad, cm_id_priv, reason,
			      ari, ari_length, private_data, private_data_len,
			      state);
		break;
	default:
		trace_icm_send_unknown_rej_err(&cm_id_priv->id);
		return -EINVAL;
	}

	trace_icm_send_rej(&cm_id_priv->id, reason);
	ret = ib_post_send_mad(msg, NULL);
	if (ret) {
		cm_free_msg(msg);
		return ret;
	}

	return 0;
}

int ib_send_cm_rej(struct ib_cm_id *cm_id, enum ib_cm_rej_reason reason,
		   void *ari, u8 ari_length, const void *private_data,
		   u8 private_data_len)
{
	struct cm_id_private *cm_id_priv =
		container_of(cm_id, struct cm_id_private, id);
	unsigned long flags;
	int ret;

	spin_lock_irqsave(&cm_id_priv->lock, flags);
	ret = cm_send_rej_locked(cm_id_priv, reason, ari, ari_length,
				 private_data, private_data_len);
	spin_unlock_irqrestore(&cm_id_priv->lock, flags);
	return ret;
}
EXPORT_SYMBOL(ib_send_cm_rej);

static void cm_format_rej_event(struct cm_work *work)
{
	struct cm_rej_msg *rej_msg;
	struct ib_cm_rej_event_param *param;

	rej_msg = (struct cm_rej_msg *)work->mad_recv_wc->recv_buf.mad;
	param = &work->cm_event.param.rej_rcvd;
	param->ari = IBA_GET_MEM_PTR(CM_REJ_ARI, rej_msg);
	param->ari_length = IBA_GET(CM_REJ_REJECTED_INFO_LENGTH, rej_msg);
	param->reason = IBA_GET(CM_REJ_REASON, rej_msg);
	work->cm_event.private_data =
		IBA_GET_MEM_PTR(CM_REJ_PRIVATE_DATA, rej_msg);
}

static struct cm_id_private *cm_acquire_rejected_id(struct cm_rej_msg *rej_msg)
{
	struct cm_id_private *cm_id_priv;
	__be32 remote_id;

	remote_id = cpu_to_be32(IBA_GET(CM_REJ_LOCAL_COMM_ID, rej_msg));

	if (IBA_GET(CM_REJ_REASON, rej_msg) == IB_CM_REJ_TIMEOUT) {
		cm_id_priv = cm_find_remote_id(
			*((__be64 *)IBA_GET_MEM_PTR(CM_REJ_ARI, rej_msg)),
			remote_id);
	} else if (IBA_GET(CM_REJ_MESSAGE_REJECTED, rej_msg) ==
		   CM_MSG_RESPONSE_REQ)
		cm_id_priv = cm_acquire_id(
			cpu_to_be32(IBA_GET(CM_REJ_REMOTE_COMM_ID, rej_msg)),
			0);
	else
		cm_id_priv = cm_acquire_id(
			cpu_to_be32(IBA_GET(CM_REJ_REMOTE_COMM_ID, rej_msg)),
			remote_id);

	return cm_id_priv;
}

static int cm_rej_handler(struct cm_work *work)
{
	struct cm_id_private *cm_id_priv;
	struct cm_rej_msg *rej_msg;

	rej_msg = (struct cm_rej_msg *)work->mad_recv_wc->recv_buf.mad;
	cm_id_priv = cm_acquire_rejected_id(rej_msg);
	if (!cm_id_priv)
		return -EINVAL;

	cm_format_rej_event(work);

	spin_lock_irq(&cm_id_priv->lock);
	switch (cm_id_priv->id.state) {
	case IB_CM_REQ_SENT:
	case IB_CM_MRA_REQ_RCVD:
	case IB_CM_REP_SENT:
	case IB_CM_MRA_REP_RCVD:
		ib_cancel_mad(cm_id_priv->msg);
		fallthrough;
	case IB_CM_REQ_RCVD:
	case IB_CM_MRA_REQ_SENT:
		if (IBA_GET(CM_REJ_REASON, rej_msg) == IB_CM_REJ_STALE_CONN)
			cm_enter_timewait(cm_id_priv);
		else
			cm_reset_to_idle(cm_id_priv);
		break;
	case IB_CM_DREQ_SENT:
		ib_cancel_mad(cm_id_priv->msg);
		fallthrough;
	case IB_CM_REP_RCVD:
	case IB_CM_MRA_REP_SENT:
		cm_enter_timewait(cm_id_priv);
		break;
	case IB_CM_ESTABLISHED:
		if (cm_id_priv->id.lap_state == IB_CM_LAP_UNINIT ||
		    cm_id_priv->id.lap_state == IB_CM_LAP_SENT) {
			if (cm_id_priv->id.lap_state == IB_CM_LAP_SENT)
				ib_cancel_mad(cm_id_priv->msg);
			cm_enter_timewait(cm_id_priv);
			break;
		}
		fallthrough;
	default:
		trace_icm_rej_unknown_err(&cm_id_priv->id);
		spin_unlock_irq(&cm_id_priv->lock);
		goto out;
	}

	cm_queue_work_unlock(cm_id_priv, work);
	return 0;
out:
	cm_deref_id(cm_id_priv);
	return -EINVAL;
}

int ib_send_cm_mra(struct ib_cm_id *cm_id,
		   u8 service_timeout,
		   const void *private_data,
		   u8 private_data_len)
{
	struct cm_id_private *cm_id_priv;
	struct ib_mad_send_buf *msg;
	enum ib_cm_state cm_state;
	enum ib_cm_lap_state lap_state;
	enum cm_msg_response msg_response;
	void *data;
	unsigned long flags;
	int ret;

	if (private_data && private_data_len > IB_CM_MRA_PRIVATE_DATA_SIZE)
		return -EINVAL;

	data = cm_copy_private_data(private_data, private_data_len);
	if (IS_ERR(data))
		return PTR_ERR(data);

	cm_id_priv = container_of(cm_id, struct cm_id_private, id);

	spin_lock_irqsave(&cm_id_priv->lock, flags);
	switch (cm_id_priv->id.state) {
	case IB_CM_REQ_RCVD:
		cm_state = IB_CM_MRA_REQ_SENT;
		lap_state = cm_id->lap_state;
		msg_response = CM_MSG_RESPONSE_REQ;
		break;
	case IB_CM_REP_RCVD:
		cm_state = IB_CM_MRA_REP_SENT;
		lap_state = cm_id->lap_state;
		msg_response = CM_MSG_RESPONSE_REP;
		break;
	case IB_CM_ESTABLISHED:
		if (cm_id->lap_state == IB_CM_LAP_RCVD) {
			cm_state = cm_id->state;
			lap_state = IB_CM_MRA_LAP_SENT;
			msg_response = CM_MSG_RESPONSE_OTHER;
			break;
		}
		fallthrough;
	default:
		trace_icm_send_mra_unknown_err(&cm_id_priv->id);
		ret = -EINVAL;
		goto error_unlock;
	}

	if (!(service_timeout & IB_CM_MRA_FLAG_DELAY)) {
		msg = cm_alloc_msg(cm_id_priv);
		if (IS_ERR(msg)) {
			ret = PTR_ERR(msg);
			goto error_unlock;
		}

		cm_format_mra((struct cm_mra_msg *) msg->mad, cm_id_priv,
			      msg_response, service_timeout,
			      private_data, private_data_len);
		trace_icm_send_mra(cm_id);
		ret = ib_post_send_mad(msg, NULL);
		if (ret)
			goto error_free_msg;
	}

	cm_id->state = cm_state;
	cm_id->lap_state = lap_state;
	cm_id_priv->service_timeout = service_timeout;
	cm_set_private_data(cm_id_priv, data, private_data_len);
	spin_unlock_irqrestore(&cm_id_priv->lock, flags);
	return 0;

error_free_msg:
	cm_free_msg(msg);
error_unlock:
	spin_unlock_irqrestore(&cm_id_priv->lock, flags);
	kfree(data);
	return ret;
}
EXPORT_SYMBOL(ib_send_cm_mra);

static struct cm_id_private *cm_acquire_mraed_id(struct cm_mra_msg *mra_msg)
{
	switch (IBA_GET(CM_MRA_MESSAGE_MRAED, mra_msg)) {
	case CM_MSG_RESPONSE_REQ:
		return cm_acquire_id(
			cpu_to_be32(IBA_GET(CM_MRA_REMOTE_COMM_ID, mra_msg)),
			0);
	case CM_MSG_RESPONSE_REP:
	case CM_MSG_RESPONSE_OTHER:
		return cm_acquire_id(
			cpu_to_be32(IBA_GET(CM_MRA_REMOTE_COMM_ID, mra_msg)),
			cpu_to_be32(IBA_GET(CM_MRA_LOCAL_COMM_ID, mra_msg)));
	default:
		return NULL;
	}
}

static int cm_mra_handler(struct cm_work *work)
{
	struct cm_id_private *cm_id_priv;
	struct cm_mra_msg *mra_msg;
	int timeout;

	mra_msg = (struct cm_mra_msg *)work->mad_recv_wc->recv_buf.mad;
	cm_id_priv = cm_acquire_mraed_id(mra_msg);
	if (!cm_id_priv)
		return -EINVAL;

	work->cm_event.private_data =
		IBA_GET_MEM_PTR(CM_MRA_PRIVATE_DATA, mra_msg);
	work->cm_event.param.mra_rcvd.service_timeout =
		IBA_GET(CM_MRA_SERVICE_TIMEOUT, mra_msg);
	timeout = cm_convert_to_ms(IBA_GET(CM_MRA_SERVICE_TIMEOUT, mra_msg)) +
		  cm_convert_to_ms(cm_id_priv->av.timeout);

	spin_lock_irq(&cm_id_priv->lock);
	switch (cm_id_priv->id.state) {
	case IB_CM_REQ_SENT:
		if (IBA_GET(CM_MRA_MESSAGE_MRAED, mra_msg) !=
			    CM_MSG_RESPONSE_REQ ||
		    ib_modify_mad(cm_id_priv->msg, timeout))
			goto out;
		cm_id_priv->id.state = IB_CM_MRA_REQ_RCVD;
		break;
	case IB_CM_REP_SENT:
		if (IBA_GET(CM_MRA_MESSAGE_MRAED, mra_msg) !=
			    CM_MSG_RESPONSE_REP ||
		    ib_modify_mad(cm_id_priv->msg, timeout))
			goto out;
		cm_id_priv->id.state = IB_CM_MRA_REP_RCVD;
		break;
	case IB_CM_ESTABLISHED:
		if (IBA_GET(CM_MRA_MESSAGE_MRAED, mra_msg) !=
			    CM_MSG_RESPONSE_OTHER ||
		    cm_id_priv->id.lap_state != IB_CM_LAP_SENT ||
		    ib_modify_mad(cm_id_priv->msg, timeout)) {
			if (cm_id_priv->id.lap_state == IB_CM_MRA_LAP_RCVD)
				atomic_long_inc(
					&work->port->counters[CM_RECV_DUPLICATES]
							     [CM_MRA_COUNTER]);
			goto out;
		}
		cm_id_priv->id.lap_state = IB_CM_MRA_LAP_RCVD;
		break;
	case IB_CM_MRA_REQ_RCVD:
	case IB_CM_MRA_REP_RCVD:
		atomic_long_inc(&work->port->counters[CM_RECV_DUPLICATES]
						     [CM_MRA_COUNTER]);
		fallthrough;
	default:
		trace_icm_mra_unknown_err(&cm_id_priv->id);
		goto out;
	}

	cm_id_priv->msg->context[1] = (void *) (unsigned long)
				      cm_id_priv->id.state;
	cm_queue_work_unlock(cm_id_priv, work);
	return 0;
out:
	spin_unlock_irq(&cm_id_priv->lock);
	cm_deref_id(cm_id_priv);
	return -EINVAL;
}

static void cm_format_path_lid_from_lap(struct cm_lap_msg *lap_msg,
					struct sa_path_rec *path)
{
	u32 lid;

	if (path->rec_type != SA_PATH_REC_TYPE_OPA) {
		sa_path_set_dlid(path, IBA_GET(CM_LAP_ALTERNATE_LOCAL_PORT_LID,
					       lap_msg));
		sa_path_set_slid(path, IBA_GET(CM_LAP_ALTERNATE_REMOTE_PORT_LID,
					       lap_msg));
	} else {
		lid = opa_get_lid_from_gid(IBA_GET_MEM_PTR(
			CM_LAP_ALTERNATE_LOCAL_PORT_GID, lap_msg));
		sa_path_set_dlid(path, lid);

		lid = opa_get_lid_from_gid(IBA_GET_MEM_PTR(
			CM_LAP_ALTERNATE_REMOTE_PORT_GID, lap_msg));
		sa_path_set_slid(path, lid);
	}
}

static void cm_format_path_from_lap(struct cm_id_private *cm_id_priv,
				    struct sa_path_rec *path,
				    struct cm_lap_msg *lap_msg)
{
	path->dgid = *IBA_GET_MEM_PTR(CM_LAP_ALTERNATE_LOCAL_PORT_GID, lap_msg);
	path->sgid =
		*IBA_GET_MEM_PTR(CM_LAP_ALTERNATE_REMOTE_PORT_GID, lap_msg);
	path->flow_label =
		cpu_to_be32(IBA_GET(CM_LAP_ALTERNATE_FLOW_LABEL, lap_msg));
	path->hop_limit = IBA_GET(CM_LAP_ALTERNATE_HOP_LIMIT, lap_msg);
	path->traffic_class = IBA_GET(CM_LAP_ALTERNATE_TRAFFIC_CLASS, lap_msg);
	path->reversible = 1;
	path->pkey = cm_id_priv->pkey;
	path->sl = IBA_GET(CM_LAP_ALTERNATE_SL, lap_msg);
	path->mtu_selector = IB_SA_EQ;
	path->mtu = cm_id_priv->path_mtu;
	path->rate_selector = IB_SA_EQ;
	path->rate = IBA_GET(CM_LAP_ALTERNATE_PACKET_RATE, lap_msg);
	path->packet_life_time_selector = IB_SA_EQ;
	path->packet_life_time =
		IBA_GET(CM_LAP_ALTERNATE_LOCAL_ACK_TIMEOUT, lap_msg);
	path->packet_life_time -= (path->packet_life_time > 0);
	cm_format_path_lid_from_lap(lap_msg, path);
}

static int cm_lap_handler(struct cm_work *work)
{
	struct cm_id_private *cm_id_priv;
	struct cm_lap_msg *lap_msg;
	struct ib_cm_lap_event_param *param;
	struct ib_mad_send_buf *msg = NULL;
	struct rdma_ah_attr ah_attr;
	struct cm_av alt_av = {};
	int ret;

	/* Currently Alternate path messages are not supported for
	 * RoCE link layer.
	 */
	if (rdma_protocol_roce(work->port->cm_dev->ib_device,
			       work->port->port_num))
		return -EINVAL;

	/* todo: verify LAP request and send reject APR if invalid. */
	lap_msg = (struct cm_lap_msg *)work->mad_recv_wc->recv_buf.mad;
	cm_id_priv = cm_acquire_id(
		cpu_to_be32(IBA_GET(CM_LAP_REMOTE_COMM_ID, lap_msg)),
		cpu_to_be32(IBA_GET(CM_LAP_LOCAL_COMM_ID, lap_msg)));
	if (!cm_id_priv)
		return -EINVAL;

	param = &work->cm_event.param.lap_rcvd;
	memset(&work->path[0], 0, sizeof(work->path[1]));
	cm_path_set_rec_type(work->port->cm_dev->ib_device,
			     work->port->port_num, &work->path[0],
			     IBA_GET_MEM_PTR(CM_LAP_ALTERNATE_LOCAL_PORT_GID,
					     lap_msg));
	param->alternate_path = &work->path[0];
	cm_format_path_from_lap(cm_id_priv, param->alternate_path, lap_msg);
	work->cm_event.private_data =
		IBA_GET_MEM_PTR(CM_LAP_PRIVATE_DATA, lap_msg);

	ret = ib_init_ah_attr_from_wc(work->port->cm_dev->ib_device,
				      work->port->port_num,
				      work->mad_recv_wc->wc,
				      work->mad_recv_wc->recv_buf.grh,
				      &ah_attr);
	if (ret)
		goto deref;

	ret = cm_init_av_by_path(param->alternate_path, NULL, &alt_av);
	if (ret) {
		rdma_destroy_ah_attr(&ah_attr);
		goto deref;
	}

	spin_lock_irq(&cm_id_priv->lock);
	cm_init_av_for_lap(work->port, work->mad_recv_wc->wc,
			   &ah_attr, &cm_id_priv->av);
	cm_move_av_from_path(&cm_id_priv->alt_av, &alt_av);

	if (cm_id_priv->id.state != IB_CM_ESTABLISHED)
		goto unlock;

	switch (cm_id_priv->id.lap_state) {
	case IB_CM_LAP_UNINIT:
	case IB_CM_LAP_IDLE:
		break;
	case IB_CM_MRA_LAP_SENT:
		atomic_long_inc(&work->port->counters[CM_RECV_DUPLICATES]
						     [CM_LAP_COUNTER]);
		msg = cm_alloc_response_msg_no_ah(work->port, work->mad_recv_wc);
		if (IS_ERR(msg))
			goto unlock;

		cm_format_mra((struct cm_mra_msg *) msg->mad, cm_id_priv,
			      CM_MSG_RESPONSE_OTHER,
			      cm_id_priv->service_timeout,
			      cm_id_priv->private_data,
			      cm_id_priv->private_data_len);
		spin_unlock_irq(&cm_id_priv->lock);

		if (cm_create_response_msg_ah(work->port, work->mad_recv_wc, msg) ||
		    ib_post_send_mad(msg, NULL))
			cm_free_response_msg(msg);
		goto deref;
	case IB_CM_LAP_RCVD:
		atomic_long_inc(&work->port->counters[CM_RECV_DUPLICATES]
						     [CM_LAP_COUNTER]);
		goto unlock;
	default:
		goto unlock;
	}

	cm_id_priv->id.lap_state = IB_CM_LAP_RCVD;
	cm_id_priv->tid = lap_msg->hdr.tid;
	cm_queue_work_unlock(cm_id_priv, work);
	return 0;

unlock:	spin_unlock_irq(&cm_id_priv->lock);
deref:	cm_deref_id(cm_id_priv);
	return -EINVAL;
}

static int cm_apr_handler(struct cm_work *work)
{
	struct cm_id_private *cm_id_priv;
	struct cm_apr_msg *apr_msg;

	/* Currently Alternate path messages are not supported for
	 * RoCE link layer.
	 */
	if (rdma_protocol_roce(work->port->cm_dev->ib_device,
			       work->port->port_num))
		return -EINVAL;

	apr_msg = (struct cm_apr_msg *)work->mad_recv_wc->recv_buf.mad;
	cm_id_priv = cm_acquire_id(
		cpu_to_be32(IBA_GET(CM_APR_REMOTE_COMM_ID, apr_msg)),
		cpu_to_be32(IBA_GET(CM_APR_LOCAL_COMM_ID, apr_msg)));
	if (!cm_id_priv)
		return -EINVAL; /* Unmatched reply. */

	work->cm_event.param.apr_rcvd.ap_status =
		IBA_GET(CM_APR_AR_STATUS, apr_msg);
	work->cm_event.param.apr_rcvd.apr_info =
		IBA_GET_MEM_PTR(CM_APR_ADDITIONAL_INFORMATION, apr_msg);
	work->cm_event.param.apr_rcvd.info_len =
		IBA_GET(CM_APR_ADDITIONAL_INFORMATION_LENGTH, apr_msg);
	work->cm_event.private_data =
		IBA_GET_MEM_PTR(CM_APR_PRIVATE_DATA, apr_msg);

	spin_lock_irq(&cm_id_priv->lock);
	if (cm_id_priv->id.state != IB_CM_ESTABLISHED ||
	    (cm_id_priv->id.lap_state != IB_CM_LAP_SENT &&
	     cm_id_priv->id.lap_state != IB_CM_MRA_LAP_RCVD)) {
		spin_unlock_irq(&cm_id_priv->lock);
		goto out;
	}
	cm_id_priv->id.lap_state = IB_CM_LAP_IDLE;
	ib_cancel_mad(cm_id_priv->msg);
	cm_queue_work_unlock(cm_id_priv, work);
	return 0;
out:
	cm_deref_id(cm_id_priv);
	return -EINVAL;
}

static int cm_timewait_handler(struct cm_work *work)
{
	struct cm_timewait_info *timewait_info;
	struct cm_id_private *cm_id_priv;

	timewait_info = container_of(work, struct cm_timewait_info, work);
	spin_lock_irq(&cm.lock);
	list_del(&timewait_info->list);
	spin_unlock_irq(&cm.lock);

	cm_id_priv = cm_acquire_id(timewait_info->work.local_id,
				   timewait_info->work.remote_id);
	if (!cm_id_priv)
		return -EINVAL;

	spin_lock_irq(&cm_id_priv->lock);
	if (cm_id_priv->id.state != IB_CM_TIMEWAIT ||
	    cm_id_priv->remote_qpn != timewait_info->remote_qpn) {
		spin_unlock_irq(&cm_id_priv->lock);
		goto out;
	}
	cm_id_priv->id.state = IB_CM_IDLE;
	cm_queue_work_unlock(cm_id_priv, work);
	return 0;
out:
	cm_deref_id(cm_id_priv);
	return -EINVAL;
}

static void cm_format_sidr_req(struct cm_sidr_req_msg *sidr_req_msg,
			       struct cm_id_private *cm_id_priv,
			       struct ib_cm_sidr_req_param *param)
{
	cm_format_mad_hdr(&sidr_req_msg->hdr, CM_SIDR_REQ_ATTR_ID,
			  cm_form_tid(cm_id_priv));
	IBA_SET(CM_SIDR_REQ_REQUESTID, sidr_req_msg,
		be32_to_cpu(cm_id_priv->id.local_id));
	IBA_SET(CM_SIDR_REQ_PARTITION_KEY, sidr_req_msg,
		be16_to_cpu(param->path->pkey));
	IBA_SET(CM_SIDR_REQ_SERVICEID, sidr_req_msg,
		be64_to_cpu(param->service_id));

	if (param->private_data && param->private_data_len)
		IBA_SET_MEM(CM_SIDR_REQ_PRIVATE_DATA, sidr_req_msg,
			    param->private_data, param->private_data_len);
}

int ib_send_cm_sidr_req(struct ib_cm_id *cm_id,
			struct ib_cm_sidr_req_param *param)
{
	struct cm_id_private *cm_id_priv;
	struct ib_mad_send_buf *msg;
	struct cm_av av = {};
	unsigned long flags;
	int ret;

	if (!param->path || (param->private_data &&
	     param->private_data_len > IB_CM_SIDR_REQ_PRIVATE_DATA_SIZE))
		return -EINVAL;

	cm_id_priv = container_of(cm_id, struct cm_id_private, id);
	ret = cm_init_av_by_path(param->path, param->sgid_attr, &av);
	if (ret)
		return ret;

	spin_lock_irqsave(&cm_id_priv->lock, flags);
	cm_move_av_from_path(&cm_id_priv->av, &av);
	cm_id->service_id = param->service_id;
	cm_id_priv->timeout_ms = param->timeout_ms;
	cm_id_priv->max_cm_retries = param->max_cm_retries;
	if (cm_id->state != IB_CM_IDLE) {
		ret = -EINVAL;
		goto out_unlock;
	}

	msg = cm_alloc_priv_msg(cm_id_priv);
	if (IS_ERR(msg)) {
		ret = PTR_ERR(msg);
		goto out_unlock;
	}

	cm_format_sidr_req((struct cm_sidr_req_msg *)msg->mad, cm_id_priv,
			   param);
	msg->timeout_ms = cm_id_priv->timeout_ms;
	msg->context[1] = (void *)(unsigned long)IB_CM_SIDR_REQ_SENT;

	trace_icm_send_sidr_req(&cm_id_priv->id);
	ret = ib_post_send_mad(msg, NULL);
	if (ret)
		goto out_free;
	cm_id->state = IB_CM_SIDR_REQ_SENT;
	spin_unlock_irqrestore(&cm_id_priv->lock, flags);
	return 0;
out_free:
	cm_free_priv_msg(msg);
out_unlock:
	spin_unlock_irqrestore(&cm_id_priv->lock, flags);
	return ret;
}
EXPORT_SYMBOL(ib_send_cm_sidr_req);

static void cm_format_sidr_req_event(struct cm_work *work,
				     const struct cm_id_private *rx_cm_id,
				     struct ib_cm_id *listen_id)
{
	struct cm_sidr_req_msg *sidr_req_msg;
	struct ib_cm_sidr_req_event_param *param;

	sidr_req_msg = (struct cm_sidr_req_msg *)
				work->mad_recv_wc->recv_buf.mad;
	param = &work->cm_event.param.sidr_req_rcvd;
	param->pkey = IBA_GET(CM_SIDR_REQ_PARTITION_KEY, sidr_req_msg);
	param->listen_id = listen_id;
	param->service_id =
		cpu_to_be64(IBA_GET(CM_SIDR_REQ_SERVICEID, sidr_req_msg));
	param->bth_pkey = cm_get_bth_pkey(work);
	param->port = work->port->port_num;
	param->sgid_attr = rx_cm_id->av.ah_attr.grh.sgid_attr;
	work->cm_event.private_data =
		IBA_GET_MEM_PTR(CM_SIDR_REQ_PRIVATE_DATA, sidr_req_msg);
}

static int cm_sidr_req_handler(struct cm_work *work)
{
	struct cm_id_private *cm_id_priv, *listen_cm_id_priv;
	struct cm_sidr_req_msg *sidr_req_msg;
	struct ib_wc *wc;
	int ret;

	cm_id_priv =
		cm_alloc_id_priv(work->port->cm_dev->ib_device, NULL, NULL);
	if (IS_ERR(cm_id_priv))
		return PTR_ERR(cm_id_priv);

	/* Record SGID/SLID and request ID for lookup. */
	sidr_req_msg = (struct cm_sidr_req_msg *)
				work->mad_recv_wc->recv_buf.mad;

	cm_id_priv->id.remote_id =
		cpu_to_be32(IBA_GET(CM_SIDR_REQ_REQUESTID, sidr_req_msg));
	cm_id_priv->id.service_id =
		cpu_to_be64(IBA_GET(CM_SIDR_REQ_SERVICEID, sidr_req_msg));
	cm_id_priv->tid = sidr_req_msg->hdr.tid;

	wc = work->mad_recv_wc->wc;
	cm_id_priv->sidr_slid = wc->slid;
	ret = cm_init_av_for_response(work->port, work->mad_recv_wc->wc,
				      work->mad_recv_wc->recv_buf.grh,
				      &cm_id_priv->av);
	if (ret)
		goto out;

	spin_lock_irq(&cm.lock);
	listen_cm_id_priv = cm_insert_remote_sidr(cm_id_priv);
	if (listen_cm_id_priv) {
		spin_unlock_irq(&cm.lock);
		atomic_long_inc(&work->port->counters[CM_RECV_DUPLICATES]
						     [CM_SIDR_REQ_COUNTER]);
		goto out; /* Duplicate message. */
	}
	cm_id_priv->id.state = IB_CM_SIDR_REQ_RCVD;
	listen_cm_id_priv = cm_find_listen(cm_id_priv->id.device,
					   cm_id_priv->id.service_id);
	if (!listen_cm_id_priv) {
		spin_unlock_irq(&cm.lock);
		ib_send_cm_sidr_rep(&cm_id_priv->id,
				    &(struct ib_cm_sidr_rep_param){
					    .status = IB_SIDR_UNSUPPORTED });
		goto out; /* No match. */
	}
	spin_unlock_irq(&cm.lock);

	cm_id_priv->id.cm_handler = listen_cm_id_priv->id.cm_handler;
	cm_id_priv->id.context = listen_cm_id_priv->id.context;

	/*
	 * A SIDR ID does not need to be in the xarray since it does not receive
	 * mads, is not placed in the remote_id or remote_qpn rbtree, and does
	 * not enter timewait.
	 */

	cm_format_sidr_req_event(work, cm_id_priv, &listen_cm_id_priv->id);
	ret = cm_id_priv->id.cm_handler(&cm_id_priv->id, &work->cm_event);
	cm_free_work(work);
	/*
	 * A pointer to the listen_cm_id is held in the event, so this deref
	 * must be after the event is delivered above.
	 */
	cm_deref_id(listen_cm_id_priv);
	if (ret)
		cm_destroy_id(&cm_id_priv->id, ret);
	return 0;
out:
	ib_destroy_cm_id(&cm_id_priv->id);
	return -EINVAL;
}

static void cm_format_sidr_rep(struct cm_sidr_rep_msg *sidr_rep_msg,
			       struct cm_id_private *cm_id_priv,
			       struct ib_cm_sidr_rep_param *param)
{
	cm_format_mad_ece_hdr(&sidr_rep_msg->hdr, CM_SIDR_REP_ATTR_ID,
			      cm_id_priv->tid, param->ece.attr_mod);
	IBA_SET(CM_SIDR_REP_REQUESTID, sidr_rep_msg,
		be32_to_cpu(cm_id_priv->id.remote_id));
	IBA_SET(CM_SIDR_REP_STATUS, sidr_rep_msg, param->status);
	IBA_SET(CM_SIDR_REP_QPN, sidr_rep_msg, param->qp_num);
	IBA_SET(CM_SIDR_REP_SERVICEID, sidr_rep_msg,
		be64_to_cpu(cm_id_priv->id.service_id));
	IBA_SET(CM_SIDR_REP_Q_KEY, sidr_rep_msg, param->qkey);
	IBA_SET(CM_SIDR_REP_VENDOR_ID_L, sidr_rep_msg,
		param->ece.vendor_id & 0xFF);
	IBA_SET(CM_SIDR_REP_VENDOR_ID_H, sidr_rep_msg,
		(param->ece.vendor_id >> 8) & 0xFF);

	if (param->info && param->info_length)
		IBA_SET_MEM(CM_SIDR_REP_ADDITIONAL_INFORMATION, sidr_rep_msg,
			    param->info, param->info_length);

	if (param->private_data && param->private_data_len)
		IBA_SET_MEM(CM_SIDR_REP_PRIVATE_DATA, sidr_rep_msg,
			    param->private_data, param->private_data_len);
}

static int cm_send_sidr_rep_locked(struct cm_id_private *cm_id_priv,
				   struct ib_cm_sidr_rep_param *param)
{
	struct ib_mad_send_buf *msg;
	unsigned long flags;
	int ret;

	lockdep_assert_held(&cm_id_priv->lock);

	if ((param->info && param->info_length > IB_CM_SIDR_REP_INFO_LENGTH) ||
	    (param->private_data &&
	     param->private_data_len > IB_CM_SIDR_REP_PRIVATE_DATA_SIZE))
		return -EINVAL;

	if (cm_id_priv->id.state != IB_CM_SIDR_REQ_RCVD)
		return -EINVAL;

	msg = cm_alloc_msg(cm_id_priv);
	if (IS_ERR(msg))
		return PTR_ERR(msg);

	cm_format_sidr_rep((struct cm_sidr_rep_msg *) msg->mad, cm_id_priv,
			   param);
	trace_icm_send_sidr_rep(&cm_id_priv->id);
	ret = ib_post_send_mad(msg, NULL);
	if (ret) {
		cm_free_msg(msg);
		return ret;
	}
	cm_id_priv->id.state = IB_CM_IDLE;
	spin_lock_irqsave(&cm.lock, flags);
	if (!RB_EMPTY_NODE(&cm_id_priv->sidr_id_node)) {
		rb_erase(&cm_id_priv->sidr_id_node, &cm.remote_sidr_table);
		RB_CLEAR_NODE(&cm_id_priv->sidr_id_node);
	}
	spin_unlock_irqrestore(&cm.lock, flags);
	return 0;
}

int ib_send_cm_sidr_rep(struct ib_cm_id *cm_id,
			struct ib_cm_sidr_rep_param *param)
{
	struct cm_id_private *cm_id_priv =
		container_of(cm_id, struct cm_id_private, id);
	unsigned long flags;
	int ret;

	spin_lock_irqsave(&cm_id_priv->lock, flags);
	ret = cm_send_sidr_rep_locked(cm_id_priv, param);
	spin_unlock_irqrestore(&cm_id_priv->lock, flags);
	return ret;
}
EXPORT_SYMBOL(ib_send_cm_sidr_rep);

static void cm_format_sidr_rep_event(struct cm_work *work,
				     const struct cm_id_private *cm_id_priv)
{
	struct cm_sidr_rep_msg *sidr_rep_msg;
	struct ib_cm_sidr_rep_event_param *param;

	sidr_rep_msg = (struct cm_sidr_rep_msg *)
				work->mad_recv_wc->recv_buf.mad;
	param = &work->cm_event.param.sidr_rep_rcvd;
	param->status = IBA_GET(CM_SIDR_REP_STATUS, sidr_rep_msg);
	param->qkey = IBA_GET(CM_SIDR_REP_Q_KEY, sidr_rep_msg);
	param->qpn = IBA_GET(CM_SIDR_REP_QPN, sidr_rep_msg);
	param->info = IBA_GET_MEM_PTR(CM_SIDR_REP_ADDITIONAL_INFORMATION,
				      sidr_rep_msg);
	param->info_len = IBA_GET(CM_SIDR_REP_ADDITIONAL_INFORMATION_LENGTH,
				  sidr_rep_msg);
	param->sgid_attr = cm_id_priv->av.ah_attr.grh.sgid_attr;
	work->cm_event.private_data =
		IBA_GET_MEM_PTR(CM_SIDR_REP_PRIVATE_DATA, sidr_rep_msg);
}

static int cm_sidr_rep_handler(struct cm_work *work)
{
	struct cm_sidr_rep_msg *sidr_rep_msg;
	struct cm_id_private *cm_id_priv;

	sidr_rep_msg = (struct cm_sidr_rep_msg *)
				work->mad_recv_wc->recv_buf.mad;
	cm_id_priv = cm_acquire_id(
		cpu_to_be32(IBA_GET(CM_SIDR_REP_REQUESTID, sidr_rep_msg)), 0);
	if (!cm_id_priv)
		return -EINVAL; /* Unmatched reply. */

	spin_lock_irq(&cm_id_priv->lock);
	if (cm_id_priv->id.state != IB_CM_SIDR_REQ_SENT) {
		spin_unlock_irq(&cm_id_priv->lock);
		goto out;
	}
	cm_id_priv->id.state = IB_CM_IDLE;
	ib_cancel_mad(cm_id_priv->msg);
	spin_unlock_irq(&cm_id_priv->lock);

	cm_format_sidr_rep_event(work, cm_id_priv);
	cm_process_work(cm_id_priv, work);
	return 0;
out:
	cm_deref_id(cm_id_priv);
	return -EINVAL;
}

static void cm_process_send_error(struct cm_id_private *cm_id_priv,
				  struct ib_mad_send_buf *msg,
				  enum ib_cm_state state,
				  enum ib_wc_status wc_status)
{
	struct ib_cm_event cm_event = {};
	int ret;

	/* Discard old sends or ones without a response. */
	spin_lock_irq(&cm_id_priv->lock);
	if (msg != cm_id_priv->msg) {
		spin_unlock_irq(&cm_id_priv->lock);
		cm_free_msg(msg);
		return;
	}
	cm_free_priv_msg(msg);

	if (state != cm_id_priv->id.state || wc_status == IB_WC_SUCCESS ||
	    wc_status == IB_WC_WR_FLUSH_ERR)
		goto out_unlock;

	trace_icm_mad_send_err(state, wc_status);
	switch (state) {
	case IB_CM_REQ_SENT:
	case IB_CM_MRA_REQ_RCVD:
		cm_reset_to_idle(cm_id_priv);
		cm_event.event = IB_CM_REQ_ERROR;
		break;
	case IB_CM_REP_SENT:
	case IB_CM_MRA_REP_RCVD:
		cm_reset_to_idle(cm_id_priv);
		cm_event.event = IB_CM_REP_ERROR;
		break;
	case IB_CM_DREQ_SENT:
		cm_enter_timewait(cm_id_priv);
		cm_event.event = IB_CM_DREQ_ERROR;
		break;
	case IB_CM_SIDR_REQ_SENT:
		cm_id_priv->id.state = IB_CM_IDLE;
		cm_event.event = IB_CM_SIDR_REQ_ERROR;
		break;
	default:
		goto out_unlock;
	}
	spin_unlock_irq(&cm_id_priv->lock);
	cm_event.param.send_status = wc_status;

	/* No other events can occur on the cm_id at this point. */
	ret = cm_id_priv->id.cm_handler(&cm_id_priv->id, &cm_event);
	if (ret)
		ib_destroy_cm_id(&cm_id_priv->id);
	return;
out_unlock:
	spin_unlock_irq(&cm_id_priv->lock);
}

static void cm_send_handler(struct ib_mad_agent *mad_agent,
			    struct ib_mad_send_wc *mad_send_wc)
{
	struct ib_mad_send_buf *msg = mad_send_wc->send_buf;
	struct cm_id_private *cm_id_priv = msg->context[0];
	enum ib_cm_state state =
		(enum ib_cm_state)(unsigned long)msg->context[1];
	struct cm_port *port;
	u16 attr_index;

	port = mad_agent->context;
	attr_index = be16_to_cpu(((struct ib_mad_hdr *)
				  msg->mad)->attr_id) - CM_ATTR_ID_OFFSET;

	/*
	 * If the send was in response to a received message (context[0] is not
	 * set to a cm_id), and is not a REJ, then it is a send that was
	 * manually retried.
	 */
	if (!cm_id_priv && (attr_index != CM_REJ_COUNTER))
		msg->retries = 1;

	atomic_long_add(1 + msg->retries, &port->counters[CM_XMIT][attr_index]);
	if (msg->retries)
		atomic_long_add(msg->retries,
				&port->counters[CM_XMIT_RETRIES][attr_index]);

	if (cm_id_priv)
		cm_process_send_error(cm_id_priv, msg, state,
				      mad_send_wc->status);
	else
		cm_free_response_msg(msg);
}

static void cm_work_handler(struct work_struct *_work)
{
	struct cm_work *work = container_of(_work, struct cm_work, work.work);
	int ret;

	switch (work->cm_event.event) {
	case IB_CM_REQ_RECEIVED:
		ret = cm_req_handler(work);
		break;
	case IB_CM_MRA_RECEIVED:
		ret = cm_mra_handler(work);
		break;
	case IB_CM_REJ_RECEIVED:
		ret = cm_rej_handler(work);
		break;
	case IB_CM_REP_RECEIVED:
		ret = cm_rep_handler(work);
		break;
	case IB_CM_RTU_RECEIVED:
		ret = cm_rtu_handler(work);
		break;
	case IB_CM_USER_ESTABLISHED:
		ret = cm_establish_handler(work);
		break;
	case IB_CM_DREQ_RECEIVED:
		ret = cm_dreq_handler(work);
		break;
	case IB_CM_DREP_RECEIVED:
		ret = cm_drep_handler(work);
		break;
	case IB_CM_SIDR_REQ_RECEIVED:
		ret = cm_sidr_req_handler(work);
		break;
	case IB_CM_SIDR_REP_RECEIVED:
		ret = cm_sidr_rep_handler(work);
		break;
	case IB_CM_LAP_RECEIVED:
		ret = cm_lap_handler(work);
		break;
	case IB_CM_APR_RECEIVED:
		ret = cm_apr_handler(work);
		break;
	case IB_CM_TIMEWAIT_EXIT:
		ret = cm_timewait_handler(work);
		break;
	default:
		trace_icm_handler_err(work->cm_event.event);
		ret = -EINVAL;
		break;
	}
	if (ret)
		cm_free_work(work);
}

static int cm_establish(struct ib_cm_id *cm_id)
{
	struct cm_id_private *cm_id_priv;
	struct cm_work *work;
	unsigned long flags;
	int ret = 0;
	struct cm_device *cm_dev;

	cm_dev = ib_get_client_data(cm_id->device, &cm_client);
	if (!cm_dev)
		return -ENODEV;

	work = kmalloc(sizeof *work, GFP_ATOMIC);
	if (!work)
		return -ENOMEM;

	cm_id_priv = container_of(cm_id, struct cm_id_private, id);
	spin_lock_irqsave(&cm_id_priv->lock, flags);
	switch (cm_id->state) {
	case IB_CM_REP_SENT:
	case IB_CM_MRA_REP_RCVD:
		cm_id->state = IB_CM_ESTABLISHED;
		break;
	case IB_CM_ESTABLISHED:
		ret = -EISCONN;
		break;
	default:
		trace_icm_establish_err(cm_id);
		ret = -EINVAL;
		break;
	}
	spin_unlock_irqrestore(&cm_id_priv->lock, flags);

	if (ret) {
		kfree(work);
		goto out;
	}

	/*
	 * The CM worker thread may try to destroy the cm_id before it
	 * can execute this work item.  To prevent potential deadlock,
	 * we need to find the cm_id once we're in the context of the
	 * worker thread, rather than holding a reference on it.
	 */
	INIT_DELAYED_WORK(&work->work, cm_work_handler);
	work->local_id = cm_id->local_id;
	work->remote_id = cm_id->remote_id;
	work->mad_recv_wc = NULL;
	work->cm_event.event = IB_CM_USER_ESTABLISHED;

	/* Check if the device started its remove_one */
	spin_lock_irqsave(&cm.lock, flags);
	if (!cm_dev->going_down) {
		queue_delayed_work(cm.wq, &work->work, 0);
	} else {
		kfree(work);
		ret = -ENODEV;
	}
	spin_unlock_irqrestore(&cm.lock, flags);

out:
	return ret;
}

static int cm_migrate(struct ib_cm_id *cm_id)
{
	struct cm_id_private *cm_id_priv;
	unsigned long flags;
	int ret = 0;

	cm_id_priv = container_of(cm_id, struct cm_id_private, id);
	spin_lock_irqsave(&cm_id_priv->lock, flags);
	if (cm_id->state == IB_CM_ESTABLISHED &&
	    (cm_id->lap_state == IB_CM_LAP_UNINIT ||
	     cm_id->lap_state == IB_CM_LAP_IDLE)) {
		cm_id->lap_state = IB_CM_LAP_IDLE;
		cm_id_priv->av = cm_id_priv->alt_av;
	} else
		ret = -EINVAL;
	spin_unlock_irqrestore(&cm_id_priv->lock, flags);

	return ret;
}

int ib_cm_notify(struct ib_cm_id *cm_id, enum ib_event_type event)
{
	int ret;

	switch (event) {
	case IB_EVENT_COMM_EST:
		ret = cm_establish(cm_id);
		break;
	case IB_EVENT_PATH_MIG:
		ret = cm_migrate(cm_id);
		break;
	default:
		ret = -EINVAL;
	}
	return ret;
}
EXPORT_SYMBOL(ib_cm_notify);

static void cm_recv_handler(struct ib_mad_agent *mad_agent,
			    struct ib_mad_send_buf *send_buf,
			    struct ib_mad_recv_wc *mad_recv_wc)
{
	struct cm_port *port = mad_agent->context;
	struct cm_work *work;
	enum ib_cm_event_type event;
	bool alt_path = false;
	u16 attr_id;
	int paths = 0;
	int going_down = 0;

	switch (mad_recv_wc->recv_buf.mad->mad_hdr.attr_id) {
	case CM_REQ_ATTR_ID:
		alt_path = cm_req_has_alt_path((struct cm_req_msg *)
						mad_recv_wc->recv_buf.mad);
		paths = 1 + (alt_path != 0);
		event = IB_CM_REQ_RECEIVED;
		break;
	case CM_MRA_ATTR_ID:
		event = IB_CM_MRA_RECEIVED;
		break;
	case CM_REJ_ATTR_ID:
		event = IB_CM_REJ_RECEIVED;
		break;
	case CM_REP_ATTR_ID:
		event = IB_CM_REP_RECEIVED;
		break;
	case CM_RTU_ATTR_ID:
		event = IB_CM_RTU_RECEIVED;
		break;
	case CM_DREQ_ATTR_ID:
		event = IB_CM_DREQ_RECEIVED;
		break;
	case CM_DREP_ATTR_ID:
		event = IB_CM_DREP_RECEIVED;
		break;
	case CM_SIDR_REQ_ATTR_ID:
		event = IB_CM_SIDR_REQ_RECEIVED;
		break;
	case CM_SIDR_REP_ATTR_ID:
		event = IB_CM_SIDR_REP_RECEIVED;
		break;
	case CM_LAP_ATTR_ID:
		paths = 1;
		event = IB_CM_LAP_RECEIVED;
		break;
	case CM_APR_ATTR_ID:
		event = IB_CM_APR_RECEIVED;
		break;
	default:
		ib_free_recv_mad(mad_recv_wc);
		return;
	}

	attr_id = be16_to_cpu(mad_recv_wc->recv_buf.mad->mad_hdr.attr_id);
	atomic_long_inc(&port->counters[CM_RECV][attr_id - CM_ATTR_ID_OFFSET]);

	work = kmalloc(struct_size(work, path, paths), GFP_KERNEL);
	if (!work) {
		ib_free_recv_mad(mad_recv_wc);
		return;
	}

	INIT_DELAYED_WORK(&work->work, cm_work_handler);
	work->cm_event.event = event;
	work->mad_recv_wc = mad_recv_wc;
	work->port = port;

	/* Check if the device started its remove_one */
	spin_lock_irq(&cm.lock);
	if (!port->cm_dev->going_down)
		queue_delayed_work(cm.wq, &work->work, 0);
	else
		going_down = 1;
	spin_unlock_irq(&cm.lock);

	if (going_down) {
		kfree(work);
		ib_free_recv_mad(mad_recv_wc);
	}
}

static int cm_init_qp_init_attr(struct cm_id_private *cm_id_priv,
				struct ib_qp_attr *qp_attr,
				int *qp_attr_mask)
{
	unsigned long flags;
	int ret;

	spin_lock_irqsave(&cm_id_priv->lock, flags);
	switch (cm_id_priv->id.state) {
	case IB_CM_REQ_SENT:
	case IB_CM_MRA_REQ_RCVD:
	case IB_CM_REQ_RCVD:
	case IB_CM_MRA_REQ_SENT:
	case IB_CM_REP_RCVD:
	case IB_CM_MRA_REP_SENT:
	case IB_CM_REP_SENT:
	case IB_CM_MRA_REP_RCVD:
	case IB_CM_ESTABLISHED:
		*qp_attr_mask = IB_QP_STATE | IB_QP_ACCESS_FLAGS |
				IB_QP_PKEY_INDEX | IB_QP_PORT;
		qp_attr->qp_access_flags = IB_ACCESS_REMOTE_WRITE;
		if (cm_id_priv->responder_resources)
			qp_attr->qp_access_flags |= IB_ACCESS_REMOTE_READ |
						    IB_ACCESS_REMOTE_ATOMIC;
		qp_attr->pkey_index = cm_id_priv->av.pkey_index;
		if (cm_id_priv->av.port)
			qp_attr->port_num = cm_id_priv->av.port->port_num;
		ret = 0;
		break;
	default:
		trace_icm_qp_init_err(&cm_id_priv->id);
		ret = -EINVAL;
		break;
	}
	spin_unlock_irqrestore(&cm_id_priv->lock, flags);
	return ret;
}

static int cm_init_qp_rtr_attr(struct cm_id_private *cm_id_priv,
			       struct ib_qp_attr *qp_attr,
			       int *qp_attr_mask)
{
	unsigned long flags;
	int ret;

	spin_lock_irqsave(&cm_id_priv->lock, flags);
	switch (cm_id_priv->id.state) {
	case IB_CM_REQ_RCVD:
	case IB_CM_MRA_REQ_SENT:
	case IB_CM_REP_RCVD:
	case IB_CM_MRA_REP_SENT:
	case IB_CM_REP_SENT:
	case IB_CM_MRA_REP_RCVD:
	case IB_CM_ESTABLISHED:
		*qp_attr_mask = IB_QP_STATE | IB_QP_AV | IB_QP_PATH_MTU |
				IB_QP_DEST_QPN | IB_QP_RQ_PSN;
		qp_attr->ah_attr = cm_id_priv->av.ah_attr;
		if ((qp_attr->ah_attr.type == RDMA_AH_ATTR_TYPE_IB) &&
		    cm_id_priv->av.dlid_datapath &&
		    (cm_id_priv->av.dlid_datapath != 0xffff))
			qp_attr->ah_attr.ib.dlid = cm_id_priv->av.dlid_datapath;
		qp_attr->path_mtu = cm_id_priv->path_mtu;
		qp_attr->dest_qp_num = be32_to_cpu(cm_id_priv->remote_qpn);
		qp_attr->rq_psn = be32_to_cpu(cm_id_priv->rq_psn);
		if (cm_id_priv->qp_type == IB_QPT_RC ||
		    cm_id_priv->qp_type == IB_QPT_XRC_TGT) {
			*qp_attr_mask |= IB_QP_MAX_DEST_RD_ATOMIC |
					 IB_QP_MIN_RNR_TIMER;
			qp_attr->max_dest_rd_atomic =
					cm_id_priv->responder_resources;
			qp_attr->min_rnr_timer = 0;
		}
		if (rdma_ah_get_dlid(&cm_id_priv->alt_av.ah_attr) &&
		    cm_id_priv->alt_av.port) {
			*qp_attr_mask |= IB_QP_ALT_PATH;
			qp_attr->alt_port_num = cm_id_priv->alt_av.port->port_num;
			qp_attr->alt_pkey_index = cm_id_priv->alt_av.pkey_index;
			qp_attr->alt_timeout = cm_id_priv->alt_av.timeout;
			qp_attr->alt_ah_attr = cm_id_priv->alt_av.ah_attr;
		}
		ret = 0;
		break;
	default:
		trace_icm_qp_rtr_err(&cm_id_priv->id);
		ret = -EINVAL;
		break;
	}
	spin_unlock_irqrestore(&cm_id_priv->lock, flags);
	return ret;
}

static int cm_init_qp_rts_attr(struct cm_id_private *cm_id_priv,
			       struct ib_qp_attr *qp_attr,
			       int *qp_attr_mask)
{
	unsigned long flags;
	int ret;

	spin_lock_irqsave(&cm_id_priv->lock, flags);
	switch (cm_id_priv->id.state) {
	/* Allow transition to RTS before sending REP */
	case IB_CM_REQ_RCVD:
	case IB_CM_MRA_REQ_SENT:

	case IB_CM_REP_RCVD:
	case IB_CM_MRA_REP_SENT:
	case IB_CM_REP_SENT:
	case IB_CM_MRA_REP_RCVD:
	case IB_CM_ESTABLISHED:
		if (cm_id_priv->id.lap_state == IB_CM_LAP_UNINIT) {
			*qp_attr_mask = IB_QP_STATE | IB_QP_SQ_PSN;
			qp_attr->sq_psn = be32_to_cpu(cm_id_priv->sq_psn);
			switch (cm_id_priv->qp_type) {
			case IB_QPT_RC:
			case IB_QPT_XRC_INI:
				*qp_attr_mask |= IB_QP_RETRY_CNT | IB_QP_RNR_RETRY |
						 IB_QP_MAX_QP_RD_ATOMIC;
				qp_attr->retry_cnt = cm_id_priv->retry_count;
				qp_attr->rnr_retry = cm_id_priv->rnr_retry_count;
				qp_attr->max_rd_atomic = cm_id_priv->initiator_depth;
				fallthrough;
			case IB_QPT_XRC_TGT:
				*qp_attr_mask |= IB_QP_TIMEOUT;
				qp_attr->timeout = cm_id_priv->av.timeout;
				break;
			default:
				break;
			}
			if (rdma_ah_get_dlid(&cm_id_priv->alt_av.ah_attr)) {
				*qp_attr_mask |= IB_QP_PATH_MIG_STATE;
				qp_attr->path_mig_state = IB_MIG_REARM;
			}
		} else {
			*qp_attr_mask = IB_QP_ALT_PATH | IB_QP_PATH_MIG_STATE;
			if (cm_id_priv->alt_av.port)
				qp_attr->alt_port_num =
					cm_id_priv->alt_av.port->port_num;
			qp_attr->alt_pkey_index = cm_id_priv->alt_av.pkey_index;
			qp_attr->alt_timeout = cm_id_priv->alt_av.timeout;
			qp_attr->alt_ah_attr = cm_id_priv->alt_av.ah_attr;
			qp_attr->path_mig_state = IB_MIG_REARM;
		}
		ret = 0;
		break;
	default:
		trace_icm_qp_rts_err(&cm_id_priv->id);
		ret = -EINVAL;
		break;
	}
	spin_unlock_irqrestore(&cm_id_priv->lock, flags);
	return ret;
}

int ib_cm_init_qp_attr(struct ib_cm_id *cm_id,
		       struct ib_qp_attr *qp_attr,
		       int *qp_attr_mask)
{
	struct cm_id_private *cm_id_priv;
	int ret;

	cm_id_priv = container_of(cm_id, struct cm_id_private, id);
	switch (qp_attr->qp_state) {
	case IB_QPS_INIT:
		ret = cm_init_qp_init_attr(cm_id_priv, qp_attr, qp_attr_mask);
		break;
	case IB_QPS_RTR:
		ret = cm_init_qp_rtr_attr(cm_id_priv, qp_attr, qp_attr_mask);
		break;
	case IB_QPS_RTS:
		ret = cm_init_qp_rts_attr(cm_id_priv, qp_attr, qp_attr_mask);
		break;
	default:
		ret = -EINVAL;
		break;
	}
	return ret;
}
EXPORT_SYMBOL(ib_cm_init_qp_attr);

static ssize_t cm_show_counter(struct ib_device *ibdev, u32 port_num,
			       struct ib_port_attribute *attr, char *buf)
{
	struct cm_counter_attribute *cm_attr =
		container_of(attr, struct cm_counter_attribute, attr);
	struct cm_device *cm_dev = ib_get_client_data(ibdev, &cm_client);

	if (WARN_ON(!cm_dev))
		return -EINVAL;

	return sysfs_emit(
		buf, "%ld\n",
		atomic_long_read(
			&cm_dev->port[port_num - 1]
				 ->counters[cm_attr->group][cm_attr->index]));
}

#define CM_COUNTER_ATTR(_name, _group, _index)                                 \
	{                                                                      \
		.attr = __ATTR(_name, 0444, cm_show_counter, NULL),            \
		.group = _group, .index = _index                               \
	}

#define CM_COUNTER_GROUP(_group, _name)                                        \
	static struct cm_counter_attribute cm_counter_attr_##_group[] = {      \
		CM_COUNTER_ATTR(req, _group, CM_REQ_COUNTER),                  \
		CM_COUNTER_ATTR(mra, _group, CM_MRA_COUNTER),                  \
		CM_COUNTER_ATTR(rej, _group, CM_REJ_COUNTER),                  \
		CM_COUNTER_ATTR(rep, _group, CM_REP_COUNTER),                  \
		CM_COUNTER_ATTR(rtu, _group, CM_RTU_COUNTER),                  \
		CM_COUNTER_ATTR(dreq, _group, CM_DREQ_COUNTER),                \
		CM_COUNTER_ATTR(drep, _group, CM_DREP_COUNTER),                \
		CM_COUNTER_ATTR(sidr_req, _group, CM_SIDR_REQ_COUNTER),        \
		CM_COUNTER_ATTR(sidr_rep, _group, CM_SIDR_REP_COUNTER),        \
		CM_COUNTER_ATTR(lap, _group, CM_LAP_COUNTER),                  \
		CM_COUNTER_ATTR(apr, _group, CM_APR_COUNTER),                  \
	};                                                                     \
	static struct attribute *cm_counter_attrs_##_group[] = {               \
		&cm_counter_attr_##_group[0].attr.attr,                        \
		&cm_counter_attr_##_group[1].attr.attr,                        \
		&cm_counter_attr_##_group[2].attr.attr,                        \
		&cm_counter_attr_##_group[3].attr.attr,                        \
		&cm_counter_attr_##_group[4].attr.attr,                        \
		&cm_counter_attr_##_group[5].attr.attr,                        \
		&cm_counter_attr_##_group[6].attr.attr,                        \
		&cm_counter_attr_##_group[7].attr.attr,                        \
		&cm_counter_attr_##_group[8].attr.attr,                        \
		&cm_counter_attr_##_group[9].attr.attr,                        \
		&cm_counter_attr_##_group[10].attr.attr,                       \
		NULL,                                                          \
	};                                                                     \
	static const struct attribute_group cm_counter_group_##_group = {      \
		.name = _name,                                                 \
		.attrs = cm_counter_attrs_##_group,                            \
	};

CM_COUNTER_GROUP(CM_XMIT, "cm_tx_msgs")
CM_COUNTER_GROUP(CM_XMIT_RETRIES, "cm_tx_retries")
CM_COUNTER_GROUP(CM_RECV, "cm_rx_msgs")
CM_COUNTER_GROUP(CM_RECV_DUPLICATES, "cm_rx_duplicates")

static const struct attribute_group *cm_counter_groups[] = {
	&cm_counter_group_CM_XMIT,
	&cm_counter_group_CM_XMIT_RETRIES,
	&cm_counter_group_CM_RECV,
	&cm_counter_group_CM_RECV_DUPLICATES,
	NULL,
};

static int cm_add_one(struct ib_device *ib_device)
{
	struct cm_device *cm_dev;
	struct cm_port *port;
	struct ib_mad_reg_req reg_req = {
		.mgmt_class = IB_MGMT_CLASS_CM,
		.mgmt_class_version = IB_CM_CLASS_VERSION,
	};
	struct ib_port_modify port_modify = {
		.set_port_cap_mask = IB_PORT_CM_SUP
	};
	unsigned long flags;
	int ret;
	int count = 0;
	u32 i;

	cm_dev = kzalloc(struct_size(cm_dev, port, ib_device->phys_port_cnt),
			 GFP_KERNEL);
	if (!cm_dev)
		return -ENOMEM;

	kref_init(&cm_dev->kref);
	spin_lock_init(&cm_dev->mad_agent_lock);
	cm_dev->ib_device = ib_device;
	cm_dev->ack_delay = ib_device->attrs.local_ca_ack_delay;
	cm_dev->going_down = 0;

	ib_set_client_data(ib_device, &cm_client, cm_dev);

	set_bit(IB_MGMT_METHOD_SEND, reg_req.method_mask);
	rdma_for_each_port (ib_device, i) {
		if (!rdma_cap_ib_cm(ib_device, i))
			continue;

		port = kzalloc(sizeof *port, GFP_KERNEL);
		if (!port) {
			ret = -ENOMEM;
			goto error1;
		}

		cm_dev->port[i-1] = port;
		port->cm_dev = cm_dev;
		port->port_num = i;

		ret = ib_port_register_client_groups(ib_device, i,
						     cm_counter_groups);
		if (ret)
			goto error1;

		port->mad_agent = ib_register_mad_agent(ib_device, i,
							IB_QPT_GSI,
							&reg_req,
							0,
							cm_send_handler,
							cm_recv_handler,
							port,
							0);
		if (IS_ERR(port->mad_agent)) {
			ret = PTR_ERR(port->mad_agent);
			goto error2;
		}

		ret = ib_modify_port(ib_device, i, 0, &port_modify);
		if (ret)
			goto error3;

		count++;
	}

	if (!count) {
		ret = -EOPNOTSUPP;
		goto free;
	}

	write_lock_irqsave(&cm.device_lock, flags);
	list_add_tail(&cm_dev->list, &cm.device_list);
	write_unlock_irqrestore(&cm.device_lock, flags);
	return 0;

error3:
	ib_unregister_mad_agent(port->mad_agent);
error2:
	ib_port_unregister_client_groups(ib_device, i, cm_counter_groups);
error1:
	port_modify.set_port_cap_mask = 0;
	port_modify.clr_port_cap_mask = IB_PORT_CM_SUP;
	while (--i) {
		if (!rdma_cap_ib_cm(ib_device, i))
			continue;

		port = cm_dev->port[i-1];
		ib_modify_port(ib_device, port->port_num, 0, &port_modify);
		ib_unregister_mad_agent(port->mad_agent);
		ib_port_unregister_client_groups(ib_device, i,
						 cm_counter_groups);
	}
free:
	cm_device_put(cm_dev);
	return ret;
}

static void cm_remove_one(struct ib_device *ib_device, void *client_data)
{
	struct cm_device *cm_dev = client_data;
	struct cm_port *port;
	struct ib_port_modify port_modify = {
		.clr_port_cap_mask = IB_PORT_CM_SUP
	};
	unsigned long flags;
	u32 i;

	write_lock_irqsave(&cm.device_lock, flags);
	list_del(&cm_dev->list);
	write_unlock_irqrestore(&cm.device_lock, flags);

	spin_lock_irq(&cm.lock);
	cm_dev->going_down = 1;
	spin_unlock_irq(&cm.lock);

	rdma_for_each_port (ib_device, i) {
		struct ib_mad_agent *mad_agent;

		if (!rdma_cap_ib_cm(ib_device, i))
			continue;

		port = cm_dev->port[i-1];
		mad_agent = port->mad_agent;
		ib_modify_port(ib_device, port->port_num, 0, &port_modify);
		/*
		 * We flush the queue here after the going_down set, this
		 * verify that no new works will be queued in the recv handler,
		 * after that we can call the unregister_mad_agent
		 */
		flush_workqueue(cm.wq);
		/*
		 * The above ensures no call paths from the work are running,
		 * the remaining paths all take the mad_agent_lock.
		 */
		spin_lock(&cm_dev->mad_agent_lock);
		port->mad_agent = NULL;
		spin_unlock(&cm_dev->mad_agent_lock);
		ib_unregister_mad_agent(mad_agent);
		ib_port_unregister_client_groups(ib_device, i,
						 cm_counter_groups);
	}

	cm_device_put(cm_dev);
}

static int __init ib_cm_init(void)
{
	int ret;

	INIT_LIST_HEAD(&cm.device_list);
	rwlock_init(&cm.device_lock);
	spin_lock_init(&cm.lock);
	cm.listen_service_table = RB_ROOT;
	cm.listen_service_id = be64_to_cpu(IB_CM_ASSIGN_SERVICE_ID);
	cm.remote_id_table = RB_ROOT;
	cm.remote_qp_table = RB_ROOT;
	cm.remote_sidr_table = RB_ROOT;
	xa_init_flags(&cm.local_id_table, XA_FLAGS_ALLOC);
	get_random_bytes(&cm.random_id_operand, sizeof cm.random_id_operand);
	INIT_LIST_HEAD(&cm.timewait_list);

	cm.wq = alloc_workqueue("ib_cm", 0, 1);
	if (!cm.wq) {
		ret = -ENOMEM;
		goto error2;
	}

	ret = ib_register_client(&cm_client);
	if (ret)
		goto error3;

	return 0;
error3:
	destroy_workqueue(cm.wq);
error2:
	return ret;
}

static void __exit ib_cm_cleanup(void)
{
	struct cm_timewait_info *timewait_info, *tmp;

	spin_lock_irq(&cm.lock);
	list_for_each_entry(timewait_info, &cm.timewait_list, list)
		cancel_delayed_work(&timewait_info->work.work);
	spin_unlock_irq(&cm.lock);

	ib_unregister_client(&cm_client);
	destroy_workqueue(cm.wq);

	list_for_each_entry_safe(timewait_info, tmp, &cm.timewait_list, list) {
		list_del(&timewait_info->list);
		kfree(timewait_info);
	}

	WARN_ON(!xa_empty(&cm.local_id_table));
}

module_init(ib_cm_init);
module_exit(ib_cm_cleanup);<|MERGE_RESOLUTION|>--- conflicted
+++ resolved
@@ -1235,11 +1235,7 @@
 	if (IS_ERR(cm_id_priv))
 		return ERR_CAST(cm_id_priv);
 
-<<<<<<< HEAD
-	err = cm_init_listen(cm_id_priv, service_id, 0);
-=======
 	err = cm_init_listen(cm_id_priv, service_id);
->>>>>>> 7365df19
 	if (err) {
 		ib_destroy_cm_id(&cm_id_priv->id);
 		return ERR_PTR(err);
