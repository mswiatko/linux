// SPDX-License-Identifier: GPL-2.0

/*
 * Copyright 2016-2022 HabanaLabs, Ltd.
 * All Rights Reserved.
 */

#include "goyaP.h"
#include "../include/hw_ip/mmu/mmu_general.h"
#include "../include/hw_ip/mmu/mmu_v1_0.h"
#include "../include/goya/asic_reg/goya_masks.h"
#include "../include/goya/goya_reg_map.h"

#include <linux/pci.h>
#include <linux/hwmon.h>
#include <linux/iommu.h>
#include <linux/seq_file.h>

/*
 * GOYA security scheme:
 *
 * 1. Host is protected by:
 *        - Range registers (When MMU is enabled, DMA RR does NOT protect host)
 *        - MMU
 *
 * 2. DRAM is protected by:
 *        - Range registers (protect the first 512MB)
 *        - MMU (isolation between users)
 *
 * 3. Configuration is protected by:
 *        - Range registers
 *        - Protection bits
 *
 * When MMU is disabled:
 *
 * QMAN DMA: PQ, CQ, CP, DMA are secured.
 * PQ, CB and the data are on the host.
 *
 * QMAN TPC/MME:
 * PQ, CQ and CP are not secured.
 * PQ, CB and the data are on the SRAM/DRAM.
 *
 * Since QMAN DMA is secured, the driver is parsing the DMA CB:
 *     - checks DMA pointer
 *     - WREG, MSG_PROT are not allowed.
 *     - MSG_LONG/SHORT are allowed.
 *
 * A read/write transaction by the QMAN to a protected area will succeed if
 * and only if the QMAN's CP is secured and MSG_PROT is used
 *
 *
 * When MMU is enabled:
 *
 * QMAN DMA: PQ, CQ and CP are secured.
 * MMU is set to bypass on the Secure props register of the QMAN.
 * The reasons we don't enable MMU for PQ, CQ and CP are:
 *     - PQ entry is in kernel address space and the driver doesn't map it.
 *     - CP writes to MSIX register and to kernel address space (completion
 *       queue).
 *
 * DMA is not secured but because CP is secured, the driver still needs to parse
 * the CB, but doesn't need to check the DMA addresses.
 *
 * For QMAN DMA 0, DMA is also secured because only the driver uses this DMA and
 * the driver doesn't map memory in MMU.
 *
 * QMAN TPC/MME: PQ, CQ and CP aren't secured (no change from MMU disabled mode)
 *
 * DMA RR does NOT protect host because DMA is not secured
 *
 */

#define GOYA_BOOT_FIT_FILE	"habanalabs/goya/goya-boot-fit.itb"
#define GOYA_LINUX_FW_FILE	"habanalabs/goya/goya-fit.itb"

#define GOYA_MMU_REGS_NUM		63

#define GOYA_DMA_POOL_BLK_SIZE		0x100		/* 256 bytes */

#define GOYA_RESET_TIMEOUT_MSEC		500		/* 500ms */
#define GOYA_PLDM_RESET_TIMEOUT_MSEC	20000		/* 20s */
#define GOYA_RESET_WAIT_MSEC		1		/* 1ms */
#define GOYA_CPU_RESET_WAIT_MSEC	100		/* 100ms */
#define GOYA_PLDM_RESET_WAIT_MSEC	1000		/* 1s */
#define GOYA_TEST_QUEUE_WAIT_USEC	100000		/* 100ms */
#define GOYA_PLDM_MMU_TIMEOUT_USEC	(MMU_CONFIG_TIMEOUT_USEC * 100)
#define GOYA_PLDM_QMAN0_TIMEOUT_USEC	(HL_DEVICE_TIMEOUT_USEC * 30)
#define GOYA_BOOT_FIT_REQ_TIMEOUT_USEC	1000000		/* 1s */
#define GOYA_MSG_TO_CPU_TIMEOUT_USEC	4000000		/* 4s */
#define GOYA_WAIT_FOR_BL_TIMEOUT_USEC	15000000	/* 15s */

#define GOYA_QMAN0_FENCE_VAL		0xD169B243

#define GOYA_MAX_STRING_LEN		20

#define GOYA_CB_POOL_CB_CNT		512
#define GOYA_CB_POOL_CB_SIZE		0x20000		/* 128KB */

#define IS_QM_IDLE(engine, qm_glbl_sts0) \
	(((qm_glbl_sts0) & engine##_QM_IDLE_MASK) == engine##_QM_IDLE_MASK)
#define IS_DMA_QM_IDLE(qm_glbl_sts0)	IS_QM_IDLE(DMA, qm_glbl_sts0)
#define IS_TPC_QM_IDLE(qm_glbl_sts0)	IS_QM_IDLE(TPC, qm_glbl_sts0)
#define IS_MME_QM_IDLE(qm_glbl_sts0)	IS_QM_IDLE(MME, qm_glbl_sts0)

#define IS_CMDQ_IDLE(engine, cmdq_glbl_sts0) \
	(((cmdq_glbl_sts0) & engine##_CMDQ_IDLE_MASK) == \
			engine##_CMDQ_IDLE_MASK)
#define IS_TPC_CMDQ_IDLE(cmdq_glbl_sts0) \
	IS_CMDQ_IDLE(TPC, cmdq_glbl_sts0)
#define IS_MME_CMDQ_IDLE(cmdq_glbl_sts0) \
	IS_CMDQ_IDLE(MME, cmdq_glbl_sts0)

#define IS_DMA_IDLE(dma_core_sts0) \
	!((dma_core_sts0) & DMA_CH_0_STS0_DMA_BUSY_MASK)

#define IS_TPC_IDLE(tpc_cfg_sts) \
	(((tpc_cfg_sts) & TPC_CFG_IDLE_MASK) == TPC_CFG_IDLE_MASK)

#define IS_MME_IDLE(mme_arch_sts) \
	(((mme_arch_sts) & MME_ARCH_IDLE_MASK) == MME_ARCH_IDLE_MASK)

static const char goya_irq_name[GOYA_MSIX_ENTRIES][GOYA_MAX_STRING_LEN] = {
		"goya cq 0", "goya cq 1", "goya cq 2", "goya cq 3",
		"goya cq 4", "goya cpu eq"
};

static u16 goya_packet_sizes[MAX_PACKET_ID] = {
	[PACKET_WREG_32]	= sizeof(struct packet_wreg32),
	[PACKET_WREG_BULK]	= sizeof(struct packet_wreg_bulk),
	[PACKET_MSG_LONG]	= sizeof(struct packet_msg_long),
	[PACKET_MSG_SHORT]	= sizeof(struct packet_msg_short),
	[PACKET_CP_DMA]		= sizeof(struct packet_cp_dma),
	[PACKET_MSG_PROT]	= sizeof(struct packet_msg_prot),
	[PACKET_FENCE]		= sizeof(struct packet_fence),
	[PACKET_LIN_DMA]	= sizeof(struct packet_lin_dma),
	[PACKET_NOP]		= sizeof(struct packet_nop),
	[PACKET_STOP]		= sizeof(struct packet_stop)
};

static inline bool validate_packet_id(enum packet_id id)
{
	switch (id) {
	case PACKET_WREG_32:
	case PACKET_WREG_BULK:
	case PACKET_MSG_LONG:
	case PACKET_MSG_SHORT:
	case PACKET_CP_DMA:
	case PACKET_MSG_PROT:
	case PACKET_FENCE:
	case PACKET_LIN_DMA:
	case PACKET_NOP:
	case PACKET_STOP:
		return true;
	default:
		return false;
	}
}

static u64 goya_mmu_regs[GOYA_MMU_REGS_NUM] = {
	mmDMA_QM_0_GLBL_NON_SECURE_PROPS,
	mmDMA_QM_1_GLBL_NON_SECURE_PROPS,
	mmDMA_QM_2_GLBL_NON_SECURE_PROPS,
	mmDMA_QM_3_GLBL_NON_SECURE_PROPS,
	mmDMA_QM_4_GLBL_NON_SECURE_PROPS,
	mmTPC0_QM_GLBL_SECURE_PROPS,
	mmTPC0_QM_GLBL_NON_SECURE_PROPS,
	mmTPC0_CMDQ_GLBL_SECURE_PROPS,
	mmTPC0_CMDQ_GLBL_NON_SECURE_PROPS,
	mmTPC0_CFG_ARUSER,
	mmTPC0_CFG_AWUSER,
	mmTPC1_QM_GLBL_SECURE_PROPS,
	mmTPC1_QM_GLBL_NON_SECURE_PROPS,
	mmTPC1_CMDQ_GLBL_SECURE_PROPS,
	mmTPC1_CMDQ_GLBL_NON_SECURE_PROPS,
	mmTPC1_CFG_ARUSER,
	mmTPC1_CFG_AWUSER,
	mmTPC2_QM_GLBL_SECURE_PROPS,
	mmTPC2_QM_GLBL_NON_SECURE_PROPS,
	mmTPC2_CMDQ_GLBL_SECURE_PROPS,
	mmTPC2_CMDQ_GLBL_NON_SECURE_PROPS,
	mmTPC2_CFG_ARUSER,
	mmTPC2_CFG_AWUSER,
	mmTPC3_QM_GLBL_SECURE_PROPS,
	mmTPC3_QM_GLBL_NON_SECURE_PROPS,
	mmTPC3_CMDQ_GLBL_SECURE_PROPS,
	mmTPC3_CMDQ_GLBL_NON_SECURE_PROPS,
	mmTPC3_CFG_ARUSER,
	mmTPC3_CFG_AWUSER,
	mmTPC4_QM_GLBL_SECURE_PROPS,
	mmTPC4_QM_GLBL_NON_SECURE_PROPS,
	mmTPC4_CMDQ_GLBL_SECURE_PROPS,
	mmTPC4_CMDQ_GLBL_NON_SECURE_PROPS,
	mmTPC4_CFG_ARUSER,
	mmTPC4_CFG_AWUSER,
	mmTPC5_QM_GLBL_SECURE_PROPS,
	mmTPC5_QM_GLBL_NON_SECURE_PROPS,
	mmTPC5_CMDQ_GLBL_SECURE_PROPS,
	mmTPC5_CMDQ_GLBL_NON_SECURE_PROPS,
	mmTPC5_CFG_ARUSER,
	mmTPC5_CFG_AWUSER,
	mmTPC6_QM_GLBL_SECURE_PROPS,
	mmTPC6_QM_GLBL_NON_SECURE_PROPS,
	mmTPC6_CMDQ_GLBL_SECURE_PROPS,
	mmTPC6_CMDQ_GLBL_NON_SECURE_PROPS,
	mmTPC6_CFG_ARUSER,
	mmTPC6_CFG_AWUSER,
	mmTPC7_QM_GLBL_SECURE_PROPS,
	mmTPC7_QM_GLBL_NON_SECURE_PROPS,
	mmTPC7_CMDQ_GLBL_SECURE_PROPS,
	mmTPC7_CMDQ_GLBL_NON_SECURE_PROPS,
	mmTPC7_CFG_ARUSER,
	mmTPC7_CFG_AWUSER,
	mmMME_QM_GLBL_SECURE_PROPS,
	mmMME_QM_GLBL_NON_SECURE_PROPS,
	mmMME_CMDQ_GLBL_SECURE_PROPS,
	mmMME_CMDQ_GLBL_NON_SECURE_PROPS,
	mmMME_SBA_CONTROL_DATA,
	mmMME_SBB_CONTROL_DATA,
	mmMME_SBC_CONTROL_DATA,
	mmMME_WBC_CONTROL_DATA,
	mmPCIE_WRAP_PSOC_ARUSER,
	mmPCIE_WRAP_PSOC_AWUSER
};

static u32 goya_all_events[] = {
	GOYA_ASYNC_EVENT_ID_PCIE_IF,
	GOYA_ASYNC_EVENT_ID_TPC0_ECC,
	GOYA_ASYNC_EVENT_ID_TPC1_ECC,
	GOYA_ASYNC_EVENT_ID_TPC2_ECC,
	GOYA_ASYNC_EVENT_ID_TPC3_ECC,
	GOYA_ASYNC_EVENT_ID_TPC4_ECC,
	GOYA_ASYNC_EVENT_ID_TPC5_ECC,
	GOYA_ASYNC_EVENT_ID_TPC6_ECC,
	GOYA_ASYNC_EVENT_ID_TPC7_ECC,
	GOYA_ASYNC_EVENT_ID_MME_ECC,
	GOYA_ASYNC_EVENT_ID_MME_ECC_EXT,
	GOYA_ASYNC_EVENT_ID_MMU_ECC,
	GOYA_ASYNC_EVENT_ID_DMA_MACRO,
	GOYA_ASYNC_EVENT_ID_DMA_ECC,
	GOYA_ASYNC_EVENT_ID_CPU_IF_ECC,
	GOYA_ASYNC_EVENT_ID_PSOC_MEM,
	GOYA_ASYNC_EVENT_ID_PSOC_CORESIGHT,
	GOYA_ASYNC_EVENT_ID_SRAM0,
	GOYA_ASYNC_EVENT_ID_SRAM1,
	GOYA_ASYNC_EVENT_ID_SRAM2,
	GOYA_ASYNC_EVENT_ID_SRAM3,
	GOYA_ASYNC_EVENT_ID_SRAM4,
	GOYA_ASYNC_EVENT_ID_SRAM5,
	GOYA_ASYNC_EVENT_ID_SRAM6,
	GOYA_ASYNC_EVENT_ID_SRAM7,
	GOYA_ASYNC_EVENT_ID_SRAM8,
	GOYA_ASYNC_EVENT_ID_SRAM9,
	GOYA_ASYNC_EVENT_ID_SRAM10,
	GOYA_ASYNC_EVENT_ID_SRAM11,
	GOYA_ASYNC_EVENT_ID_SRAM12,
	GOYA_ASYNC_EVENT_ID_SRAM13,
	GOYA_ASYNC_EVENT_ID_SRAM14,
	GOYA_ASYNC_EVENT_ID_SRAM15,
	GOYA_ASYNC_EVENT_ID_SRAM16,
	GOYA_ASYNC_EVENT_ID_SRAM17,
	GOYA_ASYNC_EVENT_ID_SRAM18,
	GOYA_ASYNC_EVENT_ID_SRAM19,
	GOYA_ASYNC_EVENT_ID_SRAM20,
	GOYA_ASYNC_EVENT_ID_SRAM21,
	GOYA_ASYNC_EVENT_ID_SRAM22,
	GOYA_ASYNC_EVENT_ID_SRAM23,
	GOYA_ASYNC_EVENT_ID_SRAM24,
	GOYA_ASYNC_EVENT_ID_SRAM25,
	GOYA_ASYNC_EVENT_ID_SRAM26,
	GOYA_ASYNC_EVENT_ID_SRAM27,
	GOYA_ASYNC_EVENT_ID_SRAM28,
	GOYA_ASYNC_EVENT_ID_SRAM29,
	GOYA_ASYNC_EVENT_ID_GIC500,
	GOYA_ASYNC_EVENT_ID_PLL0,
	GOYA_ASYNC_EVENT_ID_PLL1,
	GOYA_ASYNC_EVENT_ID_PLL3,
	GOYA_ASYNC_EVENT_ID_PLL4,
	GOYA_ASYNC_EVENT_ID_PLL5,
	GOYA_ASYNC_EVENT_ID_PLL6,
	GOYA_ASYNC_EVENT_ID_AXI_ECC,
	GOYA_ASYNC_EVENT_ID_L2_RAM_ECC,
	GOYA_ASYNC_EVENT_ID_PSOC_GPIO_05_SW_RESET,
	GOYA_ASYNC_EVENT_ID_PSOC_GPIO_10_VRHOT_ICRIT,
	GOYA_ASYNC_EVENT_ID_PCIE_DEC,
	GOYA_ASYNC_EVENT_ID_TPC0_DEC,
	GOYA_ASYNC_EVENT_ID_TPC1_DEC,
	GOYA_ASYNC_EVENT_ID_TPC2_DEC,
	GOYA_ASYNC_EVENT_ID_TPC3_DEC,
	GOYA_ASYNC_EVENT_ID_TPC4_DEC,
	GOYA_ASYNC_EVENT_ID_TPC5_DEC,
	GOYA_ASYNC_EVENT_ID_TPC6_DEC,
	GOYA_ASYNC_EVENT_ID_TPC7_DEC,
	GOYA_ASYNC_EVENT_ID_MME_WACS,
	GOYA_ASYNC_EVENT_ID_MME_WACSD,
	GOYA_ASYNC_EVENT_ID_CPU_AXI_SPLITTER,
	GOYA_ASYNC_EVENT_ID_PSOC_AXI_DEC,
	GOYA_ASYNC_EVENT_ID_PSOC,
	GOYA_ASYNC_EVENT_ID_TPC0_KRN_ERR,
	GOYA_ASYNC_EVENT_ID_TPC1_KRN_ERR,
	GOYA_ASYNC_EVENT_ID_TPC2_KRN_ERR,
	GOYA_ASYNC_EVENT_ID_TPC3_KRN_ERR,
	GOYA_ASYNC_EVENT_ID_TPC4_KRN_ERR,
	GOYA_ASYNC_EVENT_ID_TPC5_KRN_ERR,
	GOYA_ASYNC_EVENT_ID_TPC6_KRN_ERR,
	GOYA_ASYNC_EVENT_ID_TPC7_KRN_ERR,
	GOYA_ASYNC_EVENT_ID_TPC0_CMDQ,
	GOYA_ASYNC_EVENT_ID_TPC1_CMDQ,
	GOYA_ASYNC_EVENT_ID_TPC2_CMDQ,
	GOYA_ASYNC_EVENT_ID_TPC3_CMDQ,
	GOYA_ASYNC_EVENT_ID_TPC4_CMDQ,
	GOYA_ASYNC_EVENT_ID_TPC5_CMDQ,
	GOYA_ASYNC_EVENT_ID_TPC6_CMDQ,
	GOYA_ASYNC_EVENT_ID_TPC7_CMDQ,
	GOYA_ASYNC_EVENT_ID_TPC0_QM,
	GOYA_ASYNC_EVENT_ID_TPC1_QM,
	GOYA_ASYNC_EVENT_ID_TPC2_QM,
	GOYA_ASYNC_EVENT_ID_TPC3_QM,
	GOYA_ASYNC_EVENT_ID_TPC4_QM,
	GOYA_ASYNC_EVENT_ID_TPC5_QM,
	GOYA_ASYNC_EVENT_ID_TPC6_QM,
	GOYA_ASYNC_EVENT_ID_TPC7_QM,
	GOYA_ASYNC_EVENT_ID_MME_QM,
	GOYA_ASYNC_EVENT_ID_MME_CMDQ,
	GOYA_ASYNC_EVENT_ID_DMA0_QM,
	GOYA_ASYNC_EVENT_ID_DMA1_QM,
	GOYA_ASYNC_EVENT_ID_DMA2_QM,
	GOYA_ASYNC_EVENT_ID_DMA3_QM,
	GOYA_ASYNC_EVENT_ID_DMA4_QM,
	GOYA_ASYNC_EVENT_ID_DMA0_CH,
	GOYA_ASYNC_EVENT_ID_DMA1_CH,
	GOYA_ASYNC_EVENT_ID_DMA2_CH,
	GOYA_ASYNC_EVENT_ID_DMA3_CH,
	GOYA_ASYNC_EVENT_ID_DMA4_CH,
	GOYA_ASYNC_EVENT_ID_TPC0_BMON_SPMU,
	GOYA_ASYNC_EVENT_ID_TPC1_BMON_SPMU,
	GOYA_ASYNC_EVENT_ID_TPC2_BMON_SPMU,
	GOYA_ASYNC_EVENT_ID_TPC3_BMON_SPMU,
	GOYA_ASYNC_EVENT_ID_TPC4_BMON_SPMU,
	GOYA_ASYNC_EVENT_ID_TPC5_BMON_SPMU,
	GOYA_ASYNC_EVENT_ID_TPC6_BMON_SPMU,
	GOYA_ASYNC_EVENT_ID_TPC7_BMON_SPMU,
	GOYA_ASYNC_EVENT_ID_DMA_BM_CH0,
	GOYA_ASYNC_EVENT_ID_DMA_BM_CH1,
	GOYA_ASYNC_EVENT_ID_DMA_BM_CH2,
	GOYA_ASYNC_EVENT_ID_DMA_BM_CH3,
	GOYA_ASYNC_EVENT_ID_DMA_BM_CH4,
	GOYA_ASYNC_EVENT_ID_FIX_POWER_ENV_S,
	GOYA_ASYNC_EVENT_ID_FIX_POWER_ENV_E,
	GOYA_ASYNC_EVENT_ID_FIX_THERMAL_ENV_S,
	GOYA_ASYNC_EVENT_ID_FIX_THERMAL_ENV_E
};

static s64 goya_state_dump_specs_props[SP_MAX] = {0};

static int goya_mmu_clear_pgt_range(struct hl_device *hdev);
static int goya_mmu_set_dram_default_page(struct hl_device *hdev);
static int goya_mmu_add_mappings_for_device_cpu(struct hl_device *hdev);
static void goya_mmu_prepare(struct hl_device *hdev, u32 asid);

int goya_set_fixed_properties(struct hl_device *hdev)
{
	struct asic_fixed_properties *prop = &hdev->asic_prop;
	int i;

	prop->max_queues = GOYA_QUEUE_ID_SIZE;
	prop->hw_queues_props = kcalloc(prop->max_queues,
			sizeof(struct hw_queue_properties),
			GFP_KERNEL);

	if (!prop->hw_queues_props)
		return -ENOMEM;

	for (i = 0 ; i < NUMBER_OF_EXT_HW_QUEUES ; i++) {
		prop->hw_queues_props[i].type = QUEUE_TYPE_EXT;
		prop->hw_queues_props[i].driver_only = 0;
		prop->hw_queues_props[i].cb_alloc_flags = CB_ALLOC_KERNEL;
	}

	for (; i < NUMBER_OF_EXT_HW_QUEUES + NUMBER_OF_CPU_HW_QUEUES ; i++) {
		prop->hw_queues_props[i].type = QUEUE_TYPE_CPU;
		prop->hw_queues_props[i].driver_only = 1;
		prop->hw_queues_props[i].cb_alloc_flags = CB_ALLOC_KERNEL;
	}

	for (; i < NUMBER_OF_EXT_HW_QUEUES + NUMBER_OF_CPU_HW_QUEUES +
			NUMBER_OF_INT_HW_QUEUES; i++) {
		prop->hw_queues_props[i].type = QUEUE_TYPE_INT;
		prop->hw_queues_props[i].driver_only = 0;
		prop->hw_queues_props[i].cb_alloc_flags = CB_ALLOC_USER;
	}

	prop->cfg_base_address = CFG_BASE;
	prop->device_dma_offset_for_host_access = HOST_PHYS_BASE;
	prop->host_base_address = HOST_PHYS_BASE;
	prop->host_end_address = prop->host_base_address + HOST_PHYS_SIZE;
	prop->completion_queues_count = NUMBER_OF_CMPLT_QUEUES;
	prop->completion_mode = HL_COMPLETION_MODE_JOB;
	prop->dram_base_address = DRAM_PHYS_BASE;
	prop->dram_size = DRAM_PHYS_DEFAULT_SIZE;
	prop->dram_end_address = prop->dram_base_address + prop->dram_size;
	prop->dram_user_base_address = DRAM_BASE_ADDR_USER;

	prop->sram_base_address = SRAM_BASE_ADDR;
	prop->sram_size = SRAM_SIZE;
	prop->sram_end_address = prop->sram_base_address + prop->sram_size;
	prop->sram_user_base_address = prop->sram_base_address +
						SRAM_USER_BASE_OFFSET;

	prop->mmu_pgt_addr = MMU_PAGE_TABLES_ADDR;
	prop->mmu_dram_default_page_addr = MMU_DRAM_DEFAULT_PAGE_ADDR;
	if (hdev->pldm)
		prop->mmu_pgt_size = 0x800000; /* 8MB */
	else
		prop->mmu_pgt_size = MMU_PAGE_TABLES_SIZE;
	prop->mmu_pte_size = HL_PTE_SIZE;
	prop->mmu_hop_table_size = HOP_TABLE_SIZE_512_PTE;
	prop->mmu_hop0_tables_total_size = HOP0_512_PTE_TABLES_TOTAL_SIZE;
	prop->dram_page_size = PAGE_SIZE_2MB;
	prop->device_mem_alloc_default_page_size = prop->dram_page_size;
	prop->dram_supports_virtual_memory = true;

	prop->dmmu.hop_shifts[MMU_HOP0] = MMU_V1_0_HOP0_SHIFT;
	prop->dmmu.hop_shifts[MMU_HOP1] = MMU_V1_0_HOP1_SHIFT;
	prop->dmmu.hop_shifts[MMU_HOP2] = MMU_V1_0_HOP2_SHIFT;
	prop->dmmu.hop_shifts[MMU_HOP3] = MMU_V1_0_HOP3_SHIFT;
	prop->dmmu.hop_shifts[MMU_HOP4] = MMU_V1_0_HOP4_SHIFT;
	prop->dmmu.hop_masks[MMU_HOP0] = MMU_V1_0_HOP0_MASK;
	prop->dmmu.hop_masks[MMU_HOP1] = MMU_V1_0_HOP1_MASK;
	prop->dmmu.hop_masks[MMU_HOP2] = MMU_V1_0_HOP2_MASK;
	prop->dmmu.hop_masks[MMU_HOP3] = MMU_V1_0_HOP3_MASK;
	prop->dmmu.hop_masks[MMU_HOP4] = MMU_V1_0_HOP4_MASK;
	prop->dmmu.start_addr = VA_DDR_SPACE_START;
	prop->dmmu.end_addr = VA_DDR_SPACE_END;
	prop->dmmu.page_size = PAGE_SIZE_2MB;
	prop->dmmu.num_hops = MMU_ARCH_5_HOPS;
	prop->dmmu.last_mask = LAST_MASK;
	/* TODO: will be duplicated until implementing per-MMU props */
	prop->dmmu.hop_table_size = prop->mmu_hop_table_size;
	prop->dmmu.hop0_tables_total_size = prop->mmu_hop0_tables_total_size;

	/* shifts and masks are the same in PMMU and DMMU */
	memcpy(&prop->pmmu, &prop->dmmu, sizeof(prop->dmmu));
	prop->pmmu.start_addr = VA_HOST_SPACE_START;
	prop->pmmu.end_addr = VA_HOST_SPACE_END;
	prop->pmmu.page_size = PAGE_SIZE_4KB;
	prop->pmmu.num_hops = MMU_ARCH_5_HOPS;
	prop->pmmu.last_mask = LAST_MASK;
	/* TODO: will be duplicated until implementing per-MMU props */
	prop->pmmu.hop_table_size = prop->mmu_hop_table_size;
	prop->pmmu.hop0_tables_total_size = prop->mmu_hop0_tables_total_size;

	/* PMMU and HPMMU are the same except of page size */
	memcpy(&prop->pmmu_huge, &prop->pmmu, sizeof(prop->pmmu));
	prop->pmmu_huge.page_size = PAGE_SIZE_2MB;

	prop->dram_size_for_default_page_mapping = VA_DDR_SPACE_END;
	prop->cfg_size = CFG_SIZE;
	prop->max_asid = MAX_ASID;
	prop->num_of_events = GOYA_ASYNC_EVENT_ID_SIZE;
	prop->high_pll = PLL_HIGH_DEFAULT;
	prop->cb_pool_cb_cnt = GOYA_CB_POOL_CB_CNT;
	prop->cb_pool_cb_size = GOYA_CB_POOL_CB_SIZE;
	prop->max_power_default = MAX_POWER_DEFAULT;
	prop->dc_power_default = DC_POWER_DEFAULT;
	prop->tpc_enabled_mask = TPC_ENABLED_MASK;
	prop->pcie_dbi_base_address = mmPCIE_DBI_BASE;
	prop->pcie_aux_dbi_reg_addr = CFG_BASE + mmPCIE_AUX_DBI;

	strncpy(prop->cpucp_info.card_name, GOYA_DEFAULT_CARD_NAME,
		CARD_NAME_MAX_LEN);

	prop->max_pending_cs = GOYA_MAX_PENDING_CS;

	prop->first_available_user_interrupt = USHRT_MAX;

	for (i = 0 ; i < HL_MAX_DCORES ; i++)
		prop->first_available_cq[i] = USHRT_MAX;

	prop->fw_cpu_boot_dev_sts0_valid = false;
	prop->fw_cpu_boot_dev_sts1_valid = false;
	prop->hard_reset_done_by_fw = false;
	prop->gic_interrupts_enable = true;

	prop->server_type = HL_SERVER_TYPE_UNKNOWN;

	prop->clk_pll_index = HL_GOYA_MME_PLL;

	prop->use_get_power_for_reset_history = true;

	prop->configurable_stop_on_err = true;

	prop->set_max_power_on_device_init = true;

	prop->dma_mask = 48;

	return 0;
}

/*
 * goya_pci_bars_map - Map PCI BARS of Goya device
 *
 * @hdev: pointer to hl_device structure
 *
 * Request PCI regions and map them to kernel virtual addresses.
 * Returns 0 on success
 *
 */
static int goya_pci_bars_map(struct hl_device *hdev)
{
	static const char * const name[] = {"SRAM_CFG", "MSIX", "DDR"};
	bool is_wc[3] = {false, false, true};
	int rc;

	rc = hl_pci_bars_map(hdev, name, is_wc);
	if (rc)
		return rc;

	hdev->rmmio = hdev->pcie_bar[SRAM_CFG_BAR_ID] +
			(CFG_BASE - SRAM_BASE_ADDR);

	return 0;
}

static u64 goya_set_ddr_bar_base(struct hl_device *hdev, u64 addr)
{
	struct goya_device *goya = hdev->asic_specific;
	struct hl_inbound_pci_region pci_region;
	u64 old_addr = addr;
	int rc;

	if ((goya) && (goya->ddr_bar_cur_addr == addr))
		return old_addr;

	/* Inbound Region 1 - Bar 4 - Point to DDR */
	pci_region.mode = PCI_BAR_MATCH_MODE;
	pci_region.bar = DDR_BAR_ID;
	pci_region.addr = addr;
	rc = hl_pci_set_inbound_region(hdev, 1, &pci_region);
	if (rc)
		return U64_MAX;

	if (goya) {
		old_addr = goya->ddr_bar_cur_addr;
		goya->ddr_bar_cur_addr = addr;
	}

	return old_addr;
}

/*
 * goya_init_iatu - Initialize the iATU unit inside the PCI controller
 *
 * @hdev: pointer to hl_device structure
 *
 * This is needed in case the firmware doesn't initialize the iATU
 *
 */
static int goya_init_iatu(struct hl_device *hdev)
{
	struct hl_inbound_pci_region inbound_region;
	struct hl_outbound_pci_region outbound_region;
	int rc;

	if (hdev->asic_prop.iatu_done_by_fw)
		return 0;

	/* Inbound Region 0 - Bar 0 - Point to SRAM and CFG */
	inbound_region.mode = PCI_BAR_MATCH_MODE;
	inbound_region.bar = SRAM_CFG_BAR_ID;
	inbound_region.addr = SRAM_BASE_ADDR;
	rc = hl_pci_set_inbound_region(hdev, 0, &inbound_region);
	if (rc)
		goto done;

	/* Inbound Region 1 - Bar 4 - Point to DDR */
	inbound_region.mode = PCI_BAR_MATCH_MODE;
	inbound_region.bar = DDR_BAR_ID;
	inbound_region.addr = DRAM_PHYS_BASE;
	rc = hl_pci_set_inbound_region(hdev, 1, &inbound_region);
	if (rc)
		goto done;

	/* Outbound Region 0 - Point to Host  */
	outbound_region.addr = HOST_PHYS_BASE;
	outbound_region.size = HOST_PHYS_SIZE;
	rc = hl_pci_set_outbound_region(hdev, &outbound_region);

done:
	return rc;
}

static enum hl_device_hw_state goya_get_hw_state(struct hl_device *hdev)
{
	return RREG32(mmHW_STATE);
}

/*
 * goya_early_init - GOYA early initialization code
 *
 * @hdev: pointer to hl_device structure
 *
 * Verify PCI bars
 * Set DMA masks
 * PCI controller initialization
 * Map PCI bars
 *
 */
static int goya_early_init(struct hl_device *hdev)
{
	struct asic_fixed_properties *prop = &hdev->asic_prop;
	struct pci_dev *pdev = hdev->pdev;
	resource_size_t pci_bar_size;
	u32 fw_boot_status, val;
	int rc;

	rc = goya_set_fixed_properties(hdev);
	if (rc) {
		dev_err(hdev->dev, "Failed to get fixed properties\n");
		return rc;
	}

	/* Check BAR sizes */
	pci_bar_size = pci_resource_len(pdev, SRAM_CFG_BAR_ID);

	if (pci_bar_size != CFG_BAR_SIZE) {
		dev_err(hdev->dev, "Not " HL_NAME "? BAR %d size %pa, expecting %llu\n",
			SRAM_CFG_BAR_ID, &pci_bar_size, CFG_BAR_SIZE);
		rc = -ENODEV;
		goto free_queue_props;
	}

	pci_bar_size = pci_resource_len(pdev, MSIX_BAR_ID);

	if (pci_bar_size != MSIX_BAR_SIZE) {
		dev_err(hdev->dev, "Not " HL_NAME "? BAR %d size %pa, expecting %llu\n",
			MSIX_BAR_ID, &pci_bar_size, MSIX_BAR_SIZE);
		rc = -ENODEV;
		goto free_queue_props;
	}

	prop->dram_pci_bar_size = pci_resource_len(pdev, DDR_BAR_ID);
	hdev->dram_pci_bar_start = pci_resource_start(pdev, DDR_BAR_ID);

	/* If FW security is enabled at this point it means no access to ELBI */
	if (hdev->asic_prop.fw_security_enabled) {
		hdev->asic_prop.iatu_done_by_fw = true;
		goto pci_init;
	}

	rc = hl_pci_elbi_read(hdev, CFG_BASE + mmCPU_BOOT_DEV_STS0,
				&fw_boot_status);
	if (rc)
		goto free_queue_props;

	/* Check whether FW is configuring iATU */
	if ((fw_boot_status & CPU_BOOT_DEV_STS0_ENABLED) &&
			(fw_boot_status & CPU_BOOT_DEV_STS0_FW_IATU_CONF_EN))
		hdev->asic_prop.iatu_done_by_fw = true;

pci_init:
	rc = hl_pci_init(hdev);
	if (rc)
		goto free_queue_props;

	/* Before continuing in the initialization, we need to read the preboot
	 * version to determine whether we run with a security-enabled firmware
	 */
	rc = hl_fw_read_preboot_status(hdev);
	if (rc) {
		if (hdev->reset_on_preboot_fail)
			hdev->asic_funcs->hw_fini(hdev, true, false);
		goto pci_fini;
	}

	if (goya_get_hw_state(hdev) == HL_DEVICE_HW_STATE_DIRTY) {
		dev_dbg(hdev->dev, "H/W state is dirty, must reset before initializing\n");
		hdev->asic_funcs->hw_fini(hdev, true, false);
	}

	if (!hdev->pldm) {
		val = RREG32(mmPSOC_GLOBAL_CONF_BOOT_STRAP_PINS);
		if (val & PSOC_GLOBAL_CONF_BOOT_STRAP_PINS_SRIOV_EN_MASK)
			dev_warn(hdev->dev,
				"PCI strap is not configured correctly, PCI bus errors may occur\n");
	}

	return 0;

pci_fini:
	hl_pci_fini(hdev);
free_queue_props:
	kfree(hdev->asic_prop.hw_queues_props);
	return rc;
}

/*
 * goya_early_fini - GOYA early finalization code
 *
 * @hdev: pointer to hl_device structure
 *
 * Unmap PCI bars
 *
 */
static int goya_early_fini(struct hl_device *hdev)
{
	kfree(hdev->asic_prop.hw_queues_props);
	hl_pci_fini(hdev);

	return 0;
}

static void goya_mmu_prepare_reg(struct hl_device *hdev, u64 reg, u32 asid)
{
	/* mask to zero the MMBP and ASID bits */
	WREG32_AND(reg, ~0x7FF);
	WREG32_OR(reg, asid);
}

static void goya_qman0_set_security(struct hl_device *hdev, bool secure)
{
	struct goya_device *goya = hdev->asic_specific;

	if (!(goya->hw_cap_initialized & HW_CAP_MMU))
		return;

	if (secure)
		WREG32(mmDMA_QM_0_GLBL_PROT, QMAN_DMA_FULLY_TRUSTED);
	else
		WREG32(mmDMA_QM_0_GLBL_PROT, QMAN_DMA_PARTLY_TRUSTED);

	RREG32(mmDMA_QM_0_GLBL_PROT);
}

/*
 * goya_fetch_psoc_frequency - Fetch PSOC frequency values
 *
 * @hdev: pointer to hl_device structure
 *
 */
static void goya_fetch_psoc_frequency(struct hl_device *hdev)
{
	struct asic_fixed_properties *prop = &hdev->asic_prop;
	u32 nr = 0, nf = 0, od = 0, div_fctr = 0, pll_clk, div_sel;
	u16 pll_freq_arr[HL_PLL_NUM_OUTPUTS], freq;
	int rc;

	if (hdev->asic_prop.fw_security_enabled) {
		struct goya_device *goya = hdev->asic_specific;

		if (!(goya->hw_cap_initialized & HW_CAP_CPU_Q))
			return;

		rc = hl_fw_cpucp_pll_info_get(hdev, HL_GOYA_PCI_PLL,
				pll_freq_arr);

		if (rc)
			return;

		freq = pll_freq_arr[1];
	} else {
		div_fctr = RREG32(mmPSOC_PCI_PLL_DIV_FACTOR_1);
		div_sel = RREG32(mmPSOC_PCI_PLL_DIV_SEL_1);
		nr = RREG32(mmPSOC_PCI_PLL_NR);
		nf = RREG32(mmPSOC_PCI_PLL_NF);
		od = RREG32(mmPSOC_PCI_PLL_OD);

		if (div_sel == DIV_SEL_REF_CLK ||
				div_sel == DIV_SEL_DIVIDED_REF) {
			if (div_sel == DIV_SEL_REF_CLK)
				freq = PLL_REF_CLK;
			else
				freq = PLL_REF_CLK / (div_fctr + 1);
		} else if (div_sel == DIV_SEL_PLL_CLK ||
				div_sel == DIV_SEL_DIVIDED_PLL) {
			pll_clk = PLL_REF_CLK * (nf + 1) /
					((nr + 1) * (od + 1));
			if (div_sel == DIV_SEL_PLL_CLK)
				freq = pll_clk;
			else
				freq = pll_clk / (div_fctr + 1);
		} else {
			dev_warn(hdev->dev,
				"Received invalid div select value: %d",
				div_sel);
			freq = 0;
		}
	}

	prop->psoc_timestamp_frequency = freq;
	prop->psoc_pci_pll_nr = nr;
	prop->psoc_pci_pll_nf = nf;
	prop->psoc_pci_pll_od = od;
	prop->psoc_pci_pll_div_factor = div_fctr;
}

/*
 * goya_set_frequency - set the frequency of the device
 *
 * @hdev: pointer to habanalabs device structure
 * @freq: the new frequency value
 *
 * Change the frequency if needed. This function has no protection against
 * concurrency, therefore it is assumed that the calling function has protected
 * itself against the case of calling this function from multiple threads with
 * different values
 *
 * Returns 0 if no change was done, otherwise returns 1
 */
int goya_set_frequency(struct hl_device *hdev, enum hl_pll_frequency freq)
{
	struct goya_device *goya = hdev->asic_specific;

	if ((goya->pm_mng_profile == PM_MANUAL) ||
			(goya->curr_pll_profile == freq))
		return 0;

	dev_dbg(hdev->dev, "Changing device frequency to %s\n",
		freq == PLL_HIGH ? "high" : "low");

	goya_set_pll_profile(hdev, freq);

	goya->curr_pll_profile = freq;

	return 1;
}

static void goya_set_freq_to_low_job(struct work_struct *work)
{
	struct goya_work_freq *goya_work = container_of(work,
						struct goya_work_freq,
						work_freq.work);
	struct hl_device *hdev = goya_work->hdev;

	mutex_lock(&hdev->fpriv_list_lock);

	if (!hdev->is_compute_ctx_active)
		goya_set_frequency(hdev, PLL_LOW);

	mutex_unlock(&hdev->fpriv_list_lock);

	schedule_delayed_work(&goya_work->work_freq,
			usecs_to_jiffies(HL_PLL_LOW_JOB_FREQ_USEC));
}

int goya_late_init(struct hl_device *hdev)
{
	struct asic_fixed_properties *prop = &hdev->asic_prop;
	struct goya_device *goya = hdev->asic_specific;
	int rc;

	goya_fetch_psoc_frequency(hdev);

	rc = goya_mmu_clear_pgt_range(hdev);
	if (rc) {
		dev_err(hdev->dev,
			"Failed to clear MMU page tables range %d\n", rc);
		return rc;
	}

	rc = goya_mmu_set_dram_default_page(hdev);
	if (rc) {
		dev_err(hdev->dev, "Failed to set DRAM default page %d\n", rc);
		return rc;
	}

	rc = goya_mmu_add_mappings_for_device_cpu(hdev);
	if (rc)
		return rc;

	rc = goya_init_cpu_queues(hdev);
	if (rc)
		return rc;

	rc = goya_test_cpu_queue(hdev);
	if (rc)
		return rc;

	rc = goya_cpucp_info_get(hdev);
	if (rc) {
		dev_err(hdev->dev, "Failed to get cpucp info %d\n", rc);
		return rc;
	}

	/* Now that we have the DRAM size in ASIC prop, we need to check
	 * its size and configure the DMA_IF DDR wrap protection (which is in
	 * the MMU block) accordingly. The value is the log2 of the DRAM size
	 */
	WREG32(mmMMU_LOG2_DDR_SIZE, ilog2(prop->dram_size));

	rc = hl_fw_send_pci_access_msg(hdev, CPUCP_PACKET_ENABLE_PCI_ACCESS, 0x0);
	if (rc) {
		dev_err(hdev->dev,
			"Failed to enable PCI access from CPU %d\n", rc);
		return rc;
	}

	/* force setting to low frequency */
	goya->curr_pll_profile = PLL_LOW;

	goya->pm_mng_profile = PM_AUTO;

	goya_set_pll_profile(hdev, PLL_LOW);

	schedule_delayed_work(&goya->goya_work->work_freq,
		usecs_to_jiffies(HL_PLL_LOW_JOB_FREQ_USEC));

	return 0;
}

/*
 * goya_late_fini - GOYA late tear-down code
 *
 * @hdev: pointer to hl_device structure
 *
 * Free sensors allocated structures
 */
void goya_late_fini(struct hl_device *hdev)
{
	struct goya_device *goya = hdev->asic_specific;

	cancel_delayed_work_sync(&goya->goya_work->work_freq);

	hl_hwmon_release_resources(hdev);
}

static void goya_set_pci_memory_regions(struct hl_device *hdev)
{
	struct asic_fixed_properties *prop = &hdev->asic_prop;
	struct pci_mem_region *region;

	/* CFG */
	region = &hdev->pci_mem_region[PCI_REGION_CFG];
	region->region_base = CFG_BASE;
	region->region_size = CFG_SIZE;
	region->offset_in_bar = CFG_BASE - SRAM_BASE_ADDR;
	region->bar_size = CFG_BAR_SIZE;
	region->bar_id = SRAM_CFG_BAR_ID;
	region->used = 1;

	/* SRAM */
	region = &hdev->pci_mem_region[PCI_REGION_SRAM];
	region->region_base = SRAM_BASE_ADDR;
	region->region_size = SRAM_SIZE;
	region->offset_in_bar = 0;
	region->bar_size = CFG_BAR_SIZE;
	region->bar_id = SRAM_CFG_BAR_ID;
	region->used = 1;

	/* DRAM */
	region = &hdev->pci_mem_region[PCI_REGION_DRAM];
	region->region_base = DRAM_PHYS_BASE;
	region->region_size = hdev->asic_prop.dram_size;
	region->offset_in_bar = 0;
	region->bar_size = prop->dram_pci_bar_size;
	region->bar_id = DDR_BAR_ID;
	region->used = 1;
}

/*
 * goya_sw_init - Goya software initialization code
 *
 * @hdev: pointer to hl_device structure
 *
 */
static int goya_sw_init(struct hl_device *hdev)
{
	struct goya_device *goya;
	int rc;

	/* Allocate device structure */
	goya = kzalloc(sizeof(*goya), GFP_KERNEL);
	if (!goya)
		return -ENOMEM;

	/* according to goya_init_iatu */
	goya->ddr_bar_cur_addr = DRAM_PHYS_BASE;

	goya->mme_clk = GOYA_PLL_FREQ_LOW;
	goya->tpc_clk = GOYA_PLL_FREQ_LOW;
	goya->ic_clk = GOYA_PLL_FREQ_LOW;

	hdev->asic_specific = goya;

	/* Create DMA pool for small allocations */
	hdev->dma_pool = dma_pool_create(dev_name(hdev->dev),
			&hdev->pdev->dev, GOYA_DMA_POOL_BLK_SIZE, 8, 0);
	if (!hdev->dma_pool) {
		dev_err(hdev->dev, "failed to create DMA pool\n");
		rc = -ENOMEM;
		goto free_goya_device;
	}

	hdev->cpu_accessible_dma_mem = hl_asic_dma_alloc_coherent(hdev, HL_CPU_ACCESSIBLE_MEM_SIZE,
							&hdev->cpu_accessible_dma_address,
							GFP_KERNEL | __GFP_ZERO);

	if (!hdev->cpu_accessible_dma_mem) {
		rc = -ENOMEM;
		goto free_dma_pool;
	}

	dev_dbg(hdev->dev, "cpu accessible memory at bus address %pad\n",
		&hdev->cpu_accessible_dma_address);

	hdev->cpu_accessible_dma_pool = gen_pool_create(ilog2(32), -1);
	if (!hdev->cpu_accessible_dma_pool) {
		dev_err(hdev->dev,
			"Failed to create CPU accessible DMA pool\n");
		rc = -ENOMEM;
		goto free_cpu_dma_mem;
	}

	rc = gen_pool_add(hdev->cpu_accessible_dma_pool,
				(uintptr_t) hdev->cpu_accessible_dma_mem,
				HL_CPU_ACCESSIBLE_MEM_SIZE, -1);
	if (rc) {
		dev_err(hdev->dev,
			"Failed to add memory to CPU accessible DMA pool\n");
		rc = -EFAULT;
		goto free_cpu_accessible_dma_pool;
	}

	spin_lock_init(&goya->hw_queues_lock);
	hdev->supports_coresight = true;
	hdev->asic_prop.supports_compute_reset = true;
	hdev->asic_prop.allow_inference_soft_reset = true;
	hdev->supports_wait_for_multi_cs = false;
	hdev->supports_ctx_switch = true;

	hdev->asic_funcs->set_pci_memory_regions(hdev);

	goya->goya_work = kmalloc(sizeof(struct goya_work_freq), GFP_KERNEL);
	if (!goya->goya_work) {
		rc = -ENOMEM;
		goto free_cpu_accessible_dma_pool;
	}

	goya->goya_work->hdev = hdev;
	INIT_DELAYED_WORK(&goya->goya_work->work_freq, goya_set_freq_to_low_job);

	return 0;

free_cpu_accessible_dma_pool:
	gen_pool_destroy(hdev->cpu_accessible_dma_pool);
free_cpu_dma_mem:
	hl_asic_dma_free_coherent(hdev, HL_CPU_ACCESSIBLE_MEM_SIZE, hdev->cpu_accessible_dma_mem,
					hdev->cpu_accessible_dma_address);
free_dma_pool:
	dma_pool_destroy(hdev->dma_pool);
free_goya_device:
	kfree(goya);

	return rc;
}

/*
 * goya_sw_fini - Goya software tear-down code
 *
 * @hdev: pointer to hl_device structure
 *
 */
static int goya_sw_fini(struct hl_device *hdev)
{
	struct goya_device *goya = hdev->asic_specific;

	gen_pool_destroy(hdev->cpu_accessible_dma_pool);

	hl_asic_dma_free_coherent(hdev, HL_CPU_ACCESSIBLE_MEM_SIZE, hdev->cpu_accessible_dma_mem,
					hdev->cpu_accessible_dma_address);

	dma_pool_destroy(hdev->dma_pool);

	kfree(goya->goya_work);
	kfree(goya);

	return 0;
}

static void goya_init_dma_qman(struct hl_device *hdev, int dma_id,
		dma_addr_t bus_address)
{
	struct goya_device *goya = hdev->asic_specific;
	u32 mtr_base_lo, mtr_base_hi;
	u32 so_base_lo, so_base_hi;
	u32 gic_base_lo, gic_base_hi;
	u32 reg_off = dma_id * (mmDMA_QM_1_PQ_PI - mmDMA_QM_0_PQ_PI);
	u32 dma_err_cfg = QMAN_DMA_ERR_MSG_EN;

	mtr_base_lo = lower_32_bits(CFG_BASE + mmSYNC_MNGR_MON_PAY_ADDRL_0);
	mtr_base_hi = upper_32_bits(CFG_BASE + mmSYNC_MNGR_MON_PAY_ADDRL_0);
	so_base_lo = lower_32_bits(CFG_BASE + mmSYNC_MNGR_SOB_OBJ_0);
	so_base_hi = upper_32_bits(CFG_BASE + mmSYNC_MNGR_SOB_OBJ_0);

	gic_base_lo =
		lower_32_bits(CFG_BASE + mmGIC_DISTRIBUTOR__5_GICD_SETSPI_NSR);
	gic_base_hi =
		upper_32_bits(CFG_BASE + mmGIC_DISTRIBUTOR__5_GICD_SETSPI_NSR);

	WREG32(mmDMA_QM_0_PQ_BASE_LO + reg_off, lower_32_bits(bus_address));
	WREG32(mmDMA_QM_0_PQ_BASE_HI + reg_off, upper_32_bits(bus_address));

	WREG32(mmDMA_QM_0_PQ_SIZE + reg_off, ilog2(HL_QUEUE_LENGTH));
	WREG32(mmDMA_QM_0_PQ_PI + reg_off, 0);
	WREG32(mmDMA_QM_0_PQ_CI + reg_off, 0);

	WREG32(mmDMA_QM_0_CP_MSG_BASE0_ADDR_LO + reg_off, mtr_base_lo);
	WREG32(mmDMA_QM_0_CP_MSG_BASE0_ADDR_HI + reg_off, mtr_base_hi);
	WREG32(mmDMA_QM_0_CP_MSG_BASE1_ADDR_LO + reg_off, so_base_lo);
	WREG32(mmDMA_QM_0_CP_MSG_BASE1_ADDR_HI + reg_off, so_base_hi);
	WREG32(mmDMA_QM_0_GLBL_ERR_ADDR_LO + reg_off, gic_base_lo);
	WREG32(mmDMA_QM_0_GLBL_ERR_ADDR_HI + reg_off, gic_base_hi);
	WREG32(mmDMA_QM_0_GLBL_ERR_WDATA + reg_off,
			GOYA_ASYNC_EVENT_ID_DMA0_QM + dma_id);

	/* PQ has buffer of 2 cache lines, while CQ has 8 lines */
	WREG32(mmDMA_QM_0_PQ_CFG1 + reg_off, 0x00020002);
	WREG32(mmDMA_QM_0_CQ_CFG1 + reg_off, 0x00080008);

	if (goya->hw_cap_initialized & HW_CAP_MMU)
		WREG32(mmDMA_QM_0_GLBL_PROT + reg_off, QMAN_DMA_PARTLY_TRUSTED);
	else
		WREG32(mmDMA_QM_0_GLBL_PROT + reg_off, QMAN_DMA_FULLY_TRUSTED);

	if (hdev->stop_on_err)
		dma_err_cfg |= 1 << DMA_QM_0_GLBL_ERR_CFG_DMA_STOP_ON_ERR_SHIFT;

	WREG32(mmDMA_QM_0_GLBL_ERR_CFG + reg_off, dma_err_cfg);
	WREG32(mmDMA_QM_0_GLBL_CFG0 + reg_off, QMAN_DMA_ENABLE);
}

static void goya_init_dma_ch(struct hl_device *hdev, int dma_id)
{
	u32 gic_base_lo, gic_base_hi;
	u64 sob_addr;
	u32 reg_off = dma_id * (mmDMA_CH_1_CFG1 - mmDMA_CH_0_CFG1);

	gic_base_lo =
		lower_32_bits(CFG_BASE + mmGIC_DISTRIBUTOR__5_GICD_SETSPI_NSR);
	gic_base_hi =
		upper_32_bits(CFG_BASE + mmGIC_DISTRIBUTOR__5_GICD_SETSPI_NSR);

	WREG32(mmDMA_CH_0_ERRMSG_ADDR_LO + reg_off, gic_base_lo);
	WREG32(mmDMA_CH_0_ERRMSG_ADDR_HI + reg_off, gic_base_hi);
	WREG32(mmDMA_CH_0_ERRMSG_WDATA + reg_off,
			GOYA_ASYNC_EVENT_ID_DMA0_CH + dma_id);

	if (dma_id)
		sob_addr = CFG_BASE + mmSYNC_MNGR_SOB_OBJ_1000 +
				(dma_id - 1) * 4;
	else
		sob_addr = CFG_BASE + mmSYNC_MNGR_SOB_OBJ_1007;

	WREG32(mmDMA_CH_0_WR_COMP_ADDR_HI + reg_off, upper_32_bits(sob_addr));
	WREG32(mmDMA_CH_0_WR_COMP_WDATA + reg_off, 0x80000001);
}

/*
 * goya_init_dma_qmans - Initialize QMAN DMA registers
 *
 * @hdev: pointer to hl_device structure
 *
 * Initialize the H/W registers of the QMAN DMA channels
 *
 */
void goya_init_dma_qmans(struct hl_device *hdev)
{
	struct goya_device *goya = hdev->asic_specific;
	struct hl_hw_queue *q;
	int i;

	if (goya->hw_cap_initialized & HW_CAP_DMA)
		return;

	q = &hdev->kernel_queues[0];

	for (i = 0 ; i < NUMBER_OF_EXT_HW_QUEUES ; i++, q++) {
		q->cq_id = q->msi_vec = i;
		goya_init_dma_qman(hdev, i, q->bus_address);
		goya_init_dma_ch(hdev, i);
	}

	goya->hw_cap_initialized |= HW_CAP_DMA;
}

/*
 * goya_disable_external_queues - Disable external queues
 *
 * @hdev: pointer to hl_device structure
 *
 */
static void goya_disable_external_queues(struct hl_device *hdev)
{
	struct goya_device *goya = hdev->asic_specific;

	if (!(goya->hw_cap_initialized & HW_CAP_DMA))
		return;

	WREG32(mmDMA_QM_0_GLBL_CFG0, 0);
	WREG32(mmDMA_QM_1_GLBL_CFG0, 0);
	WREG32(mmDMA_QM_2_GLBL_CFG0, 0);
	WREG32(mmDMA_QM_3_GLBL_CFG0, 0);
	WREG32(mmDMA_QM_4_GLBL_CFG0, 0);
}

static int goya_stop_queue(struct hl_device *hdev, u32 cfg_reg,
				u32 cp_sts_reg, u32 glbl_sts0_reg)
{
	int rc;
	u32 status;

	/* use the values of TPC0 as they are all the same*/

	WREG32(cfg_reg, 1 << TPC0_QM_GLBL_CFG1_CP_STOP_SHIFT);

	status = RREG32(cp_sts_reg);
	if (status & TPC0_QM_CP_STS_FENCE_IN_PROGRESS_MASK) {
		rc = hl_poll_timeout(
			hdev,
			cp_sts_reg,
			status,
			!(status & TPC0_QM_CP_STS_FENCE_IN_PROGRESS_MASK),
			1000,
			QMAN_FENCE_TIMEOUT_USEC);

		/* if QMAN is stuck in fence no need to check for stop */
		if (rc)
			return 0;
	}

	rc = hl_poll_timeout(
		hdev,
		glbl_sts0_reg,
		status,
		(status & TPC0_QM_GLBL_STS0_CP_IS_STOP_MASK),
		1000,
		QMAN_STOP_TIMEOUT_USEC);

	if (rc) {
		dev_err(hdev->dev,
			"Timeout while waiting for QMAN to stop\n");
		return -EINVAL;
	}

	return 0;
}

/*
 * goya_stop_external_queues - Stop external queues
 *
 * @hdev: pointer to hl_device structure
 *
 * Returns 0 on success
 *
 */
static int goya_stop_external_queues(struct hl_device *hdev)
{
	int rc, retval = 0;

	struct goya_device *goya = hdev->asic_specific;

	if (!(goya->hw_cap_initialized & HW_CAP_DMA))
		return retval;

	rc = goya_stop_queue(hdev,
			mmDMA_QM_0_GLBL_CFG1,
			mmDMA_QM_0_CP_STS,
			mmDMA_QM_0_GLBL_STS0);

	if (rc) {
		dev_err(hdev->dev, "failed to stop DMA QMAN 0\n");
		retval = -EIO;
	}

	rc = goya_stop_queue(hdev,
			mmDMA_QM_1_GLBL_CFG1,
			mmDMA_QM_1_CP_STS,
			mmDMA_QM_1_GLBL_STS0);

	if (rc) {
		dev_err(hdev->dev, "failed to stop DMA QMAN 1\n");
		retval = -EIO;
	}

	rc = goya_stop_queue(hdev,
			mmDMA_QM_2_GLBL_CFG1,
			mmDMA_QM_2_CP_STS,
			mmDMA_QM_2_GLBL_STS0);

	if (rc) {
		dev_err(hdev->dev, "failed to stop DMA QMAN 2\n");
		retval = -EIO;
	}

	rc = goya_stop_queue(hdev,
			mmDMA_QM_3_GLBL_CFG1,
			mmDMA_QM_3_CP_STS,
			mmDMA_QM_3_GLBL_STS0);

	if (rc) {
		dev_err(hdev->dev, "failed to stop DMA QMAN 3\n");
		retval = -EIO;
	}

	rc = goya_stop_queue(hdev,
			mmDMA_QM_4_GLBL_CFG1,
			mmDMA_QM_4_CP_STS,
			mmDMA_QM_4_GLBL_STS0);

	if (rc) {
		dev_err(hdev->dev, "failed to stop DMA QMAN 4\n");
		retval = -EIO;
	}

	return retval;
}

/*
 * goya_init_cpu_queues - Initialize PQ/CQ/EQ of CPU
 *
 * @hdev: pointer to hl_device structure
 *
 * Returns 0 on success
 *
 */
int goya_init_cpu_queues(struct hl_device *hdev)
{
	struct goya_device *goya = hdev->asic_specific;
	struct asic_fixed_properties *prop = &hdev->asic_prop;
	struct hl_eq *eq;
	u32 status;
	struct hl_hw_queue *cpu_pq = &hdev->kernel_queues[GOYA_QUEUE_ID_CPU_PQ];
	int err;

	if (!hdev->cpu_queues_enable)
		return 0;

	if (goya->hw_cap_initialized & HW_CAP_CPU_Q)
		return 0;

	eq = &hdev->event_queue;

	WREG32(mmCPU_PQ_BASE_ADDR_LOW, lower_32_bits(cpu_pq->bus_address));
	WREG32(mmCPU_PQ_BASE_ADDR_HIGH, upper_32_bits(cpu_pq->bus_address));

	WREG32(mmCPU_EQ_BASE_ADDR_LOW, lower_32_bits(eq->bus_address));
	WREG32(mmCPU_EQ_BASE_ADDR_HIGH, upper_32_bits(eq->bus_address));

	WREG32(mmCPU_CQ_BASE_ADDR_LOW,
			lower_32_bits(VA_CPU_ACCESSIBLE_MEM_ADDR));
	WREG32(mmCPU_CQ_BASE_ADDR_HIGH,
			upper_32_bits(VA_CPU_ACCESSIBLE_MEM_ADDR));

	WREG32(mmCPU_PQ_LENGTH, HL_QUEUE_SIZE_IN_BYTES);
	WREG32(mmCPU_EQ_LENGTH, HL_EQ_SIZE_IN_BYTES);
	WREG32(mmCPU_CQ_LENGTH, HL_CPU_ACCESSIBLE_MEM_SIZE);

	/* Used for EQ CI */
	WREG32(mmCPU_EQ_CI, 0);

	WREG32(mmCPU_IF_PF_PQ_PI, 0);

	WREG32(mmCPU_PQ_INIT_STATUS, PQ_INIT_STATUS_READY_FOR_CP);

	WREG32(mmGIC_DISTRIBUTOR__5_GICD_SETSPI_NSR,
			GOYA_ASYNC_EVENT_ID_PI_UPDATE);

	err = hl_poll_timeout(
		hdev,
		mmCPU_PQ_INIT_STATUS,
		status,
		(status == PQ_INIT_STATUS_READY_FOR_HOST),
		1000,
		GOYA_CPU_TIMEOUT_USEC);

	if (err) {
		dev_err(hdev->dev,
			"Failed to setup communication with device CPU\n");
		return -EIO;
	}

	/* update FW application security bits */
	if (prop->fw_cpu_boot_dev_sts0_valid)
		prop->fw_app_cpu_boot_dev_sts0 = RREG32(mmCPU_BOOT_DEV_STS0);

	if (prop->fw_cpu_boot_dev_sts1_valid)
		prop->fw_app_cpu_boot_dev_sts1 = RREG32(mmCPU_BOOT_DEV_STS1);

	goya->hw_cap_initialized |= HW_CAP_CPU_Q;
	return 0;
}

static void goya_set_pll_refclk(struct hl_device *hdev)
{
	WREG32(mmCPU_PLL_DIV_SEL_0, 0x0);
	WREG32(mmCPU_PLL_DIV_SEL_1, 0x0);
	WREG32(mmCPU_PLL_DIV_SEL_2, 0x0);
	WREG32(mmCPU_PLL_DIV_SEL_3, 0x0);

	WREG32(mmIC_PLL_DIV_SEL_0, 0x0);
	WREG32(mmIC_PLL_DIV_SEL_1, 0x0);
	WREG32(mmIC_PLL_DIV_SEL_2, 0x0);
	WREG32(mmIC_PLL_DIV_SEL_3, 0x0);

	WREG32(mmMC_PLL_DIV_SEL_0, 0x0);
	WREG32(mmMC_PLL_DIV_SEL_1, 0x0);
	WREG32(mmMC_PLL_DIV_SEL_2, 0x0);
	WREG32(mmMC_PLL_DIV_SEL_3, 0x0);

	WREG32(mmPSOC_MME_PLL_DIV_SEL_0, 0x0);
	WREG32(mmPSOC_MME_PLL_DIV_SEL_1, 0x0);
	WREG32(mmPSOC_MME_PLL_DIV_SEL_2, 0x0);
	WREG32(mmPSOC_MME_PLL_DIV_SEL_3, 0x0);

	WREG32(mmPSOC_PCI_PLL_DIV_SEL_0, 0x0);
	WREG32(mmPSOC_PCI_PLL_DIV_SEL_1, 0x0);
	WREG32(mmPSOC_PCI_PLL_DIV_SEL_2, 0x0);
	WREG32(mmPSOC_PCI_PLL_DIV_SEL_3, 0x0);

	WREG32(mmPSOC_EMMC_PLL_DIV_SEL_0, 0x0);
	WREG32(mmPSOC_EMMC_PLL_DIV_SEL_1, 0x0);
	WREG32(mmPSOC_EMMC_PLL_DIV_SEL_2, 0x0);
	WREG32(mmPSOC_EMMC_PLL_DIV_SEL_3, 0x0);

	WREG32(mmTPC_PLL_DIV_SEL_0, 0x0);
	WREG32(mmTPC_PLL_DIV_SEL_1, 0x0);
	WREG32(mmTPC_PLL_DIV_SEL_2, 0x0);
	WREG32(mmTPC_PLL_DIV_SEL_3, 0x0);
}

static void goya_disable_clk_rlx(struct hl_device *hdev)
{
	WREG32(mmPSOC_MME_PLL_CLK_RLX_0, 0x100010);
	WREG32(mmIC_PLL_CLK_RLX_0, 0x100010);
}

static void _goya_tpc_mbist_workaround(struct hl_device *hdev, u8 tpc_id)
{
	u64 tpc_eml_address;
	u32 val, tpc_offset, tpc_eml_offset, tpc_slm_offset;
	int err, slm_index;

	tpc_offset = tpc_id * 0x40000;
	tpc_eml_offset = tpc_id * 0x200000;
	tpc_eml_address = (mmTPC0_EML_CFG_BASE + tpc_eml_offset - CFG_BASE);
	tpc_slm_offset = tpc_eml_address + 0x100000;

	/*
	 * Workaround for Bug H2 #2443 :
	 * "TPC SB is not initialized on chip reset"
	 */

	val = RREG32(mmTPC0_CFG_FUNC_MBIST_CNTRL + tpc_offset);
	if (val & TPC0_CFG_FUNC_MBIST_CNTRL_MBIST_ACTIVE_MASK)
		dev_warn(hdev->dev, "TPC%d MBIST ACTIVE is not cleared\n",
			tpc_id);

	WREG32(mmTPC0_CFG_FUNC_MBIST_PAT + tpc_offset, val & 0xFFFFF000);

	WREG32(mmTPC0_CFG_FUNC_MBIST_MEM_0 + tpc_offset, 0x37FF);
	WREG32(mmTPC0_CFG_FUNC_MBIST_MEM_1 + tpc_offset, 0x303F);
	WREG32(mmTPC0_CFG_FUNC_MBIST_MEM_2 + tpc_offset, 0x71FF);
	WREG32(mmTPC0_CFG_FUNC_MBIST_MEM_3 + tpc_offset, 0x71FF);
	WREG32(mmTPC0_CFG_FUNC_MBIST_MEM_4 + tpc_offset, 0x70FF);
	WREG32(mmTPC0_CFG_FUNC_MBIST_MEM_5 + tpc_offset, 0x70FF);
	WREG32(mmTPC0_CFG_FUNC_MBIST_MEM_6 + tpc_offset, 0x70FF);
	WREG32(mmTPC0_CFG_FUNC_MBIST_MEM_7 + tpc_offset, 0x70FF);
	WREG32(mmTPC0_CFG_FUNC_MBIST_MEM_8 + tpc_offset, 0x70FF);
	WREG32(mmTPC0_CFG_FUNC_MBIST_MEM_9 + tpc_offset, 0x70FF);

	WREG32_OR(mmTPC0_CFG_FUNC_MBIST_CNTRL + tpc_offset,
		1 << TPC0_CFG_FUNC_MBIST_CNTRL_MBIST_START_SHIFT);

	err = hl_poll_timeout(
		hdev,
		mmTPC0_CFG_FUNC_MBIST_CNTRL + tpc_offset,
		val,
		(val & TPC0_CFG_FUNC_MBIST_CNTRL_MBIST_DONE_MASK),
		1000,
		HL_DEVICE_TIMEOUT_USEC);

	if (err)
		dev_err(hdev->dev,
			"Timeout while waiting for TPC%d MBIST DONE\n", tpc_id);

	WREG32_OR(mmTPC0_EML_CFG_DBG_CNT + tpc_eml_offset,
		1 << TPC0_EML_CFG_DBG_CNT_CORE_RST_SHIFT);

	msleep(GOYA_RESET_WAIT_MSEC);

	WREG32_AND(mmTPC0_EML_CFG_DBG_CNT + tpc_eml_offset,
		~(1 << TPC0_EML_CFG_DBG_CNT_CORE_RST_SHIFT));

	msleep(GOYA_RESET_WAIT_MSEC);

	for (slm_index = 0 ; slm_index < 256 ; slm_index++)
		WREG32(tpc_slm_offset + (slm_index << 2), 0);

	val = RREG32(tpc_slm_offset);
}

static void goya_tpc_mbist_workaround(struct hl_device *hdev)
{
	struct goya_device *goya = hdev->asic_specific;
	int i;

	if (hdev->pldm)
		return;

	if (goya->hw_cap_initialized & HW_CAP_TPC_MBIST)
		return;

	/* Workaround for H2 #2443 */

	for (i = 0 ; i < TPC_MAX_NUM ; i++)
		_goya_tpc_mbist_workaround(hdev, i);

	goya->hw_cap_initialized |= HW_CAP_TPC_MBIST;
}

/*
 * goya_init_golden_registers - Initialize golden registers
 *
 * @hdev: pointer to hl_device structure
 *
 * Initialize the H/W registers of the device
 *
 */
static void goya_init_golden_registers(struct hl_device *hdev)
{
	struct goya_device *goya = hdev->asic_specific;
	u32 polynom[10], tpc_intr_mask, offset;
	int i;

	if (goya->hw_cap_initialized & HW_CAP_GOLDEN)
		return;

	polynom[0] = 0x00020080;
	polynom[1] = 0x00401000;
	polynom[2] = 0x00200800;
	polynom[3] = 0x00002000;
	polynom[4] = 0x00080200;
	polynom[5] = 0x00040100;
	polynom[6] = 0x00100400;
	polynom[7] = 0x00004000;
	polynom[8] = 0x00010000;
	polynom[9] = 0x00008000;

	/* Mask all arithmetic interrupts from TPC */
	tpc_intr_mask = 0x7FFF;

	for (i = 0, offset = 0 ; i < 6 ; i++, offset += 0x20000) {
		WREG32(mmSRAM_Y0_X0_RTR_HBW_RD_RQ_L_ARB + offset, 0x302);
		WREG32(mmSRAM_Y0_X1_RTR_HBW_RD_RQ_L_ARB + offset, 0x302);
		WREG32(mmSRAM_Y0_X2_RTR_HBW_RD_RQ_L_ARB + offset, 0x302);
		WREG32(mmSRAM_Y0_X3_RTR_HBW_RD_RQ_L_ARB + offset, 0x302);
		WREG32(mmSRAM_Y0_X4_RTR_HBW_RD_RQ_L_ARB + offset, 0x302);

		WREG32(mmSRAM_Y0_X0_RTR_HBW_DATA_L_ARB + offset, 0x204);
		WREG32(mmSRAM_Y0_X1_RTR_HBW_DATA_L_ARB + offset, 0x204);
		WREG32(mmSRAM_Y0_X2_RTR_HBW_DATA_L_ARB + offset, 0x204);
		WREG32(mmSRAM_Y0_X3_RTR_HBW_DATA_L_ARB + offset, 0x204);
		WREG32(mmSRAM_Y0_X4_RTR_HBW_DATA_L_ARB + offset, 0x204);


		WREG32(mmSRAM_Y0_X0_RTR_HBW_DATA_E_ARB + offset, 0x206);
		WREG32(mmSRAM_Y0_X1_RTR_HBW_DATA_E_ARB + offset, 0x206);
		WREG32(mmSRAM_Y0_X2_RTR_HBW_DATA_E_ARB + offset, 0x206);
		WREG32(mmSRAM_Y0_X3_RTR_HBW_DATA_E_ARB + offset, 0x207);
		WREG32(mmSRAM_Y0_X4_RTR_HBW_DATA_E_ARB + offset, 0x207);

		WREG32(mmSRAM_Y0_X0_RTR_HBW_DATA_W_ARB + offset, 0x207);
		WREG32(mmSRAM_Y0_X1_RTR_HBW_DATA_W_ARB + offset, 0x207);
		WREG32(mmSRAM_Y0_X2_RTR_HBW_DATA_W_ARB + offset, 0x206);
		WREG32(mmSRAM_Y0_X3_RTR_HBW_DATA_W_ARB + offset, 0x206);
		WREG32(mmSRAM_Y0_X4_RTR_HBW_DATA_W_ARB + offset, 0x206);

		WREG32(mmSRAM_Y0_X0_RTR_HBW_WR_RS_E_ARB + offset, 0x101);
		WREG32(mmSRAM_Y0_X1_RTR_HBW_WR_RS_E_ARB + offset, 0x102);
		WREG32(mmSRAM_Y0_X2_RTR_HBW_WR_RS_E_ARB + offset, 0x103);
		WREG32(mmSRAM_Y0_X3_RTR_HBW_WR_RS_E_ARB + offset, 0x104);
		WREG32(mmSRAM_Y0_X4_RTR_HBW_WR_RS_E_ARB + offset, 0x105);

		WREG32(mmSRAM_Y0_X0_RTR_HBW_WR_RS_W_ARB + offset, 0x105);
		WREG32(mmSRAM_Y0_X1_RTR_HBW_WR_RS_W_ARB + offset, 0x104);
		WREG32(mmSRAM_Y0_X2_RTR_HBW_WR_RS_W_ARB + offset, 0x103);
		WREG32(mmSRAM_Y0_X3_RTR_HBW_WR_RS_W_ARB + offset, 0x102);
		WREG32(mmSRAM_Y0_X4_RTR_HBW_WR_RS_W_ARB + offset, 0x101);
	}

	WREG32(mmMME_STORE_MAX_CREDIT, 0x21);
	WREG32(mmMME_AGU, 0x0f0f0f10);
	WREG32(mmMME_SEI_MASK, ~0x0);

	WREG32(mmMME6_RTR_HBW_RD_RQ_N_ARB, 0x01010101);
	WREG32(mmMME5_RTR_HBW_RD_RQ_N_ARB, 0x01040101);
	WREG32(mmMME4_RTR_HBW_RD_RQ_N_ARB, 0x01030101);
	WREG32(mmMME3_RTR_HBW_RD_RQ_N_ARB, 0x01020101);
	WREG32(mmMME2_RTR_HBW_RD_RQ_N_ARB, 0x01010101);
	WREG32(mmMME1_RTR_HBW_RD_RQ_N_ARB, 0x07010701);
	WREG32(mmMME6_RTR_HBW_RD_RQ_S_ARB, 0x04010401);
	WREG32(mmMME5_RTR_HBW_RD_RQ_S_ARB, 0x04050401);
	WREG32(mmMME4_RTR_HBW_RD_RQ_S_ARB, 0x03070301);
	WREG32(mmMME3_RTR_HBW_RD_RQ_S_ARB, 0x01030101);
	WREG32(mmMME2_RTR_HBW_RD_RQ_S_ARB, 0x01040101);
	WREG32(mmMME1_RTR_HBW_RD_RQ_S_ARB, 0x01050105);
	WREG32(mmMME6_RTR_HBW_RD_RQ_W_ARB, 0x01010501);
	WREG32(mmMME5_RTR_HBW_RD_RQ_W_ARB, 0x01010501);
	WREG32(mmMME4_RTR_HBW_RD_RQ_W_ARB, 0x01040301);
	WREG32(mmMME3_RTR_HBW_RD_RQ_W_ARB, 0x01030401);
	WREG32(mmMME2_RTR_HBW_RD_RQ_W_ARB, 0x01040101);
	WREG32(mmMME1_RTR_HBW_RD_RQ_W_ARB, 0x01050101);
	WREG32(mmMME6_RTR_HBW_WR_RQ_N_ARB, 0x02020202);
	WREG32(mmMME5_RTR_HBW_WR_RQ_N_ARB, 0x01070101);
	WREG32(mmMME4_RTR_HBW_WR_RQ_N_ARB, 0x02020201);
	WREG32(mmMME3_RTR_HBW_WR_RQ_N_ARB, 0x07020701);
	WREG32(mmMME2_RTR_HBW_WR_RQ_N_ARB, 0x01020101);
	WREG32(mmMME1_RTR_HBW_WR_RQ_S_ARB, 0x01010101);
	WREG32(mmMME6_RTR_HBW_WR_RQ_S_ARB, 0x01070101);
	WREG32(mmMME5_RTR_HBW_WR_RQ_S_ARB, 0x01070101);
	WREG32(mmMME4_RTR_HBW_WR_RQ_S_ARB, 0x07020701);
	WREG32(mmMME3_RTR_HBW_WR_RQ_S_ARB, 0x02020201);
	WREG32(mmMME2_RTR_HBW_WR_RQ_S_ARB, 0x01070101);
	WREG32(mmMME1_RTR_HBW_WR_RQ_S_ARB, 0x01020102);
	WREG32(mmMME6_RTR_HBW_WR_RQ_W_ARB, 0x01020701);
	WREG32(mmMME5_RTR_HBW_WR_RQ_W_ARB, 0x01020701);
	WREG32(mmMME4_RTR_HBW_WR_RQ_W_ARB, 0x07020707);
	WREG32(mmMME3_RTR_HBW_WR_RQ_W_ARB, 0x01020201);
	WREG32(mmMME2_RTR_HBW_WR_RQ_W_ARB, 0x01070201);
	WREG32(mmMME1_RTR_HBW_WR_RQ_W_ARB, 0x01070201);
	WREG32(mmMME6_RTR_HBW_RD_RS_N_ARB, 0x01070102);
	WREG32(mmMME5_RTR_HBW_RD_RS_N_ARB, 0x01070102);
	WREG32(mmMME4_RTR_HBW_RD_RS_N_ARB, 0x01060102);
	WREG32(mmMME3_RTR_HBW_RD_RS_N_ARB, 0x01040102);
	WREG32(mmMME2_RTR_HBW_RD_RS_N_ARB, 0x01020102);
	WREG32(mmMME1_RTR_HBW_RD_RS_N_ARB, 0x01020107);
	WREG32(mmMME6_RTR_HBW_RD_RS_S_ARB, 0x01020106);
	WREG32(mmMME5_RTR_HBW_RD_RS_S_ARB, 0x01020102);
	WREG32(mmMME4_RTR_HBW_RD_RS_S_ARB, 0x01040102);
	WREG32(mmMME3_RTR_HBW_RD_RS_S_ARB, 0x01060102);
	WREG32(mmMME2_RTR_HBW_RD_RS_S_ARB, 0x01070102);
	WREG32(mmMME1_RTR_HBW_RD_RS_S_ARB, 0x01070102);
	WREG32(mmMME6_RTR_HBW_RD_RS_E_ARB, 0x01020702);
	WREG32(mmMME5_RTR_HBW_RD_RS_E_ARB, 0x01020702);
	WREG32(mmMME4_RTR_HBW_RD_RS_E_ARB, 0x01040602);
	WREG32(mmMME3_RTR_HBW_RD_RS_E_ARB, 0x01060402);
	WREG32(mmMME2_RTR_HBW_RD_RS_E_ARB, 0x01070202);
	WREG32(mmMME1_RTR_HBW_RD_RS_E_ARB, 0x01070102);
	WREG32(mmMME6_RTR_HBW_RD_RS_W_ARB, 0x01060401);
	WREG32(mmMME5_RTR_HBW_RD_RS_W_ARB, 0x01060401);
	WREG32(mmMME4_RTR_HBW_RD_RS_W_ARB, 0x01060401);
	WREG32(mmMME3_RTR_HBW_RD_RS_W_ARB, 0x01060401);
	WREG32(mmMME2_RTR_HBW_RD_RS_W_ARB, 0x01060401);
	WREG32(mmMME1_RTR_HBW_RD_RS_W_ARB, 0x01060401);
	WREG32(mmMME6_RTR_HBW_WR_RS_N_ARB, 0x01050101);
	WREG32(mmMME5_RTR_HBW_WR_RS_N_ARB, 0x01040101);
	WREG32(mmMME4_RTR_HBW_WR_RS_N_ARB, 0x01030101);
	WREG32(mmMME3_RTR_HBW_WR_RS_N_ARB, 0x01020101);
	WREG32(mmMME2_RTR_HBW_WR_RS_N_ARB, 0x01010101);
	WREG32(mmMME1_RTR_HBW_WR_RS_N_ARB, 0x01010107);
	WREG32(mmMME6_RTR_HBW_WR_RS_S_ARB, 0x01010107);
	WREG32(mmMME5_RTR_HBW_WR_RS_S_ARB, 0x01010101);
	WREG32(mmMME4_RTR_HBW_WR_RS_S_ARB, 0x01020101);
	WREG32(mmMME3_RTR_HBW_WR_RS_S_ARB, 0x01030101);
	WREG32(mmMME2_RTR_HBW_WR_RS_S_ARB, 0x01040101);
	WREG32(mmMME1_RTR_HBW_WR_RS_S_ARB, 0x01050101);
	WREG32(mmMME6_RTR_HBW_WR_RS_E_ARB, 0x01010501);
	WREG32(mmMME5_RTR_HBW_WR_RS_E_ARB, 0x01010501);
	WREG32(mmMME4_RTR_HBW_WR_RS_E_ARB, 0x01040301);
	WREG32(mmMME3_RTR_HBW_WR_RS_E_ARB, 0x01030401);
	WREG32(mmMME2_RTR_HBW_WR_RS_E_ARB, 0x01040101);
	WREG32(mmMME1_RTR_HBW_WR_RS_E_ARB, 0x01050101);
	WREG32(mmMME6_RTR_HBW_WR_RS_W_ARB, 0x01010101);
	WREG32(mmMME5_RTR_HBW_WR_RS_W_ARB, 0x01010101);
	WREG32(mmMME4_RTR_HBW_WR_RS_W_ARB, 0x01010101);
	WREG32(mmMME3_RTR_HBW_WR_RS_W_ARB, 0x01010101);
	WREG32(mmMME2_RTR_HBW_WR_RS_W_ARB, 0x01010101);
	WREG32(mmMME1_RTR_HBW_WR_RS_W_ARB, 0x01010101);

	WREG32(mmTPC1_RTR_HBW_RD_RQ_N_ARB, 0x01010101);
	WREG32(mmTPC1_RTR_HBW_RD_RQ_S_ARB, 0x01010101);
	WREG32(mmTPC1_RTR_HBW_RD_RQ_E_ARB, 0x01060101);
	WREG32(mmTPC1_RTR_HBW_WR_RQ_N_ARB, 0x02020102);
	WREG32(mmTPC1_RTR_HBW_WR_RQ_S_ARB, 0x01010101);
	WREG32(mmTPC1_RTR_HBW_WR_RQ_E_ARB, 0x02070202);
	WREG32(mmTPC1_RTR_HBW_RD_RS_N_ARB, 0x01020201);
	WREG32(mmTPC1_RTR_HBW_RD_RS_S_ARB, 0x01070201);
	WREG32(mmTPC1_RTR_HBW_RD_RS_W_ARB, 0x01070202);
	WREG32(mmTPC1_RTR_HBW_WR_RS_N_ARB, 0x01010101);
	WREG32(mmTPC1_RTR_HBW_WR_RS_S_ARB, 0x01050101);
	WREG32(mmTPC1_RTR_HBW_WR_RS_W_ARB, 0x01050101);

	WREG32(mmTPC2_RTR_HBW_RD_RQ_N_ARB, 0x01020101);
	WREG32(mmTPC2_RTR_HBW_RD_RQ_S_ARB, 0x01050101);
	WREG32(mmTPC2_RTR_HBW_RD_RQ_E_ARB, 0x01010201);
	WREG32(mmTPC2_RTR_HBW_WR_RQ_N_ARB, 0x02040102);
	WREG32(mmTPC2_RTR_HBW_WR_RQ_S_ARB, 0x01050101);
	WREG32(mmTPC2_RTR_HBW_WR_RQ_E_ARB, 0x02060202);
	WREG32(mmTPC2_RTR_HBW_RD_RS_N_ARB, 0x01020201);
	WREG32(mmTPC2_RTR_HBW_RD_RS_S_ARB, 0x01070201);
	WREG32(mmTPC2_RTR_HBW_RD_RS_W_ARB, 0x01070202);
	WREG32(mmTPC2_RTR_HBW_WR_RS_N_ARB, 0x01010101);
	WREG32(mmTPC2_RTR_HBW_WR_RS_S_ARB, 0x01040101);
	WREG32(mmTPC2_RTR_HBW_WR_RS_W_ARB, 0x01040101);

	WREG32(mmTPC3_RTR_HBW_RD_RQ_N_ARB, 0x01030101);
	WREG32(mmTPC3_RTR_HBW_RD_RQ_S_ARB, 0x01040101);
	WREG32(mmTPC3_RTR_HBW_RD_RQ_E_ARB, 0x01040301);
	WREG32(mmTPC3_RTR_HBW_WR_RQ_N_ARB, 0x02060102);
	WREG32(mmTPC3_RTR_HBW_WR_RQ_S_ARB, 0x01040101);
	WREG32(mmTPC3_RTR_HBW_WR_RQ_E_ARB, 0x01040301);
	WREG32(mmTPC3_RTR_HBW_RD_RS_N_ARB, 0x01040201);
	WREG32(mmTPC3_RTR_HBW_RD_RS_S_ARB, 0x01060201);
	WREG32(mmTPC3_RTR_HBW_RD_RS_W_ARB, 0x01060402);
	WREG32(mmTPC3_RTR_HBW_WR_RS_N_ARB, 0x01020101);
	WREG32(mmTPC3_RTR_HBW_WR_RS_S_ARB, 0x01030101);
	WREG32(mmTPC3_RTR_HBW_WR_RS_W_ARB, 0x01030401);

	WREG32(mmTPC4_RTR_HBW_RD_RQ_N_ARB, 0x01040101);
	WREG32(mmTPC4_RTR_HBW_RD_RQ_S_ARB, 0x01030101);
	WREG32(mmTPC4_RTR_HBW_RD_RQ_E_ARB, 0x01030401);
	WREG32(mmTPC4_RTR_HBW_WR_RQ_N_ARB, 0x02070102);
	WREG32(mmTPC4_RTR_HBW_WR_RQ_S_ARB, 0x01030101);
	WREG32(mmTPC4_RTR_HBW_WR_RQ_E_ARB, 0x02060702);
	WREG32(mmTPC4_RTR_HBW_RD_RS_N_ARB, 0x01060201);
	WREG32(mmTPC4_RTR_HBW_RD_RS_S_ARB, 0x01040201);
	WREG32(mmTPC4_RTR_HBW_RD_RS_W_ARB, 0x01040602);
	WREG32(mmTPC4_RTR_HBW_WR_RS_N_ARB, 0x01030101);
	WREG32(mmTPC4_RTR_HBW_WR_RS_S_ARB, 0x01020101);
	WREG32(mmTPC4_RTR_HBW_WR_RS_W_ARB, 0x01040301);

	WREG32(mmTPC5_RTR_HBW_RD_RQ_N_ARB, 0x01050101);
	WREG32(mmTPC5_RTR_HBW_RD_RQ_S_ARB, 0x01020101);
	WREG32(mmTPC5_RTR_HBW_RD_RQ_E_ARB, 0x01200501);
	WREG32(mmTPC5_RTR_HBW_WR_RQ_N_ARB, 0x02070102);
	WREG32(mmTPC5_RTR_HBW_WR_RQ_S_ARB, 0x01020101);
	WREG32(mmTPC5_RTR_HBW_WR_RQ_E_ARB, 0x02020602);
	WREG32(mmTPC5_RTR_HBW_RD_RS_N_ARB, 0x01070201);
	WREG32(mmTPC5_RTR_HBW_RD_RS_S_ARB, 0x01020201);
	WREG32(mmTPC5_RTR_HBW_RD_RS_W_ARB, 0x01020702);
	WREG32(mmTPC5_RTR_HBW_WR_RS_N_ARB, 0x01040101);
	WREG32(mmTPC5_RTR_HBW_WR_RS_S_ARB, 0x01010101);
	WREG32(mmTPC5_RTR_HBW_WR_RS_W_ARB, 0x01010501);

	WREG32(mmTPC6_RTR_HBW_RD_RQ_N_ARB, 0x01010101);
	WREG32(mmTPC6_RTR_HBW_RD_RQ_S_ARB, 0x01010101);
	WREG32(mmTPC6_RTR_HBW_RD_RQ_E_ARB, 0x01010601);
	WREG32(mmTPC6_RTR_HBW_WR_RQ_N_ARB, 0x01010101);
	WREG32(mmTPC6_RTR_HBW_WR_RQ_S_ARB, 0x01010101);
	WREG32(mmTPC6_RTR_HBW_WR_RQ_E_ARB, 0x02020702);
	WREG32(mmTPC6_RTR_HBW_RD_RS_N_ARB, 0x01010101);
	WREG32(mmTPC6_RTR_HBW_RD_RS_S_ARB, 0x01010101);
	WREG32(mmTPC6_RTR_HBW_RD_RS_W_ARB, 0x01020702);
	WREG32(mmTPC6_RTR_HBW_WR_RS_N_ARB, 0x01050101);
	WREG32(mmTPC6_RTR_HBW_WR_RS_S_ARB, 0x01010101);
	WREG32(mmTPC6_RTR_HBW_WR_RS_W_ARB, 0x01010501);

	for (i = 0, offset = 0 ; i < 10 ; i++, offset += 4) {
		WREG32(mmMME1_RTR_SPLIT_COEF_0 + offset, polynom[i] >> 7);
		WREG32(mmMME2_RTR_SPLIT_COEF_0 + offset, polynom[i] >> 7);
		WREG32(mmMME3_RTR_SPLIT_COEF_0 + offset, polynom[i] >> 7);
		WREG32(mmMME4_RTR_SPLIT_COEF_0 + offset, polynom[i] >> 7);
		WREG32(mmMME5_RTR_SPLIT_COEF_0 + offset, polynom[i] >> 7);
		WREG32(mmMME6_RTR_SPLIT_COEF_0 + offset, polynom[i] >> 7);

		WREG32(mmTPC0_NRTR_SPLIT_COEF_0 + offset, polynom[i] >> 7);
		WREG32(mmTPC1_RTR_SPLIT_COEF_0 + offset, polynom[i] >> 7);
		WREG32(mmTPC2_RTR_SPLIT_COEF_0 + offset, polynom[i] >> 7);
		WREG32(mmTPC3_RTR_SPLIT_COEF_0 + offset, polynom[i] >> 7);
		WREG32(mmTPC4_RTR_SPLIT_COEF_0 + offset, polynom[i] >> 7);
		WREG32(mmTPC5_RTR_SPLIT_COEF_0 + offset, polynom[i] >> 7);
		WREG32(mmTPC6_RTR_SPLIT_COEF_0 + offset, polynom[i] >> 7);
		WREG32(mmTPC7_NRTR_SPLIT_COEF_0 + offset, polynom[i] >> 7);

		WREG32(mmPCI_NRTR_SPLIT_COEF_0 + offset, polynom[i] >> 7);
		WREG32(mmDMA_NRTR_SPLIT_COEF_0 + offset, polynom[i] >> 7);
	}

	for (i = 0, offset = 0 ; i < 6 ; i++, offset += 0x40000) {
		WREG32(mmMME1_RTR_SCRAMB_EN + offset,
				1 << MME1_RTR_SCRAMB_EN_VAL_SHIFT);
		WREG32(mmMME1_RTR_NON_LIN_SCRAMB + offset,
				1 << MME1_RTR_NON_LIN_SCRAMB_EN_SHIFT);
	}

	for (i = 0, offset = 0 ; i < 8 ; i++, offset += 0x40000) {
		/*
		 * Workaround for Bug H2 #2441 :
		 * "ST.NOP set trace event illegal opcode"
		 */
		WREG32(mmTPC0_CFG_TPC_INTR_MASK + offset, tpc_intr_mask);

		WREG32(mmTPC0_NRTR_SCRAMB_EN + offset,
				1 << TPC0_NRTR_SCRAMB_EN_VAL_SHIFT);
		WREG32(mmTPC0_NRTR_NON_LIN_SCRAMB + offset,
				1 << TPC0_NRTR_NON_LIN_SCRAMB_EN_SHIFT);

		WREG32_FIELD(TPC0_CFG_MSS_CONFIG, offset,
				ICACHE_FETCH_LINE_NUM, 2);
	}

	WREG32(mmDMA_NRTR_SCRAMB_EN, 1 << DMA_NRTR_SCRAMB_EN_VAL_SHIFT);
	WREG32(mmDMA_NRTR_NON_LIN_SCRAMB,
			1 << DMA_NRTR_NON_LIN_SCRAMB_EN_SHIFT);

	WREG32(mmPCI_NRTR_SCRAMB_EN, 1 << PCI_NRTR_SCRAMB_EN_VAL_SHIFT);
	WREG32(mmPCI_NRTR_NON_LIN_SCRAMB,
			1 << PCI_NRTR_NON_LIN_SCRAMB_EN_SHIFT);

	/*
	 * Workaround for H2 #HW-23 bug
	 * Set DMA max outstanding read requests to 240 on DMA CH 1.
	 * This limitation is still large enough to not affect Gen4 bandwidth.
	 * We need to only limit that DMA channel because the user can only read
	 * from Host using DMA CH 1
	 */
	WREG32(mmDMA_CH_1_CFG0, 0x0fff00F0);

	WREG32(mmTPC_PLL_CLK_RLX_0, 0x200020);

	goya->hw_cap_initialized |= HW_CAP_GOLDEN;
}

static void goya_init_mme_qman(struct hl_device *hdev)
{
	u32 mtr_base_lo, mtr_base_hi;
	u32 so_base_lo, so_base_hi;
	u32 gic_base_lo, gic_base_hi;
	u64 qman_base_addr;

	mtr_base_lo = lower_32_bits(CFG_BASE + mmSYNC_MNGR_MON_PAY_ADDRL_0);
	mtr_base_hi = upper_32_bits(CFG_BASE + mmSYNC_MNGR_MON_PAY_ADDRL_0);
	so_base_lo = lower_32_bits(CFG_BASE + mmSYNC_MNGR_SOB_OBJ_0);
	so_base_hi = upper_32_bits(CFG_BASE + mmSYNC_MNGR_SOB_OBJ_0);

	gic_base_lo =
		lower_32_bits(CFG_BASE + mmGIC_DISTRIBUTOR__5_GICD_SETSPI_NSR);
	gic_base_hi =
		upper_32_bits(CFG_BASE + mmGIC_DISTRIBUTOR__5_GICD_SETSPI_NSR);

	qman_base_addr = hdev->asic_prop.sram_base_address +
				MME_QMAN_BASE_OFFSET;

	WREG32(mmMME_QM_PQ_BASE_LO, lower_32_bits(qman_base_addr));
	WREG32(mmMME_QM_PQ_BASE_HI, upper_32_bits(qman_base_addr));
	WREG32(mmMME_QM_PQ_SIZE, ilog2(MME_QMAN_LENGTH));
	WREG32(mmMME_QM_PQ_PI, 0);
	WREG32(mmMME_QM_PQ_CI, 0);
	WREG32(mmMME_QM_CP_LDMA_SRC_BASE_LO_OFFSET, 0x10C0);
	WREG32(mmMME_QM_CP_LDMA_SRC_BASE_HI_OFFSET, 0x10C4);
	WREG32(mmMME_QM_CP_LDMA_TSIZE_OFFSET, 0x10C8);
	WREG32(mmMME_QM_CP_LDMA_COMMIT_OFFSET, 0x10CC);

	WREG32(mmMME_QM_CP_MSG_BASE0_ADDR_LO, mtr_base_lo);
	WREG32(mmMME_QM_CP_MSG_BASE0_ADDR_HI, mtr_base_hi);
	WREG32(mmMME_QM_CP_MSG_BASE1_ADDR_LO, so_base_lo);
	WREG32(mmMME_QM_CP_MSG_BASE1_ADDR_HI, so_base_hi);

	/* QMAN CQ has 8 cache lines */
	WREG32(mmMME_QM_CQ_CFG1, 0x00080008);

	WREG32(mmMME_QM_GLBL_ERR_ADDR_LO, gic_base_lo);
	WREG32(mmMME_QM_GLBL_ERR_ADDR_HI, gic_base_hi);

	WREG32(mmMME_QM_GLBL_ERR_WDATA, GOYA_ASYNC_EVENT_ID_MME_QM);

	WREG32(mmMME_QM_GLBL_ERR_CFG, QMAN_MME_ERR_MSG_EN);

	WREG32(mmMME_QM_GLBL_PROT, QMAN_MME_ERR_PROT);

	WREG32(mmMME_QM_GLBL_CFG0, QMAN_MME_ENABLE);
}

static void goya_init_mme_cmdq(struct hl_device *hdev)
{
	u32 mtr_base_lo, mtr_base_hi;
	u32 so_base_lo, so_base_hi;
	u32 gic_base_lo, gic_base_hi;

	mtr_base_lo = lower_32_bits(CFG_BASE + mmSYNC_MNGR_MON_PAY_ADDRL_0);
	mtr_base_hi = upper_32_bits(CFG_BASE + mmSYNC_MNGR_MON_PAY_ADDRL_0);
	so_base_lo = lower_32_bits(CFG_BASE + mmSYNC_MNGR_SOB_OBJ_0);
	so_base_hi = upper_32_bits(CFG_BASE + mmSYNC_MNGR_SOB_OBJ_0);

	gic_base_lo =
		lower_32_bits(CFG_BASE + mmGIC_DISTRIBUTOR__5_GICD_SETSPI_NSR);
	gic_base_hi =
		upper_32_bits(CFG_BASE + mmGIC_DISTRIBUTOR__5_GICD_SETSPI_NSR);

	WREG32(mmMME_CMDQ_CP_MSG_BASE0_ADDR_LO, mtr_base_lo);
	WREG32(mmMME_CMDQ_CP_MSG_BASE0_ADDR_HI, mtr_base_hi);
	WREG32(mmMME_CMDQ_CP_MSG_BASE1_ADDR_LO,	so_base_lo);
	WREG32(mmMME_CMDQ_CP_MSG_BASE1_ADDR_HI, so_base_hi);

	/* CMDQ CQ has 20 cache lines */
	WREG32(mmMME_CMDQ_CQ_CFG1, 0x00140014);

	WREG32(mmMME_CMDQ_GLBL_ERR_ADDR_LO, gic_base_lo);
	WREG32(mmMME_CMDQ_GLBL_ERR_ADDR_HI, gic_base_hi);

	WREG32(mmMME_CMDQ_GLBL_ERR_WDATA, GOYA_ASYNC_EVENT_ID_MME_CMDQ);

	WREG32(mmMME_CMDQ_GLBL_ERR_CFG, CMDQ_MME_ERR_MSG_EN);

	WREG32(mmMME_CMDQ_GLBL_PROT, CMDQ_MME_ERR_PROT);

	WREG32(mmMME_CMDQ_GLBL_CFG0, CMDQ_MME_ENABLE);
}

void goya_init_mme_qmans(struct hl_device *hdev)
{
	struct goya_device *goya = hdev->asic_specific;
	u32 so_base_lo, so_base_hi;

	if (goya->hw_cap_initialized & HW_CAP_MME)
		return;

	so_base_lo = lower_32_bits(CFG_BASE + mmSYNC_MNGR_SOB_OBJ_0);
	so_base_hi = upper_32_bits(CFG_BASE + mmSYNC_MNGR_SOB_OBJ_0);

	WREG32(mmMME_SM_BASE_ADDRESS_LOW, so_base_lo);
	WREG32(mmMME_SM_BASE_ADDRESS_HIGH, so_base_hi);

	goya_init_mme_qman(hdev);
	goya_init_mme_cmdq(hdev);

	goya->hw_cap_initialized |= HW_CAP_MME;
}

static void goya_init_tpc_qman(struct hl_device *hdev, u32 base_off, int tpc_id)
{
	u32 mtr_base_lo, mtr_base_hi;
	u32 so_base_lo, so_base_hi;
	u32 gic_base_lo, gic_base_hi;
	u64 qman_base_addr;
	u32 reg_off = tpc_id * (mmTPC1_QM_PQ_PI - mmTPC0_QM_PQ_PI);

	mtr_base_lo = lower_32_bits(CFG_BASE + mmSYNC_MNGR_MON_PAY_ADDRL_0);
	mtr_base_hi = upper_32_bits(CFG_BASE + mmSYNC_MNGR_MON_PAY_ADDRL_0);
	so_base_lo = lower_32_bits(CFG_BASE + mmSYNC_MNGR_SOB_OBJ_0);
	so_base_hi = upper_32_bits(CFG_BASE + mmSYNC_MNGR_SOB_OBJ_0);

	gic_base_lo =
		lower_32_bits(CFG_BASE + mmGIC_DISTRIBUTOR__5_GICD_SETSPI_NSR);
	gic_base_hi =
		upper_32_bits(CFG_BASE + mmGIC_DISTRIBUTOR__5_GICD_SETSPI_NSR);

	qman_base_addr = hdev->asic_prop.sram_base_address + base_off;

	WREG32(mmTPC0_QM_PQ_BASE_LO + reg_off, lower_32_bits(qman_base_addr));
	WREG32(mmTPC0_QM_PQ_BASE_HI + reg_off, upper_32_bits(qman_base_addr));
	WREG32(mmTPC0_QM_PQ_SIZE + reg_off, ilog2(TPC_QMAN_LENGTH));
	WREG32(mmTPC0_QM_PQ_PI + reg_off, 0);
	WREG32(mmTPC0_QM_PQ_CI + reg_off, 0);
	WREG32(mmTPC0_QM_CP_LDMA_SRC_BASE_LO_OFFSET + reg_off, 0x10C0);
	WREG32(mmTPC0_QM_CP_LDMA_SRC_BASE_HI_OFFSET + reg_off, 0x10C4);
	WREG32(mmTPC0_QM_CP_LDMA_TSIZE_OFFSET + reg_off, 0x10C8);
	WREG32(mmTPC0_QM_CP_LDMA_COMMIT_OFFSET + reg_off, 0x10CC);

	WREG32(mmTPC0_QM_CP_MSG_BASE0_ADDR_LO + reg_off, mtr_base_lo);
	WREG32(mmTPC0_QM_CP_MSG_BASE0_ADDR_HI + reg_off, mtr_base_hi);
	WREG32(mmTPC0_QM_CP_MSG_BASE1_ADDR_LO + reg_off, so_base_lo);
	WREG32(mmTPC0_QM_CP_MSG_BASE1_ADDR_HI + reg_off, so_base_hi);

	WREG32(mmTPC0_QM_CQ_CFG1 + reg_off, 0x00080008);

	WREG32(mmTPC0_QM_GLBL_ERR_ADDR_LO + reg_off, gic_base_lo);
	WREG32(mmTPC0_QM_GLBL_ERR_ADDR_HI + reg_off, gic_base_hi);

	WREG32(mmTPC0_QM_GLBL_ERR_WDATA + reg_off,
			GOYA_ASYNC_EVENT_ID_TPC0_QM + tpc_id);

	WREG32(mmTPC0_QM_GLBL_ERR_CFG + reg_off, QMAN_TPC_ERR_MSG_EN);

	WREG32(mmTPC0_QM_GLBL_PROT + reg_off, QMAN_TPC_ERR_PROT);

	WREG32(mmTPC0_QM_GLBL_CFG0 + reg_off, QMAN_TPC_ENABLE);
}

static void goya_init_tpc_cmdq(struct hl_device *hdev, int tpc_id)
{
	u32 mtr_base_lo, mtr_base_hi;
	u32 so_base_lo, so_base_hi;
	u32 gic_base_lo, gic_base_hi;
	u32 reg_off = tpc_id * (mmTPC1_CMDQ_CQ_CFG1 - mmTPC0_CMDQ_CQ_CFG1);

	mtr_base_lo = lower_32_bits(CFG_BASE + mmSYNC_MNGR_MON_PAY_ADDRL_0);
	mtr_base_hi = upper_32_bits(CFG_BASE + mmSYNC_MNGR_MON_PAY_ADDRL_0);
	so_base_lo = lower_32_bits(CFG_BASE + mmSYNC_MNGR_SOB_OBJ_0);
	so_base_hi = upper_32_bits(CFG_BASE + mmSYNC_MNGR_SOB_OBJ_0);

	gic_base_lo =
		lower_32_bits(CFG_BASE + mmGIC_DISTRIBUTOR__5_GICD_SETSPI_NSR);
	gic_base_hi =
		upper_32_bits(CFG_BASE + mmGIC_DISTRIBUTOR__5_GICD_SETSPI_NSR);

	WREG32(mmTPC0_CMDQ_CP_MSG_BASE0_ADDR_LO + reg_off, mtr_base_lo);
	WREG32(mmTPC0_CMDQ_CP_MSG_BASE0_ADDR_HI + reg_off, mtr_base_hi);
	WREG32(mmTPC0_CMDQ_CP_MSG_BASE1_ADDR_LO + reg_off, so_base_lo);
	WREG32(mmTPC0_CMDQ_CP_MSG_BASE1_ADDR_HI + reg_off, so_base_hi);

	WREG32(mmTPC0_CMDQ_CQ_CFG1 + reg_off, 0x00140014);

	WREG32(mmTPC0_CMDQ_GLBL_ERR_ADDR_LO + reg_off, gic_base_lo);
	WREG32(mmTPC0_CMDQ_GLBL_ERR_ADDR_HI + reg_off, gic_base_hi);

	WREG32(mmTPC0_CMDQ_GLBL_ERR_WDATA + reg_off,
			GOYA_ASYNC_EVENT_ID_TPC0_CMDQ + tpc_id);

	WREG32(mmTPC0_CMDQ_GLBL_ERR_CFG + reg_off, CMDQ_TPC_ERR_MSG_EN);

	WREG32(mmTPC0_CMDQ_GLBL_PROT + reg_off, CMDQ_TPC_ERR_PROT);

	WREG32(mmTPC0_CMDQ_GLBL_CFG0 + reg_off, CMDQ_TPC_ENABLE);
}

void goya_init_tpc_qmans(struct hl_device *hdev)
{
	struct goya_device *goya = hdev->asic_specific;
	u32 so_base_lo, so_base_hi;
	u32 cfg_off = mmTPC1_CFG_SM_BASE_ADDRESS_LOW -
			mmTPC0_CFG_SM_BASE_ADDRESS_LOW;
	int i;

	if (goya->hw_cap_initialized & HW_CAP_TPC)
		return;

	so_base_lo = lower_32_bits(CFG_BASE + mmSYNC_MNGR_SOB_OBJ_0);
	so_base_hi = upper_32_bits(CFG_BASE + mmSYNC_MNGR_SOB_OBJ_0);

	for (i = 0 ; i < TPC_MAX_NUM ; i++) {
		WREG32(mmTPC0_CFG_SM_BASE_ADDRESS_LOW + i * cfg_off,
				so_base_lo);
		WREG32(mmTPC0_CFG_SM_BASE_ADDRESS_HIGH + i * cfg_off,
				so_base_hi);
	}

	goya_init_tpc_qman(hdev, TPC0_QMAN_BASE_OFFSET, 0);
	goya_init_tpc_qman(hdev, TPC1_QMAN_BASE_OFFSET, 1);
	goya_init_tpc_qman(hdev, TPC2_QMAN_BASE_OFFSET, 2);
	goya_init_tpc_qman(hdev, TPC3_QMAN_BASE_OFFSET, 3);
	goya_init_tpc_qman(hdev, TPC4_QMAN_BASE_OFFSET, 4);
	goya_init_tpc_qman(hdev, TPC5_QMAN_BASE_OFFSET, 5);
	goya_init_tpc_qman(hdev, TPC6_QMAN_BASE_OFFSET, 6);
	goya_init_tpc_qman(hdev, TPC7_QMAN_BASE_OFFSET, 7);

	for (i = 0 ; i < TPC_MAX_NUM ; i++)
		goya_init_tpc_cmdq(hdev, i);

	goya->hw_cap_initialized |= HW_CAP_TPC;
}

/*
 * goya_disable_internal_queues - Disable internal queues
 *
 * @hdev: pointer to hl_device structure
 *
 */
static void goya_disable_internal_queues(struct hl_device *hdev)
{
	struct goya_device *goya = hdev->asic_specific;

	if (!(goya->hw_cap_initialized & HW_CAP_MME))
		goto disable_tpc;

	WREG32(mmMME_QM_GLBL_CFG0, 0);
	WREG32(mmMME_CMDQ_GLBL_CFG0, 0);

disable_tpc:
	if (!(goya->hw_cap_initialized & HW_CAP_TPC))
		return;

	WREG32(mmTPC0_QM_GLBL_CFG0, 0);
	WREG32(mmTPC0_CMDQ_GLBL_CFG0, 0);

	WREG32(mmTPC1_QM_GLBL_CFG0, 0);
	WREG32(mmTPC1_CMDQ_GLBL_CFG0, 0);

	WREG32(mmTPC2_QM_GLBL_CFG0, 0);
	WREG32(mmTPC2_CMDQ_GLBL_CFG0, 0);

	WREG32(mmTPC3_QM_GLBL_CFG0, 0);
	WREG32(mmTPC3_CMDQ_GLBL_CFG0, 0);

	WREG32(mmTPC4_QM_GLBL_CFG0, 0);
	WREG32(mmTPC4_CMDQ_GLBL_CFG0, 0);

	WREG32(mmTPC5_QM_GLBL_CFG0, 0);
	WREG32(mmTPC5_CMDQ_GLBL_CFG0, 0);

	WREG32(mmTPC6_QM_GLBL_CFG0, 0);
	WREG32(mmTPC6_CMDQ_GLBL_CFG0, 0);

	WREG32(mmTPC7_QM_GLBL_CFG0, 0);
	WREG32(mmTPC7_CMDQ_GLBL_CFG0, 0);
}

/*
 * goya_stop_internal_queues - Stop internal queues
 *
 * @hdev: pointer to hl_device structure
 *
 * Returns 0 on success
 *
 */
static int goya_stop_internal_queues(struct hl_device *hdev)
{
	struct goya_device *goya = hdev->asic_specific;
	int rc, retval = 0;

	if (!(goya->hw_cap_initialized & HW_CAP_MME))
		goto stop_tpc;

	/*
	 * Each queue (QMAN) is a separate H/W logic. That means that each
	 * QMAN can be stopped independently and failure to stop one does NOT
	 * mandate we should not try to stop other QMANs
	 */

	rc = goya_stop_queue(hdev,
			mmMME_QM_GLBL_CFG1,
			mmMME_QM_CP_STS,
			mmMME_QM_GLBL_STS0);

	if (rc) {
		dev_err(hdev->dev, "failed to stop MME QMAN\n");
		retval = -EIO;
	}

	rc = goya_stop_queue(hdev,
			mmMME_CMDQ_GLBL_CFG1,
			mmMME_CMDQ_CP_STS,
			mmMME_CMDQ_GLBL_STS0);

	if (rc) {
		dev_err(hdev->dev, "failed to stop MME CMDQ\n");
		retval = -EIO;
	}

stop_tpc:
	if (!(goya->hw_cap_initialized & HW_CAP_TPC))
		return retval;

	rc = goya_stop_queue(hdev,
			mmTPC0_QM_GLBL_CFG1,
			mmTPC0_QM_CP_STS,
			mmTPC0_QM_GLBL_STS0);

	if (rc) {
		dev_err(hdev->dev, "failed to stop TPC 0 QMAN\n");
		retval = -EIO;
	}

	rc = goya_stop_queue(hdev,
			mmTPC0_CMDQ_GLBL_CFG1,
			mmTPC0_CMDQ_CP_STS,
			mmTPC0_CMDQ_GLBL_STS0);

	if (rc) {
		dev_err(hdev->dev, "failed to stop TPC 0 CMDQ\n");
		retval = -EIO;
	}

	rc = goya_stop_queue(hdev,
			mmTPC1_QM_GLBL_CFG1,
			mmTPC1_QM_CP_STS,
			mmTPC1_QM_GLBL_STS0);

	if (rc) {
		dev_err(hdev->dev, "failed to stop TPC 1 QMAN\n");
		retval = -EIO;
	}

	rc = goya_stop_queue(hdev,
			mmTPC1_CMDQ_GLBL_CFG1,
			mmTPC1_CMDQ_CP_STS,
			mmTPC1_CMDQ_GLBL_STS0);

	if (rc) {
		dev_err(hdev->dev, "failed to stop TPC 1 CMDQ\n");
		retval = -EIO;
	}

	rc = goya_stop_queue(hdev,
			mmTPC2_QM_GLBL_CFG1,
			mmTPC2_QM_CP_STS,
			mmTPC2_QM_GLBL_STS0);

	if (rc) {
		dev_err(hdev->dev, "failed to stop TPC 2 QMAN\n");
		retval = -EIO;
	}

	rc = goya_stop_queue(hdev,
			mmTPC2_CMDQ_GLBL_CFG1,
			mmTPC2_CMDQ_CP_STS,
			mmTPC2_CMDQ_GLBL_STS0);

	if (rc) {
		dev_err(hdev->dev, "failed to stop TPC 2 CMDQ\n");
		retval = -EIO;
	}

	rc = goya_stop_queue(hdev,
			mmTPC3_QM_GLBL_CFG1,
			mmTPC3_QM_CP_STS,
			mmTPC3_QM_GLBL_STS0);

	if (rc) {
		dev_err(hdev->dev, "failed to stop TPC 3 QMAN\n");
		retval = -EIO;
	}

	rc = goya_stop_queue(hdev,
			mmTPC3_CMDQ_GLBL_CFG1,
			mmTPC3_CMDQ_CP_STS,
			mmTPC3_CMDQ_GLBL_STS0);

	if (rc) {
		dev_err(hdev->dev, "failed to stop TPC 3 CMDQ\n");
		retval = -EIO;
	}

	rc = goya_stop_queue(hdev,
			mmTPC4_QM_GLBL_CFG1,
			mmTPC4_QM_CP_STS,
			mmTPC4_QM_GLBL_STS0);

	if (rc) {
		dev_err(hdev->dev, "failed to stop TPC 4 QMAN\n");
		retval = -EIO;
	}

	rc = goya_stop_queue(hdev,
			mmTPC4_CMDQ_GLBL_CFG1,
			mmTPC4_CMDQ_CP_STS,
			mmTPC4_CMDQ_GLBL_STS0);

	if (rc) {
		dev_err(hdev->dev, "failed to stop TPC 4 CMDQ\n");
		retval = -EIO;
	}

	rc = goya_stop_queue(hdev,
			mmTPC5_QM_GLBL_CFG1,
			mmTPC5_QM_CP_STS,
			mmTPC5_QM_GLBL_STS0);

	if (rc) {
		dev_err(hdev->dev, "failed to stop TPC 5 QMAN\n");
		retval = -EIO;
	}

	rc = goya_stop_queue(hdev,
			mmTPC5_CMDQ_GLBL_CFG1,
			mmTPC5_CMDQ_CP_STS,
			mmTPC5_CMDQ_GLBL_STS0);

	if (rc) {
		dev_err(hdev->dev, "failed to stop TPC 5 CMDQ\n");
		retval = -EIO;
	}

	rc = goya_stop_queue(hdev,
			mmTPC6_QM_GLBL_CFG1,
			mmTPC6_QM_CP_STS,
			mmTPC6_QM_GLBL_STS0);

	if (rc) {
		dev_err(hdev->dev, "failed to stop TPC 6 QMAN\n");
		retval = -EIO;
	}

	rc = goya_stop_queue(hdev,
			mmTPC6_CMDQ_GLBL_CFG1,
			mmTPC6_CMDQ_CP_STS,
			mmTPC6_CMDQ_GLBL_STS0);

	if (rc) {
		dev_err(hdev->dev, "failed to stop TPC 6 CMDQ\n");
		retval = -EIO;
	}

	rc = goya_stop_queue(hdev,
			mmTPC7_QM_GLBL_CFG1,
			mmTPC7_QM_CP_STS,
			mmTPC7_QM_GLBL_STS0);

	if (rc) {
		dev_err(hdev->dev, "failed to stop TPC 7 QMAN\n");
		retval = -EIO;
	}

	rc = goya_stop_queue(hdev,
			mmTPC7_CMDQ_GLBL_CFG1,
			mmTPC7_CMDQ_CP_STS,
			mmTPC7_CMDQ_GLBL_STS0);

	if (rc) {
		dev_err(hdev->dev, "failed to stop TPC 7 CMDQ\n");
		retval = -EIO;
	}

	return retval;
}

static void goya_dma_stall(struct hl_device *hdev)
{
	struct goya_device *goya = hdev->asic_specific;

	if (!(goya->hw_cap_initialized & HW_CAP_DMA))
		return;

	WREG32(mmDMA_QM_0_GLBL_CFG1, 1 << DMA_QM_0_GLBL_CFG1_DMA_STOP_SHIFT);
	WREG32(mmDMA_QM_1_GLBL_CFG1, 1 << DMA_QM_1_GLBL_CFG1_DMA_STOP_SHIFT);
	WREG32(mmDMA_QM_2_GLBL_CFG1, 1 << DMA_QM_2_GLBL_CFG1_DMA_STOP_SHIFT);
	WREG32(mmDMA_QM_3_GLBL_CFG1, 1 << DMA_QM_3_GLBL_CFG1_DMA_STOP_SHIFT);
	WREG32(mmDMA_QM_4_GLBL_CFG1, 1 << DMA_QM_4_GLBL_CFG1_DMA_STOP_SHIFT);
}

static void goya_tpc_stall(struct hl_device *hdev)
{
	struct goya_device *goya = hdev->asic_specific;

	if (!(goya->hw_cap_initialized & HW_CAP_TPC))
		return;

	WREG32(mmTPC0_CFG_TPC_STALL, 1 << TPC0_CFG_TPC_STALL_V_SHIFT);
	WREG32(mmTPC1_CFG_TPC_STALL, 1 << TPC1_CFG_TPC_STALL_V_SHIFT);
	WREG32(mmTPC2_CFG_TPC_STALL, 1 << TPC2_CFG_TPC_STALL_V_SHIFT);
	WREG32(mmTPC3_CFG_TPC_STALL, 1 << TPC3_CFG_TPC_STALL_V_SHIFT);
	WREG32(mmTPC4_CFG_TPC_STALL, 1 << TPC4_CFG_TPC_STALL_V_SHIFT);
	WREG32(mmTPC5_CFG_TPC_STALL, 1 << TPC5_CFG_TPC_STALL_V_SHIFT);
	WREG32(mmTPC6_CFG_TPC_STALL, 1 << TPC6_CFG_TPC_STALL_V_SHIFT);
	WREG32(mmTPC7_CFG_TPC_STALL, 1 << TPC7_CFG_TPC_STALL_V_SHIFT);
}

static void goya_mme_stall(struct hl_device *hdev)
{
	struct goya_device *goya = hdev->asic_specific;

	if (!(goya->hw_cap_initialized & HW_CAP_MME))
		return;

	WREG32(mmMME_STALL, 0xFFFFFFFF);
}

static int goya_enable_msix(struct hl_device *hdev)
{
	struct goya_device *goya = hdev->asic_specific;
	int cq_cnt = hdev->asic_prop.completion_queues_count;
	int rc, i, irq_cnt_init, irq;

	if (goya->hw_cap_initialized & HW_CAP_MSIX)
		return 0;

	rc = pci_alloc_irq_vectors(hdev->pdev, GOYA_MSIX_ENTRIES,
				GOYA_MSIX_ENTRIES, PCI_IRQ_MSIX);
	if (rc < 0) {
		dev_err(hdev->dev,
			"MSI-X: Failed to enable support -- %d/%d\n",
			GOYA_MSIX_ENTRIES, rc);
		return rc;
	}

	for (i = 0, irq_cnt_init = 0 ; i < cq_cnt ; i++, irq_cnt_init++) {
		irq = pci_irq_vector(hdev->pdev, i);
		rc = request_irq(irq, hl_irq_handler_cq, 0, goya_irq_name[i],
				&hdev->completion_queue[i]);
		if (rc) {
			dev_err(hdev->dev, "Failed to request IRQ %d", irq);
			goto free_irqs;
		}
	}

	irq = pci_irq_vector(hdev->pdev, GOYA_EVENT_QUEUE_MSIX_IDX);

	rc = request_irq(irq, hl_irq_handler_eq, 0,
			goya_irq_name[GOYA_EVENT_QUEUE_MSIX_IDX],
			&hdev->event_queue);
	if (rc) {
		dev_err(hdev->dev, "Failed to request IRQ %d", irq);
		goto free_irqs;
	}

	goya->hw_cap_initialized |= HW_CAP_MSIX;
	return 0;

free_irqs:
	for (i = 0 ; i < irq_cnt_init ; i++)
		free_irq(pci_irq_vector(hdev->pdev, i),
			&hdev->completion_queue[i]);

	pci_free_irq_vectors(hdev->pdev);
	return rc;
}

static void goya_sync_irqs(struct hl_device *hdev)
{
	struct goya_device *goya = hdev->asic_specific;
	int i;

	if (!(goya->hw_cap_initialized & HW_CAP_MSIX))
		return;

	/* Wait for all pending IRQs to be finished */
	for (i = 0 ; i < hdev->asic_prop.completion_queues_count ; i++)
		synchronize_irq(pci_irq_vector(hdev->pdev, i));

	synchronize_irq(pci_irq_vector(hdev->pdev, GOYA_EVENT_QUEUE_MSIX_IDX));
}

static void goya_disable_msix(struct hl_device *hdev)
{
	struct goya_device *goya = hdev->asic_specific;
	int i, irq;

	if (!(goya->hw_cap_initialized & HW_CAP_MSIX))
		return;

	goya_sync_irqs(hdev);

	irq = pci_irq_vector(hdev->pdev, GOYA_EVENT_QUEUE_MSIX_IDX);
	free_irq(irq, &hdev->event_queue);

	for (i = 0 ; i < hdev->asic_prop.completion_queues_count ; i++) {
		irq = pci_irq_vector(hdev->pdev, i);
		free_irq(irq, &hdev->completion_queue[i]);
	}

	pci_free_irq_vectors(hdev->pdev);

	goya->hw_cap_initialized &= ~HW_CAP_MSIX;
}

static void goya_enable_timestamp(struct hl_device *hdev)
{
	/* Disable the timestamp counter */
	WREG32(mmPSOC_TIMESTAMP_BASE - CFG_BASE, 0);

	/* Zero the lower/upper parts of the 64-bit counter */
	WREG32(mmPSOC_TIMESTAMP_BASE - CFG_BASE + 0xC, 0);
	WREG32(mmPSOC_TIMESTAMP_BASE - CFG_BASE + 0x8, 0);

	/* Enable the counter */
	WREG32(mmPSOC_TIMESTAMP_BASE - CFG_BASE, 1);
}

static void goya_disable_timestamp(struct hl_device *hdev)
{
	/* Disable the timestamp counter */
	WREG32(mmPSOC_TIMESTAMP_BASE - CFG_BASE, 0);
}

static void goya_halt_engines(struct hl_device *hdev, bool hard_reset, bool fw_reset)
{
	u32 wait_timeout_ms;

	if (hdev->pldm)
		wait_timeout_ms = GOYA_PLDM_RESET_WAIT_MSEC;
	else
		wait_timeout_ms = GOYA_RESET_WAIT_MSEC;

	goya_stop_external_queues(hdev);
	goya_stop_internal_queues(hdev);

	msleep(wait_timeout_ms);

	goya_dma_stall(hdev);
	goya_tpc_stall(hdev);
	goya_mme_stall(hdev);

	msleep(wait_timeout_ms);

	goya_disable_external_queues(hdev);
	goya_disable_internal_queues(hdev);

	goya_disable_timestamp(hdev);

	if (hard_reset) {
		goya_disable_msix(hdev);
		goya_mmu_remove_device_cpu_mappings(hdev);
	} else {
		goya_sync_irqs(hdev);
	}
}

/*
 * goya_load_firmware_to_device() - Load LINUX FW code to device.
 * @hdev: Pointer to hl_device structure.
 *
 * Copy LINUX fw code from firmware file to HBM BAR.
 *
 * Return: 0 on success, non-zero for failure.
 */
static int goya_load_firmware_to_device(struct hl_device *hdev)
{
	void __iomem *dst;

	dst = hdev->pcie_bar[DDR_BAR_ID] + LINUX_FW_OFFSET;

	return hl_fw_load_fw_to_device(hdev, GOYA_LINUX_FW_FILE, dst, 0, 0);
}

/*
 * goya_load_boot_fit_to_device() - Load boot fit to device.
 * @hdev: Pointer to hl_device structure.
 *
 * Copy boot fit file to SRAM BAR.
 *
 * Return: 0 on success, non-zero for failure.
 */
static int goya_load_boot_fit_to_device(struct hl_device *hdev)
{
	void __iomem *dst;

	dst = hdev->pcie_bar[SRAM_CFG_BAR_ID] + BOOT_FIT_SRAM_OFFSET;

	return hl_fw_load_fw_to_device(hdev, GOYA_BOOT_FIT_FILE, dst, 0, 0);
}

static void goya_init_dynamic_firmware_loader(struct hl_device *hdev)
{
	struct dynamic_fw_load_mgr *dynamic_loader;
	struct cpu_dyn_regs *dyn_regs;

	dynamic_loader = &hdev->fw_loader.dynamic_loader;

	/*
	 * here we update initial values for few specific dynamic regs (as
	 * before reading the first descriptor from FW those value has to be
	 * hard-coded) in later stages of the protocol those values will be
	 * updated automatically by reading the FW descriptor so data there
	 * will always be up-to-date
	 */
	dyn_regs = &dynamic_loader->comm_desc.cpu_dyn_regs;
	dyn_regs->kmd_msg_to_cpu =
				cpu_to_le32(mmPSOC_GLOBAL_CONF_KMD_MSG_TO_CPU);
	dyn_regs->cpu_cmd_status_to_host =
				cpu_to_le32(mmCPU_CMD_STATUS_TO_HOST);

	dynamic_loader->wait_for_bl_timeout = GOYA_WAIT_FOR_BL_TIMEOUT_USEC;
}

static void goya_init_static_firmware_loader(struct hl_device *hdev)
{
	struct static_fw_load_mgr *static_loader;

	static_loader = &hdev->fw_loader.static_loader;

	static_loader->preboot_version_max_off = SRAM_SIZE - VERSION_MAX_LEN;
	static_loader->boot_fit_version_max_off = SRAM_SIZE - VERSION_MAX_LEN;
	static_loader->kmd_msg_to_cpu_reg = mmPSOC_GLOBAL_CONF_KMD_MSG_TO_CPU;
	static_loader->cpu_cmd_status_to_host_reg = mmCPU_CMD_STATUS_TO_HOST;
	static_loader->cpu_boot_status_reg = mmPSOC_GLOBAL_CONF_CPU_BOOT_STATUS;
	static_loader->cpu_boot_dev_status0_reg = mmCPU_BOOT_DEV_STS0;
	static_loader->cpu_boot_dev_status1_reg = mmCPU_BOOT_DEV_STS1;
	static_loader->boot_err0_reg = mmCPU_BOOT_ERR0;
	static_loader->boot_err1_reg = mmCPU_BOOT_ERR1;
	static_loader->preboot_version_offset_reg = mmPREBOOT_VER_OFFSET;
	static_loader->boot_fit_version_offset_reg = mmUBOOT_VER_OFFSET;
	static_loader->sram_offset_mask = ~(lower_32_bits(SRAM_BASE_ADDR));
}

static void goya_init_firmware_preload_params(struct hl_device *hdev)
{
	struct pre_fw_load_props *pre_fw_load = &hdev->fw_loader.pre_fw_load;

	pre_fw_load->cpu_boot_status_reg = mmPSOC_GLOBAL_CONF_CPU_BOOT_STATUS;
	pre_fw_load->sts_boot_dev_sts0_reg = mmCPU_BOOT_DEV_STS0;
	pre_fw_load->sts_boot_dev_sts1_reg = mmCPU_BOOT_DEV_STS1;
	pre_fw_load->boot_err0_reg = mmCPU_BOOT_ERR0;
	pre_fw_load->boot_err1_reg = mmCPU_BOOT_ERR1;
	pre_fw_load->wait_for_preboot_timeout = GOYA_BOOT_FIT_REQ_TIMEOUT_USEC;
}

static void goya_init_firmware_loader(struct hl_device *hdev)
{
	struct asic_fixed_properties *prop = &hdev->asic_prop;
	struct fw_load_mgr *fw_loader = &hdev->fw_loader;

	/* fill common fields */
	fw_loader->fw_comp_loaded = FW_TYPE_NONE;
	fw_loader->boot_fit_img.image_name = GOYA_BOOT_FIT_FILE;
	fw_loader->linux_img.image_name = GOYA_LINUX_FW_FILE;
	fw_loader->cpu_timeout = GOYA_CPU_TIMEOUT_USEC;
	fw_loader->boot_fit_timeout = GOYA_BOOT_FIT_REQ_TIMEOUT_USEC;
	fw_loader->skip_bmc = false;
	fw_loader->sram_bar_id = SRAM_CFG_BAR_ID;
	fw_loader->dram_bar_id = DDR_BAR_ID;

	if (prop->dynamic_fw_load)
		goya_init_dynamic_firmware_loader(hdev);
	else
		goya_init_static_firmware_loader(hdev);
}

static int goya_init_cpu(struct hl_device *hdev)
{
	struct goya_device *goya = hdev->asic_specific;
	int rc;

	if (!(hdev->fw_components & FW_TYPE_PREBOOT_CPU))
		return 0;

	if (goya->hw_cap_initialized & HW_CAP_CPU)
		return 0;

	/*
	 * Before pushing u-boot/linux to device, need to set the ddr bar to
	 * base address of dram
	 */
	if (goya_set_ddr_bar_base(hdev, DRAM_PHYS_BASE) == U64_MAX) {
		dev_err(hdev->dev,
			"failed to map DDR bar to DRAM base address\n");
		return -EIO;
	}

	rc = hl_fw_init_cpu(hdev);

	if (rc)
		return rc;

	goya->hw_cap_initialized |= HW_CAP_CPU;

	return 0;
}

static int goya_mmu_update_asid_hop0_addr(struct hl_device *hdev, u32 asid,
						u64 phys_addr)
{
	u32 status, timeout_usec;
	int rc;

	if (hdev->pldm)
		timeout_usec = GOYA_PLDM_MMU_TIMEOUT_USEC;
	else
		timeout_usec = MMU_CONFIG_TIMEOUT_USEC;

	WREG32(MMU_HOP0_PA43_12, phys_addr >> MMU_HOP0_PA43_12_SHIFT);
	WREG32(MMU_HOP0_PA49_44, phys_addr >> MMU_HOP0_PA49_44_SHIFT);
	WREG32(MMU_ASID_BUSY, 0x80000000 | asid);

	rc = hl_poll_timeout(
		hdev,
		MMU_ASID_BUSY,
		status,
		!(status & 0x80000000),
		1000,
		timeout_usec);

	if (rc) {
		dev_err(hdev->dev,
			"Timeout during MMU hop0 config of asid %d\n", asid);
		return rc;
	}

	return 0;
}

int goya_mmu_init(struct hl_device *hdev)
{
	struct asic_fixed_properties *prop = &hdev->asic_prop;
	struct goya_device *goya = hdev->asic_specific;
	u64 hop0_addr;
	int rc, i;

	if (!hdev->mmu_enable)
		return 0;

	if (goya->hw_cap_initialized & HW_CAP_MMU)
		return 0;

	hdev->dram_default_page_mapping = true;

	for (i = 0 ; i < prop->max_asid ; i++) {
		hop0_addr = prop->mmu_pgt_addr +
				(i * prop->mmu_hop_table_size);

		rc = goya_mmu_update_asid_hop0_addr(hdev, i, hop0_addr);
		if (rc) {
			dev_err(hdev->dev,
				"failed to set hop0 addr for asid %d\n", i);
			goto err;
		}
	}

	goya->hw_cap_initialized |= HW_CAP_MMU;

	/* init MMU cache manage page */
	WREG32(mmSTLB_CACHE_INV_BASE_39_8,
				lower_32_bits(MMU_CACHE_MNG_ADDR >> 8));
	WREG32(mmSTLB_CACHE_INV_BASE_49_40, MMU_CACHE_MNG_ADDR >> 40);

	/* Remove follower feature due to performance bug */
	WREG32_AND(mmSTLB_STLB_FEATURE_EN,
			(~STLB_STLB_FEATURE_EN_FOLLOWER_EN_MASK));

	hl_mmu_invalidate_cache(hdev, true, MMU_OP_USERPTR | MMU_OP_PHYS_PACK);

	WREG32(mmMMU_MMU_ENABLE, 1);
	WREG32(mmMMU_SPI_MASK, 0xF);

	return 0;

err:
	return rc;
}

/*
 * goya_hw_init - Goya hardware initialization code
 *
 * @hdev: pointer to hl_device structure
 *
 * Returns 0 on success
 *
 */
static int goya_hw_init(struct hl_device *hdev)
{
	struct asic_fixed_properties *prop = &hdev->asic_prop;
	int rc;

	/* Perform read from the device to make sure device is up */
	RREG32(mmPCIE_DBI_DEVICE_ID_VENDOR_ID_REG);

	/*
	 * Let's mark in the H/W that we have reached this point. We check
	 * this value in the reset_before_init function to understand whether
	 * we need to reset the chip before doing H/W init. This register is
	 * cleared by the H/W upon H/W reset
	 */
	WREG32(mmHW_STATE, HL_DEVICE_HW_STATE_DIRTY);

	rc = goya_init_cpu(hdev);
	if (rc) {
		dev_err(hdev->dev, "failed to initialize CPU\n");
		return rc;
	}

	goya_tpc_mbist_workaround(hdev);

	goya_init_golden_registers(hdev);

	/*
	 * After CPU initialization is finished, change DDR bar mapping inside
	 * iATU to point to the start address of the MMU page tables
	 */
	if (goya_set_ddr_bar_base(hdev, (MMU_PAGE_TABLES_ADDR &
			~(prop->dram_pci_bar_size - 0x1ull))) == U64_MAX) {
		dev_err(hdev->dev,
			"failed to map DDR bar to MMU page tables\n");
		return -EIO;
	}

	rc = goya_mmu_init(hdev);
	if (rc)
		return rc;

	goya_init_security(hdev);

	goya_init_dma_qmans(hdev);

	goya_init_mme_qmans(hdev);

	goya_init_tpc_qmans(hdev);

	goya_enable_timestamp(hdev);

	/* MSI-X must be enabled before CPU queues are initialized */
	rc = goya_enable_msix(hdev);
	if (rc)
		goto disable_queues;

	/* Perform read from the device to flush all MSI-X configuration */
	RREG32(mmPCIE_DBI_DEVICE_ID_VENDOR_ID_REG);

	return 0;

disable_queues:
	goya_disable_internal_queues(hdev);
	goya_disable_external_queues(hdev);

	return rc;
}

static void goya_hw_fini(struct hl_device *hdev, bool hard_reset, bool fw_reset)
{
	struct goya_device *goya = hdev->asic_specific;
	u32 reset_timeout_ms, cpu_timeout_ms, status;

	if (hdev->pldm) {
		reset_timeout_ms = GOYA_PLDM_RESET_TIMEOUT_MSEC;
		cpu_timeout_ms = GOYA_PLDM_RESET_WAIT_MSEC;
	} else {
		reset_timeout_ms = GOYA_RESET_TIMEOUT_MSEC;
		cpu_timeout_ms = GOYA_CPU_RESET_WAIT_MSEC;
	}

	if (hard_reset) {
		/* I don't know what is the state of the CPU so make sure it is
		 * stopped in any means necessary
		 */
		WREG32(mmPSOC_GLOBAL_CONF_UBOOT_MAGIC, KMD_MSG_GOTO_WFE);
		WREG32(mmGIC_DISTRIBUTOR__5_GICD_SETSPI_NSR,
			GOYA_ASYNC_EVENT_ID_HALT_MACHINE);

		msleep(cpu_timeout_ms);

		goya_set_ddr_bar_base(hdev, DRAM_PHYS_BASE);
		goya_disable_clk_rlx(hdev);
		goya_set_pll_refclk(hdev);

		WREG32(mmPSOC_GLOBAL_CONF_SW_ALL_RST_CFG, RESET_ALL);
		dev_dbg(hdev->dev,
			"Issued HARD reset command, going to wait %dms\n",
			reset_timeout_ms);
	} else {
		WREG32(mmPSOC_GLOBAL_CONF_SW_ALL_RST_CFG, DMA_MME_TPC_RESET);
		dev_dbg(hdev->dev,
			"Issued SOFT reset command, going to wait %dms\n",
			reset_timeout_ms);
	}

	/*
	 * After hard reset, we can't poll the BTM_FSM register because the PSOC
	 * itself is in reset. In either reset we need to wait until the reset
	 * is deasserted
	 */
	msleep(reset_timeout_ms);

	status = RREG32(mmPSOC_GLOBAL_CONF_BTM_FSM);
	if (status & PSOC_GLOBAL_CONF_BTM_FSM_STATE_MASK)
		dev_err(hdev->dev,
			"Timeout while waiting for device to reset 0x%x\n",
			status);

	if (!hard_reset && goya) {
		goya->hw_cap_initialized &= ~(HW_CAP_DMA | HW_CAP_MME |
						HW_CAP_GOLDEN | HW_CAP_TPC);
		WREG32(mmGIC_DISTRIBUTOR__5_GICD_SETSPI_NSR,
				GOYA_ASYNC_EVENT_ID_SOFT_RESET);
		return;
	}

	/* Chicken bit to re-initiate boot sequencer flow */
	WREG32(mmPSOC_GLOBAL_CONF_BOOT_SEQ_RE_START,
		1 << PSOC_GLOBAL_CONF_BOOT_SEQ_RE_START_IND_SHIFT);
	/* Move boot manager FSM to pre boot sequencer init state */
	WREG32(mmPSOC_GLOBAL_CONF_SW_BTM_FSM,
			0xA << PSOC_GLOBAL_CONF_SW_BTM_FSM_CTRL_SHIFT);

	if (goya) {
		goya->hw_cap_initialized &= ~(HW_CAP_CPU | HW_CAP_CPU_Q |
				HW_CAP_DDR_0 | HW_CAP_DDR_1 |
				HW_CAP_DMA | HW_CAP_MME |
				HW_CAP_MMU | HW_CAP_TPC_MBIST |
				HW_CAP_GOLDEN | HW_CAP_TPC);

		memset(goya->events_stat, 0, sizeof(goya->events_stat));
	}
}

int goya_suspend(struct hl_device *hdev)
{
	int rc;

	rc = hl_fw_send_pci_access_msg(hdev, CPUCP_PACKET_DISABLE_PCI_ACCESS, 0x0);
	if (rc)
		dev_err(hdev->dev, "Failed to disable PCI access from CPU\n");

	return rc;
}

int goya_resume(struct hl_device *hdev)
{
	return goya_init_iatu(hdev);
}

static int goya_mmap(struct hl_device *hdev, struct vm_area_struct *vma,
			void *cpu_addr, dma_addr_t dma_addr, size_t size)
{
	int rc;

	vma->vm_flags |= VM_IO | VM_PFNMAP | VM_DONTEXPAND | VM_DONTDUMP |
			VM_DONTCOPY | VM_NORESERVE;

	rc = dma_mmap_coherent(hdev->dev, vma, cpu_addr,
				(dma_addr - HOST_PHYS_BASE), size);
	if (rc)
		dev_err(hdev->dev, "dma_mmap_coherent error %d", rc);

	return rc;
}

void goya_ring_doorbell(struct hl_device *hdev, u32 hw_queue_id, u32 pi)
{
	u32 db_reg_offset, db_value;

	switch (hw_queue_id) {
	case GOYA_QUEUE_ID_DMA_0:
		db_reg_offset = mmDMA_QM_0_PQ_PI;
		break;

	case GOYA_QUEUE_ID_DMA_1:
		db_reg_offset = mmDMA_QM_1_PQ_PI;
		break;

	case GOYA_QUEUE_ID_DMA_2:
		db_reg_offset = mmDMA_QM_2_PQ_PI;
		break;

	case GOYA_QUEUE_ID_DMA_3:
		db_reg_offset = mmDMA_QM_3_PQ_PI;
		break;

	case GOYA_QUEUE_ID_DMA_4:
		db_reg_offset = mmDMA_QM_4_PQ_PI;
		break;

	case GOYA_QUEUE_ID_CPU_PQ:
		db_reg_offset = mmCPU_IF_PF_PQ_PI;
		break;

	case GOYA_QUEUE_ID_MME:
		db_reg_offset = mmMME_QM_PQ_PI;
		break;

	case GOYA_QUEUE_ID_TPC0:
		db_reg_offset = mmTPC0_QM_PQ_PI;
		break;

	case GOYA_QUEUE_ID_TPC1:
		db_reg_offset = mmTPC1_QM_PQ_PI;
		break;

	case GOYA_QUEUE_ID_TPC2:
		db_reg_offset = mmTPC2_QM_PQ_PI;
		break;

	case GOYA_QUEUE_ID_TPC3:
		db_reg_offset = mmTPC3_QM_PQ_PI;
		break;

	case GOYA_QUEUE_ID_TPC4:
		db_reg_offset = mmTPC4_QM_PQ_PI;
		break;

	case GOYA_QUEUE_ID_TPC5:
		db_reg_offset = mmTPC5_QM_PQ_PI;
		break;

	case GOYA_QUEUE_ID_TPC6:
		db_reg_offset = mmTPC6_QM_PQ_PI;
		break;

	case GOYA_QUEUE_ID_TPC7:
		db_reg_offset = mmTPC7_QM_PQ_PI;
		break;

	default:
		/* Should never get here */
		dev_err(hdev->dev, "H/W queue %d is invalid. Can't set pi\n",
			hw_queue_id);
		return;
	}

	db_value = pi;

	/* ring the doorbell */
	WREG32(db_reg_offset, db_value);

	if (hw_queue_id == GOYA_QUEUE_ID_CPU_PQ) {
		/* make sure device CPU will read latest data from host */
		mb();
		WREG32(mmGIC_DISTRIBUTOR__5_GICD_SETSPI_NSR,
				GOYA_ASYNC_EVENT_ID_PI_UPDATE);
	}
}

void goya_pqe_write(struct hl_device *hdev, __le64 *pqe, struct hl_bd *bd)
{
	/* The QMANs are on the SRAM so need to copy to IO space */
	memcpy_toio((void __iomem *) pqe, bd, sizeof(struct hl_bd));
}

static void *goya_dma_alloc_coherent(struct hl_device *hdev, size_t size,
					dma_addr_t *dma_handle, gfp_t flags)
{
	void *kernel_addr = dma_alloc_coherent(&hdev->pdev->dev, size,
						dma_handle, flags);

	/* Shift to the device's base physical address of host memory */
	if (kernel_addr)
		*dma_handle += HOST_PHYS_BASE;

	return kernel_addr;
}

static void goya_dma_free_coherent(struct hl_device *hdev, size_t size,
					void *cpu_addr, dma_addr_t dma_handle)
{
	/* Cancel the device's base physical address of host memory */
	dma_addr_t fixed_dma_handle = dma_handle - HOST_PHYS_BASE;

	dma_free_coherent(&hdev->pdev->dev, size, cpu_addr, fixed_dma_handle);
}

int goya_scrub_device_mem(struct hl_device *hdev)
{
	return 0;
}

void *goya_get_int_queue_base(struct hl_device *hdev, u32 queue_id,
				dma_addr_t *dma_handle,	u16 *queue_len)
{
	void *base;
	u32 offset;

	*dma_handle = hdev->asic_prop.sram_base_address;

	base = (__force void *) hdev->pcie_bar[SRAM_CFG_BAR_ID];

	switch (queue_id) {
	case GOYA_QUEUE_ID_MME:
		offset = MME_QMAN_BASE_OFFSET;
		*queue_len = MME_QMAN_LENGTH;
		break;
	case GOYA_QUEUE_ID_TPC0:
		offset = TPC0_QMAN_BASE_OFFSET;
		*queue_len = TPC_QMAN_LENGTH;
		break;
	case GOYA_QUEUE_ID_TPC1:
		offset = TPC1_QMAN_BASE_OFFSET;
		*queue_len = TPC_QMAN_LENGTH;
		break;
	case GOYA_QUEUE_ID_TPC2:
		offset = TPC2_QMAN_BASE_OFFSET;
		*queue_len = TPC_QMAN_LENGTH;
		break;
	case GOYA_QUEUE_ID_TPC3:
		offset = TPC3_QMAN_BASE_OFFSET;
		*queue_len = TPC_QMAN_LENGTH;
		break;
	case GOYA_QUEUE_ID_TPC4:
		offset = TPC4_QMAN_BASE_OFFSET;
		*queue_len = TPC_QMAN_LENGTH;
		break;
	case GOYA_QUEUE_ID_TPC5:
		offset = TPC5_QMAN_BASE_OFFSET;
		*queue_len = TPC_QMAN_LENGTH;
		break;
	case GOYA_QUEUE_ID_TPC6:
		offset = TPC6_QMAN_BASE_OFFSET;
		*queue_len = TPC_QMAN_LENGTH;
		break;
	case GOYA_QUEUE_ID_TPC7:
		offset = TPC7_QMAN_BASE_OFFSET;
		*queue_len = TPC_QMAN_LENGTH;
		break;
	default:
		dev_err(hdev->dev, "Got invalid queue id %d\n", queue_id);
		return NULL;
	}

	base += offset;
	*dma_handle += offset;

	return base;
}

static int goya_send_job_on_qman0(struct hl_device *hdev, struct hl_cs_job *job)
{
	struct packet_msg_prot *fence_pkt;
	u32 *fence_ptr;
	dma_addr_t fence_dma_addr;
	struct hl_cb *cb;
	u32 tmp, timeout;
	int rc;

	if (hdev->pldm)
		timeout = GOYA_PLDM_QMAN0_TIMEOUT_USEC;
	else
		timeout = HL_DEVICE_TIMEOUT_USEC;

	if (!hdev->asic_funcs->is_device_idle(hdev, NULL, 0, NULL)) {
		dev_err_ratelimited(hdev->dev,
			"Can't send driver job on QMAN0 because the device is not idle\n");
		return -EBUSY;
	}

	fence_ptr = hl_asic_dma_pool_zalloc(hdev, 4, GFP_KERNEL, &fence_dma_addr);
	if (!fence_ptr) {
		dev_err(hdev->dev,
			"Failed to allocate fence memory for QMAN0\n");
		return -ENOMEM;
	}

	goya_qman0_set_security(hdev, true);

	cb = job->patched_cb;

	fence_pkt = cb->kernel_address +
			job->job_cb_size - sizeof(struct packet_msg_prot);

	tmp = (PACKET_MSG_PROT << GOYA_PKT_CTL_OPCODE_SHIFT) |
			(1 << GOYA_PKT_CTL_EB_SHIFT) |
			(1 << GOYA_PKT_CTL_MB_SHIFT);
	fence_pkt->ctl = cpu_to_le32(tmp);
	fence_pkt->value = cpu_to_le32(GOYA_QMAN0_FENCE_VAL);
	fence_pkt->addr = cpu_to_le64(fence_dma_addr);

	rc = hl_hw_queue_send_cb_no_cmpl(hdev, GOYA_QUEUE_ID_DMA_0,
					job->job_cb_size, cb->bus_address);
	if (rc) {
		dev_err(hdev->dev, "Failed to send CB on QMAN0, %d\n", rc);
		goto free_fence_ptr;
	}

	rc = hl_poll_timeout_memory(hdev, fence_ptr, tmp,
				(tmp == GOYA_QMAN0_FENCE_VAL), 1000,
				timeout, true);

	hl_hw_queue_inc_ci_kernel(hdev, GOYA_QUEUE_ID_DMA_0);

	if (rc == -ETIMEDOUT) {
		dev_err(hdev->dev, "QMAN0 Job timeout (0x%x)\n", tmp);
		goto free_fence_ptr;
	}

free_fence_ptr:
	hl_asic_dma_pool_free(hdev, (void *) fence_ptr, fence_dma_addr);

	goya_qman0_set_security(hdev, false);

	return rc;
}

int goya_send_cpu_message(struct hl_device *hdev, u32 *msg, u16 len,
				u32 timeout, u64 *result)
{
	struct goya_device *goya = hdev->asic_specific;

	if (!(goya->hw_cap_initialized & HW_CAP_CPU_Q)) {
		if (result)
			*result = 0;
		return 0;
	}

	if (!timeout)
		timeout = GOYA_MSG_TO_CPU_TIMEOUT_USEC;

	return hl_fw_send_cpu_message(hdev, GOYA_QUEUE_ID_CPU_PQ, msg, len,
					timeout, result);
}

int goya_test_queue(struct hl_device *hdev, u32 hw_queue_id)
{
	struct packet_msg_prot *fence_pkt;
	dma_addr_t pkt_dma_addr;
	u32 fence_val, tmp;
	dma_addr_t fence_dma_addr;
	u32 *fence_ptr;
	int rc;

	fence_val = GOYA_QMAN0_FENCE_VAL;

	fence_ptr = hl_asic_dma_pool_zalloc(hdev, 4, GFP_KERNEL, &fence_dma_addr);
	if (!fence_ptr) {
		dev_err(hdev->dev,
			"Failed to allocate memory for H/W queue %d testing\n",
			hw_queue_id);
		return -ENOMEM;
	}

	*fence_ptr = 0;

	fence_pkt = hl_asic_dma_pool_zalloc(hdev, sizeof(struct packet_msg_prot), GFP_KERNEL,
						&pkt_dma_addr);
	if (!fence_pkt) {
		dev_err(hdev->dev,
			"Failed to allocate packet for H/W queue %d testing\n",
			hw_queue_id);
		rc = -ENOMEM;
		goto free_fence_ptr;
	}

	tmp = (PACKET_MSG_PROT << GOYA_PKT_CTL_OPCODE_SHIFT) |
			(1 << GOYA_PKT_CTL_EB_SHIFT) |
			(1 << GOYA_PKT_CTL_MB_SHIFT);
	fence_pkt->ctl = cpu_to_le32(tmp);
	fence_pkt->value = cpu_to_le32(fence_val);
	fence_pkt->addr = cpu_to_le64(fence_dma_addr);

	rc = hl_hw_queue_send_cb_no_cmpl(hdev, hw_queue_id,
					sizeof(struct packet_msg_prot),
					pkt_dma_addr);
	if (rc) {
		dev_err(hdev->dev,
			"Failed to send fence packet to H/W queue %d\n",
			hw_queue_id);
		goto free_pkt;
	}

	rc = hl_poll_timeout_memory(hdev, fence_ptr, tmp, (tmp == fence_val),
					1000, GOYA_TEST_QUEUE_WAIT_USEC, true);

	hl_hw_queue_inc_ci_kernel(hdev, hw_queue_id);

	if (rc == -ETIMEDOUT) {
		dev_err(hdev->dev,
			"H/W queue %d test failed (scratch(0x%08llX) == 0x%08X)\n",
			hw_queue_id, (unsigned long long) fence_dma_addr, tmp);
		rc = -EIO;
	}

free_pkt:
	hl_asic_dma_pool_free(hdev, (void *) fence_pkt, pkt_dma_addr);
free_fence_ptr:
	hl_asic_dma_pool_free(hdev, (void *) fence_ptr, fence_dma_addr);
	return rc;
}

int goya_test_cpu_queue(struct hl_device *hdev)
{
	struct goya_device *goya = hdev->asic_specific;

	/*
	 * check capability here as send_cpu_message() won't update the result
	 * value if no capability
	 */
	if (!(goya->hw_cap_initialized & HW_CAP_CPU_Q))
		return 0;

	return hl_fw_test_cpu_queue(hdev);
}

int goya_test_queues(struct hl_device *hdev)
{
	int i, rc, ret_val = 0;

	for (i = 0 ; i < NUMBER_OF_EXT_HW_QUEUES ; i++) {
		rc = goya_test_queue(hdev, i);
		if (rc)
			ret_val = -EINVAL;
	}

	return ret_val;
}

static void *goya_dma_pool_zalloc(struct hl_device *hdev, size_t size,
					gfp_t mem_flags, dma_addr_t *dma_handle)
{
	void *kernel_addr;

	if (size > GOYA_DMA_POOL_BLK_SIZE)
		return NULL;

	kernel_addr =  dma_pool_zalloc(hdev->dma_pool, mem_flags, dma_handle);

	/* Shift to the device's base physical address of host memory */
	if (kernel_addr)
		*dma_handle += HOST_PHYS_BASE;

	return kernel_addr;
}

static void goya_dma_pool_free(struct hl_device *hdev, void *vaddr,
				dma_addr_t dma_addr)
{
	/* Cancel the device's base physical address of host memory */
	dma_addr_t fixed_dma_addr = dma_addr - HOST_PHYS_BASE;

	dma_pool_free(hdev->dma_pool, vaddr, fixed_dma_addr);
}

void *goya_cpu_accessible_dma_pool_alloc(struct hl_device *hdev, size_t size,
					dma_addr_t *dma_handle)
{
	void *vaddr;

	vaddr = hl_fw_cpu_accessible_dma_pool_alloc(hdev, size, dma_handle);
	*dma_handle = (*dma_handle) - hdev->cpu_accessible_dma_address +
			VA_CPU_ACCESSIBLE_MEM_ADDR;

	return vaddr;
}

void goya_cpu_accessible_dma_pool_free(struct hl_device *hdev, size_t size,
					void *vaddr)
{
	hl_fw_cpu_accessible_dma_pool_free(hdev, size, vaddr);
}

u32 goya_get_dma_desc_list_size(struct hl_device *hdev, struct sg_table *sgt)
{
	struct scatterlist *sg, *sg_next_iter;
	u32 count, dma_desc_cnt;
	u64 len, len_next;
	dma_addr_t addr, addr_next;

	dma_desc_cnt = 0;

	for_each_sgtable_dma_sg(sgt, sg, count) {
		len = sg_dma_len(sg);
		addr = sg_dma_address(sg);

		if (len == 0)
			break;

		while ((count + 1) < sgt->nents) {
			sg_next_iter = sg_next(sg);
			len_next = sg_dma_len(sg_next_iter);
			addr_next = sg_dma_address(sg_next_iter);

			if (len_next == 0)
				break;

			if ((addr + len == addr_next) &&
				(len + len_next <= DMA_MAX_TRANSFER_SIZE)) {
				len += len_next;
				count++;
				sg = sg_next_iter;
			} else {
				break;
			}
		}

		dma_desc_cnt++;
	}

	return dma_desc_cnt * sizeof(struct packet_lin_dma);
}

static int goya_pin_memory_before_cs(struct hl_device *hdev,
				struct hl_cs_parser *parser,
				struct packet_lin_dma *user_dma_pkt,
				u64 addr, enum dma_data_direction dir)
{
	struct hl_userptr *userptr;
	int rc;

	if (hl_userptr_is_pinned(hdev, addr, le32_to_cpu(user_dma_pkt->tsize),
			parser->job_userptr_list, &userptr))
		goto already_pinned;

	userptr = kzalloc(sizeof(*userptr), GFP_KERNEL);
	if (!userptr)
		return -ENOMEM;

	rc = hl_pin_host_memory(hdev, addr, le32_to_cpu(user_dma_pkt->tsize),
				userptr);
	if (rc)
		goto free_userptr;

	list_add_tail(&userptr->job_node, parser->job_userptr_list);

	rc = hdev->asic_funcs->asic_dma_map_sgtable(hdev, userptr->sgt, dir);
	if (rc) {
		dev_err(hdev->dev, "failed to map sgt with DMA region\n");
		goto unpin_memory;
	}

	userptr->dma_mapped = true;
	userptr->dir = dir;

already_pinned:
	parser->patched_cb_size +=
			goya_get_dma_desc_list_size(hdev, userptr->sgt);

	return 0;

unpin_memory:
	list_del(&userptr->job_node);
	hl_unpin_host_memory(hdev, userptr);
free_userptr:
	kfree(userptr);
	return rc;
}

static int goya_validate_dma_pkt_host(struct hl_device *hdev,
				struct hl_cs_parser *parser,
				struct packet_lin_dma *user_dma_pkt)
{
	u64 device_memory_addr, addr;
	enum dma_data_direction dir;
	enum hl_goya_dma_direction user_dir;
	bool sram_addr = true;
	bool skip_host_mem_pin = false;
	bool user_memset;
	u32 ctl;
	int rc = 0;

	ctl = le32_to_cpu(user_dma_pkt->ctl);

	user_dir = (ctl & GOYA_PKT_LIN_DMA_CTL_DMA_DIR_MASK) >>
			GOYA_PKT_LIN_DMA_CTL_DMA_DIR_SHIFT;

	user_memset = (ctl & GOYA_PKT_LIN_DMA_CTL_MEMSET_MASK) >>
			GOYA_PKT_LIN_DMA_CTL_MEMSET_SHIFT;

	switch (user_dir) {
	case HL_DMA_HOST_TO_DRAM:
		dev_dbg(hdev->dev, "DMA direction is HOST --> DRAM\n");
		dir = DMA_TO_DEVICE;
		sram_addr = false;
		addr = le64_to_cpu(user_dma_pkt->src_addr);
		device_memory_addr = le64_to_cpu(user_dma_pkt->dst_addr);
		if (user_memset)
			skip_host_mem_pin = true;
		break;

	case HL_DMA_DRAM_TO_HOST:
		dev_dbg(hdev->dev, "DMA direction is DRAM --> HOST\n");
		dir = DMA_FROM_DEVICE;
		sram_addr = false;
		addr = le64_to_cpu(user_dma_pkt->dst_addr);
		device_memory_addr = le64_to_cpu(user_dma_pkt->src_addr);
		break;

	case HL_DMA_HOST_TO_SRAM:
		dev_dbg(hdev->dev, "DMA direction is HOST --> SRAM\n");
		dir = DMA_TO_DEVICE;
		addr = le64_to_cpu(user_dma_pkt->src_addr);
		device_memory_addr = le64_to_cpu(user_dma_pkt->dst_addr);
		if (user_memset)
			skip_host_mem_pin = true;
		break;

	case HL_DMA_SRAM_TO_HOST:
		dev_dbg(hdev->dev, "DMA direction is SRAM --> HOST\n");
		dir = DMA_FROM_DEVICE;
		addr = le64_to_cpu(user_dma_pkt->dst_addr);
		device_memory_addr = le64_to_cpu(user_dma_pkt->src_addr);
		break;
	default:
		dev_err(hdev->dev, "DMA direction %d is unsupported/undefined\n", user_dir);
		return -EFAULT;
	}

	if (sram_addr) {
		if (!hl_mem_area_inside_range(device_memory_addr,
				le32_to_cpu(user_dma_pkt->tsize),
				hdev->asic_prop.sram_user_base_address,
				hdev->asic_prop.sram_end_address)) {

			dev_err(hdev->dev,
				"SRAM address 0x%llx + 0x%x is invalid\n",
				device_memory_addr,
				user_dma_pkt->tsize);
			return -EFAULT;
		}
	} else {
		if (!hl_mem_area_inside_range(device_memory_addr,
				le32_to_cpu(user_dma_pkt->tsize),
				hdev->asic_prop.dram_user_base_address,
				hdev->asic_prop.dram_end_address)) {

			dev_err(hdev->dev,
				"DRAM address 0x%llx + 0x%x is invalid\n",
				device_memory_addr,
				user_dma_pkt->tsize);
			return -EFAULT;
		}
	}

	if (skip_host_mem_pin)
		parser->patched_cb_size += sizeof(*user_dma_pkt);
	else {
		if ((dir == DMA_TO_DEVICE) &&
				(parser->hw_queue_id > GOYA_QUEUE_ID_DMA_1)) {
			dev_err(hdev->dev,
				"Can't DMA from host on queue other then 1\n");
			return -EFAULT;
		}

		rc = goya_pin_memory_before_cs(hdev, parser, user_dma_pkt,
						addr, dir);
	}

	return rc;
}

static int goya_validate_dma_pkt_no_host(struct hl_device *hdev,
				struct hl_cs_parser *parser,
				struct packet_lin_dma *user_dma_pkt)
{
	u64 sram_memory_addr, dram_memory_addr;
	enum hl_goya_dma_direction user_dir;
	u32 ctl;

	ctl = le32_to_cpu(user_dma_pkt->ctl);
	user_dir = (ctl & GOYA_PKT_LIN_DMA_CTL_DMA_DIR_MASK) >>
			GOYA_PKT_LIN_DMA_CTL_DMA_DIR_SHIFT;

	if (user_dir == HL_DMA_DRAM_TO_SRAM) {
		dev_dbg(hdev->dev, "DMA direction is DRAM --> SRAM\n");
		dram_memory_addr = le64_to_cpu(user_dma_pkt->src_addr);
		sram_memory_addr = le64_to_cpu(user_dma_pkt->dst_addr);
	} else {
		dev_dbg(hdev->dev, "DMA direction is SRAM --> DRAM\n");
		sram_memory_addr = le64_to_cpu(user_dma_pkt->src_addr);
		dram_memory_addr = le64_to_cpu(user_dma_pkt->dst_addr);
	}

	if (!hl_mem_area_inside_range(sram_memory_addr,
				le32_to_cpu(user_dma_pkt->tsize),
				hdev->asic_prop.sram_user_base_address,
				hdev->asic_prop.sram_end_address)) {
		dev_err(hdev->dev, "SRAM address 0x%llx + 0x%x is invalid\n",
			sram_memory_addr, user_dma_pkt->tsize);
		return -EFAULT;
	}

	if (!hl_mem_area_inside_range(dram_memory_addr,
				le32_to_cpu(user_dma_pkt->tsize),
				hdev->asic_prop.dram_user_base_address,
				hdev->asic_prop.dram_end_address)) {
		dev_err(hdev->dev, "DRAM address 0x%llx + 0x%x is invalid\n",
			dram_memory_addr, user_dma_pkt->tsize);
		return -EFAULT;
	}

	parser->patched_cb_size += sizeof(*user_dma_pkt);

	return 0;
}

static int goya_validate_dma_pkt_no_mmu(struct hl_device *hdev,
				struct hl_cs_parser *parser,
				struct packet_lin_dma *user_dma_pkt)
{
	enum hl_goya_dma_direction user_dir;
	u32 ctl;
	int rc;

	dev_dbg(hdev->dev, "DMA packet details:\n");
	dev_dbg(hdev->dev, "source == 0x%llx\n",
		le64_to_cpu(user_dma_pkt->src_addr));
	dev_dbg(hdev->dev, "destination == 0x%llx\n",
		le64_to_cpu(user_dma_pkt->dst_addr));
	dev_dbg(hdev->dev, "size == %u\n", le32_to_cpu(user_dma_pkt->tsize));

	ctl = le32_to_cpu(user_dma_pkt->ctl);
	user_dir = (ctl & GOYA_PKT_LIN_DMA_CTL_DMA_DIR_MASK) >>
			GOYA_PKT_LIN_DMA_CTL_DMA_DIR_SHIFT;

	/*
	 * Special handling for DMA with size 0. The H/W has a bug where
	 * this can cause the QMAN DMA to get stuck, so block it here.
	 */
	if (user_dma_pkt->tsize == 0) {
		dev_err(hdev->dev,
			"Got DMA with size 0, might reset the device\n");
		return -EINVAL;
	}

	if ((user_dir == HL_DMA_DRAM_TO_SRAM) || (user_dir == HL_DMA_SRAM_TO_DRAM))
		rc = goya_validate_dma_pkt_no_host(hdev, parser, user_dma_pkt);
	else
		rc = goya_validate_dma_pkt_host(hdev, parser, user_dma_pkt);

	return rc;
}

static int goya_validate_dma_pkt_mmu(struct hl_device *hdev,
				struct hl_cs_parser *parser,
				struct packet_lin_dma *user_dma_pkt)
{
	dev_dbg(hdev->dev, "DMA packet details:\n");
	dev_dbg(hdev->dev, "source == 0x%llx\n",
		le64_to_cpu(user_dma_pkt->src_addr));
	dev_dbg(hdev->dev, "destination == 0x%llx\n",
		le64_to_cpu(user_dma_pkt->dst_addr));
	dev_dbg(hdev->dev, "size == %u\n", le32_to_cpu(user_dma_pkt->tsize));

	/*
	 * WA for HW-23.
	 * We can't allow user to read from Host using QMANs other than 1.
	 * PMMU and HPMMU addresses are equal, check only one of them.
	 */
	if (parser->hw_queue_id != GOYA_QUEUE_ID_DMA_1 &&
		hl_mem_area_inside_range(le64_to_cpu(user_dma_pkt->src_addr),
				le32_to_cpu(user_dma_pkt->tsize),
				hdev->asic_prop.pmmu.start_addr,
				hdev->asic_prop.pmmu.end_addr)) {
		dev_err(hdev->dev,
			"Can't DMA from host on queue other then 1\n");
		return -EFAULT;
	}

	if (user_dma_pkt->tsize == 0) {
		dev_err(hdev->dev,
			"Got DMA with size 0, might reset the device\n");
		return -EINVAL;
	}

	parser->patched_cb_size += sizeof(*user_dma_pkt);

	return 0;
}

static int goya_validate_wreg32(struct hl_device *hdev,
				struct hl_cs_parser *parser,
				struct packet_wreg32 *wreg_pkt)
{
	struct goya_device *goya = hdev->asic_specific;
	u32 sob_start_addr, sob_end_addr;
	u16 reg_offset;

	reg_offset = le32_to_cpu(wreg_pkt->ctl) &
			GOYA_PKT_WREG32_CTL_REG_OFFSET_MASK;

	dev_dbg(hdev->dev, "WREG32 packet details:\n");
	dev_dbg(hdev->dev, "reg_offset == 0x%x\n", reg_offset);
	dev_dbg(hdev->dev, "value      == 0x%x\n",
		le32_to_cpu(wreg_pkt->value));

	if (reg_offset != (mmDMA_CH_0_WR_COMP_ADDR_LO & 0x1FFF)) {
		dev_err(hdev->dev, "WREG32 packet with illegal address 0x%x\n",
			reg_offset);
		return -EPERM;
	}

	/*
	 * With MMU, DMA channels are not secured, so it doesn't matter where
	 * the WR COMP will be written to because it will go out with
	 * non-secured property
	 */
	if (goya->hw_cap_initialized & HW_CAP_MMU)
		return 0;

	sob_start_addr = lower_32_bits(CFG_BASE + mmSYNC_MNGR_SOB_OBJ_0);
	sob_end_addr = lower_32_bits(CFG_BASE + mmSYNC_MNGR_SOB_OBJ_1023);

	if ((le32_to_cpu(wreg_pkt->value) < sob_start_addr) ||
			(le32_to_cpu(wreg_pkt->value) > sob_end_addr)) {

		dev_err(hdev->dev, "WREG32 packet with illegal value 0x%x\n",
			wreg_pkt->value);
		return -EPERM;
	}

	return 0;
}

static int goya_validate_cb(struct hl_device *hdev,
			struct hl_cs_parser *parser, bool is_mmu)
{
	u32 cb_parsed_length = 0;
	int rc = 0;

	parser->patched_cb_size = 0;

	/* cb_user_size is more than 0 so loop will always be executed */
	while (cb_parsed_length < parser->user_cb_size) {
		enum packet_id pkt_id;
		u16 pkt_size;
		struct goya_packet *user_pkt;

		user_pkt = parser->user_cb->kernel_address + cb_parsed_length;

		pkt_id = (enum packet_id) (
				(le64_to_cpu(user_pkt->header) &
				PACKET_HEADER_PACKET_ID_MASK) >>
					PACKET_HEADER_PACKET_ID_SHIFT);

		if (!validate_packet_id(pkt_id)) {
			dev_err(hdev->dev, "Invalid packet id %u\n", pkt_id);
			rc = -EINVAL;
			break;
		}

		pkt_size = goya_packet_sizes[pkt_id];
		cb_parsed_length += pkt_size;
		if (cb_parsed_length > parser->user_cb_size) {
			dev_err(hdev->dev,
				"packet 0x%x is out of CB boundary\n", pkt_id);
			rc = -EINVAL;
			break;
		}

		switch (pkt_id) {
		case PACKET_WREG_32:
			/*
			 * Although it is validated after copy in patch_cb(),
			 * need to validate here as well because patch_cb() is
			 * not called in MMU path while this function is called
			 */
			rc = goya_validate_wreg32(hdev,
				parser, (struct packet_wreg32 *) user_pkt);
			parser->patched_cb_size += pkt_size;
			break;

		case PACKET_WREG_BULK:
			dev_err(hdev->dev,
				"User not allowed to use WREG_BULK\n");
			rc = -EPERM;
			break;

		case PACKET_MSG_PROT:
			dev_err(hdev->dev,
				"User not allowed to use MSG_PROT\n");
			rc = -EPERM;
			break;

		case PACKET_CP_DMA:
			dev_err(hdev->dev, "User not allowed to use CP_DMA\n");
			rc = -EPERM;
			break;

		case PACKET_STOP:
			dev_err(hdev->dev, "User not allowed to use STOP\n");
			rc = -EPERM;
			break;

		case PACKET_LIN_DMA:
			if (is_mmu)
				rc = goya_validate_dma_pkt_mmu(hdev, parser,
					(struct packet_lin_dma *) user_pkt);
			else
				rc = goya_validate_dma_pkt_no_mmu(hdev, parser,
					(struct packet_lin_dma *) user_pkt);
			break;

		case PACKET_MSG_LONG:
		case PACKET_MSG_SHORT:
		case PACKET_FENCE:
		case PACKET_NOP:
			parser->patched_cb_size += pkt_size;
			break;

		default:
			dev_err(hdev->dev, "Invalid packet header 0x%x\n",
				pkt_id);
			rc = -EINVAL;
			break;
		}

		if (rc)
			break;
	}

	/*
	 * The new CB should have space at the end for two MSG_PROT packets:
	 * 1. A packet that will act as a completion packet
	 * 2. A packet that will generate MSI-X interrupt
	 */
	parser->patched_cb_size += sizeof(struct packet_msg_prot) * 2;

	return rc;
}

static int goya_patch_dma_packet(struct hl_device *hdev,
				struct hl_cs_parser *parser,
				struct packet_lin_dma *user_dma_pkt,
				struct packet_lin_dma *new_dma_pkt,
				u32 *new_dma_pkt_size)
{
	struct hl_userptr *userptr;
	struct scatterlist *sg, *sg_next_iter;
	u32 count, dma_desc_cnt;
	u64 len, len_next;
	dma_addr_t dma_addr, dma_addr_next;
	enum hl_goya_dma_direction user_dir;
	u64 device_memory_addr, addr;
	enum dma_data_direction dir;
	struct sg_table *sgt;
	bool skip_host_mem_pin = false;
	bool user_memset;
	u32 user_rdcomp_mask, user_wrcomp_mask, ctl;

	ctl = le32_to_cpu(user_dma_pkt->ctl);

	user_dir = (ctl & GOYA_PKT_LIN_DMA_CTL_DMA_DIR_MASK) >>
			GOYA_PKT_LIN_DMA_CTL_DMA_DIR_SHIFT;

	user_memset = (ctl & GOYA_PKT_LIN_DMA_CTL_MEMSET_MASK) >>
			GOYA_PKT_LIN_DMA_CTL_MEMSET_SHIFT;

	if ((user_dir == HL_DMA_DRAM_TO_SRAM) || (user_dir == HL_DMA_SRAM_TO_DRAM) ||
			(user_dma_pkt->tsize == 0)) {
		memcpy(new_dma_pkt, user_dma_pkt, sizeof(*new_dma_pkt));
		*new_dma_pkt_size = sizeof(*new_dma_pkt);
		return 0;
	}

	if ((user_dir == HL_DMA_HOST_TO_DRAM) || (user_dir == HL_DMA_HOST_TO_SRAM)) {
		addr = le64_to_cpu(user_dma_pkt->src_addr);
		device_memory_addr = le64_to_cpu(user_dma_pkt->dst_addr);
		dir = DMA_TO_DEVICE;
		if (user_memset)
			skip_host_mem_pin = true;
	} else {
		addr = le64_to_cpu(user_dma_pkt->dst_addr);
		device_memory_addr = le64_to_cpu(user_dma_pkt->src_addr);
		dir = DMA_FROM_DEVICE;
	}

	if ((!skip_host_mem_pin) &&
		(hl_userptr_is_pinned(hdev, addr,
			le32_to_cpu(user_dma_pkt->tsize),
			parser->job_userptr_list, &userptr) == false)) {
		dev_err(hdev->dev, "Userptr 0x%llx + 0x%x NOT mapped\n",
				addr, user_dma_pkt->tsize);
		return -EFAULT;
	}

	if ((user_memset) && (dir == DMA_TO_DEVICE)) {
		memcpy(new_dma_pkt, user_dma_pkt, sizeof(*user_dma_pkt));
		*new_dma_pkt_size = sizeof(*user_dma_pkt);
		return 0;
	}

	user_rdcomp_mask = ctl & GOYA_PKT_LIN_DMA_CTL_RDCOMP_MASK;

	user_wrcomp_mask = ctl & GOYA_PKT_LIN_DMA_CTL_WRCOMP_MASK;

	sgt = userptr->sgt;
	dma_desc_cnt = 0;

	for_each_sgtable_dma_sg(sgt, sg, count) {
		len = sg_dma_len(sg);
		dma_addr = sg_dma_address(sg);

		if (len == 0)
			break;

		while ((count + 1) < sgt->nents) {
			sg_next_iter = sg_next(sg);
			len_next = sg_dma_len(sg_next_iter);
			dma_addr_next = sg_dma_address(sg_next_iter);

			if (len_next == 0)
				break;

			if ((dma_addr + len == dma_addr_next) &&
				(len + len_next <= DMA_MAX_TRANSFER_SIZE)) {
				len += len_next;
				count++;
				sg = sg_next_iter;
			} else {
				break;
			}
		}

		ctl = le32_to_cpu(user_dma_pkt->ctl);
		if (likely(dma_desc_cnt))
			ctl &= ~GOYA_PKT_CTL_EB_MASK;
		ctl &= ~(GOYA_PKT_LIN_DMA_CTL_RDCOMP_MASK |
				GOYA_PKT_LIN_DMA_CTL_WRCOMP_MASK);
		new_dma_pkt->ctl = cpu_to_le32(ctl);
		new_dma_pkt->tsize = cpu_to_le32((u32) len);

		if (dir == DMA_TO_DEVICE) {
			new_dma_pkt->src_addr = cpu_to_le64(dma_addr);
			new_dma_pkt->dst_addr = cpu_to_le64(device_memory_addr);
		} else {
			new_dma_pkt->src_addr = cpu_to_le64(device_memory_addr);
			new_dma_pkt->dst_addr = cpu_to_le64(dma_addr);
		}

		if (!user_memset)
			device_memory_addr += len;
		dma_desc_cnt++;
		new_dma_pkt++;
	}

	if (!dma_desc_cnt) {
		dev_err(hdev->dev,
			"Error of 0 SG entries when patching DMA packet\n");
		return -EFAULT;
	}

	/* Fix the last dma packet - rdcomp/wrcomp must be as user set them */
	new_dma_pkt--;
	new_dma_pkt->ctl |= cpu_to_le32(user_rdcomp_mask | user_wrcomp_mask);

	*new_dma_pkt_size = dma_desc_cnt * sizeof(struct packet_lin_dma);

	return 0;
}

static int goya_patch_cb(struct hl_device *hdev,
				struct hl_cs_parser *parser)
{
	u32 cb_parsed_length = 0;
	u32 cb_patched_cur_length = 0;
	int rc = 0;

	/* cb_user_size is more than 0 so loop will always be executed */
	while (cb_parsed_length < parser->user_cb_size) {
		enum packet_id pkt_id;
		u16 pkt_size;
		u32 new_pkt_size = 0;
		struct goya_packet *user_pkt, *kernel_pkt;

		user_pkt = parser->user_cb->kernel_address + cb_parsed_length;
		kernel_pkt = parser->patched_cb->kernel_address +
					cb_patched_cur_length;

		pkt_id = (enum packet_id) (
				(le64_to_cpu(user_pkt->header) &
				PACKET_HEADER_PACKET_ID_MASK) >>
					PACKET_HEADER_PACKET_ID_SHIFT);

		if (!validate_packet_id(pkt_id)) {
			dev_err(hdev->dev, "Invalid packet id %u\n", pkt_id);
			rc = -EINVAL;
			break;
		}

		pkt_size = goya_packet_sizes[pkt_id];
		cb_parsed_length += pkt_size;
		if (cb_parsed_length > parser->user_cb_size) {
			dev_err(hdev->dev,
				"packet 0x%x is out of CB boundary\n", pkt_id);
			rc = -EINVAL;
			break;
		}

		switch (pkt_id) {
		case PACKET_LIN_DMA:
			rc = goya_patch_dma_packet(hdev, parser,
					(struct packet_lin_dma *) user_pkt,
					(struct packet_lin_dma *) kernel_pkt,
					&new_pkt_size);
			cb_patched_cur_length += new_pkt_size;
			break;

		case PACKET_WREG_32:
			memcpy(kernel_pkt, user_pkt, pkt_size);
			cb_patched_cur_length += pkt_size;
			rc = goya_validate_wreg32(hdev, parser,
					(struct packet_wreg32 *) kernel_pkt);
			break;

		case PACKET_WREG_BULK:
			dev_err(hdev->dev,
				"User not allowed to use WREG_BULK\n");
			rc = -EPERM;
			break;

		case PACKET_MSG_PROT:
			dev_err(hdev->dev,
				"User not allowed to use MSG_PROT\n");
			rc = -EPERM;
			break;

		case PACKET_CP_DMA:
			dev_err(hdev->dev, "User not allowed to use CP_DMA\n");
			rc = -EPERM;
			break;

		case PACKET_STOP:
			dev_err(hdev->dev, "User not allowed to use STOP\n");
			rc = -EPERM;
			break;

		case PACKET_MSG_LONG:
		case PACKET_MSG_SHORT:
		case PACKET_FENCE:
		case PACKET_NOP:
			memcpy(kernel_pkt, user_pkt, pkt_size);
			cb_patched_cur_length += pkt_size;
			break;

		default:
			dev_err(hdev->dev, "Invalid packet header 0x%x\n",
				pkt_id);
			rc = -EINVAL;
			break;
		}

		if (rc)
			break;
	}

	return rc;
}

static int goya_parse_cb_mmu(struct hl_device *hdev,
		struct hl_cs_parser *parser)
{
	u64 handle;
	u32 patched_cb_size;
	struct hl_cb *user_cb;
	int rc;

	/*
	 * The new CB should have space at the end for two MSG_PROT pkt:
	 * 1. A packet that will act as a completion packet
	 * 2. A packet that will generate MSI-X interrupt
	 */
	parser->patched_cb_size = parser->user_cb_size +
			sizeof(struct packet_msg_prot) * 2;

	rc = hl_cb_create(hdev, &hdev->kernel_mem_mgr, hdev->kernel_ctx,
				parser->patched_cb_size, false, false,
				&handle);

	if (rc) {
		dev_err(hdev->dev,
			"Failed to allocate patched CB for DMA CS %d\n",
			rc);
		return rc;
	}

	parser->patched_cb = hl_cb_get(&hdev->kernel_mem_mgr, handle);
	/* hl_cb_get should never fail here */
	if (!parser->patched_cb) {
		dev_crit(hdev->dev, "DMA CB handle invalid 0x%llx\n", handle);
		rc = -EFAULT;
		goto out;
	}

	/*
	 * The check that parser->user_cb_size <= parser->user_cb->size was done
	 * in validate_queue_index().
	 */
	memcpy(parser->patched_cb->kernel_address,
		parser->user_cb->kernel_address,
		parser->user_cb_size);

	patched_cb_size = parser->patched_cb_size;

	/* validate patched CB instead of user CB */
	user_cb = parser->user_cb;
	parser->user_cb = parser->patched_cb;
	rc = goya_validate_cb(hdev, parser, true);
	parser->user_cb = user_cb;

	if (rc) {
		hl_cb_put(parser->patched_cb);
		goto out;
	}

	if (patched_cb_size != parser->patched_cb_size) {
		dev_err(hdev->dev, "user CB size mismatch\n");
		hl_cb_put(parser->patched_cb);
		rc = -EINVAL;
		goto out;
	}

out:
	/*
	 * Always call cb destroy here because we still have 1 reference
	 * to it by calling cb_get earlier. After the job will be completed,
	 * cb_put will release it, but here we want to remove it from the
	 * idr
	 */
	hl_cb_destroy(&hdev->kernel_mem_mgr, handle);

	return rc;
}

static int goya_parse_cb_no_mmu(struct hl_device *hdev,
				struct hl_cs_parser *parser)
{
	u64 handle;
	int rc;

	rc = goya_validate_cb(hdev, parser, false);

	if (rc)
		goto free_userptr;

	rc = hl_cb_create(hdev, &hdev->kernel_mem_mgr, hdev->kernel_ctx,
				parser->patched_cb_size, false, false,
				&handle);
	if (rc) {
		dev_err(hdev->dev,
			"Failed to allocate patched CB for DMA CS %d\n", rc);
		goto free_userptr;
	}

	parser->patched_cb = hl_cb_get(&hdev->kernel_mem_mgr, handle);
	/* hl_cb_get should never fail here */
	if (!parser->patched_cb) {
		dev_crit(hdev->dev, "DMA CB handle invalid 0x%llx\n", handle);
		rc = -EFAULT;
		goto out;
	}

	rc = goya_patch_cb(hdev, parser);

	if (rc)
		hl_cb_put(parser->patched_cb);

out:
	/*
	 * Always call cb destroy here because we still have 1 reference
	 * to it by calling cb_get earlier. After the job will be completed,
	 * cb_put will release it, but here we want to remove it from the
	 * idr
	 */
	hl_cb_destroy(&hdev->kernel_mem_mgr, handle);

free_userptr:
	if (rc)
		hl_userptr_delete_list(hdev, parser->job_userptr_list);
	return rc;
}

static int goya_parse_cb_no_ext_queue(struct hl_device *hdev,
					struct hl_cs_parser *parser)
{
	struct asic_fixed_properties *asic_prop = &hdev->asic_prop;
	struct goya_device *goya = hdev->asic_specific;

	if (goya->hw_cap_initialized & HW_CAP_MMU)
		return 0;

	/* For internal queue jobs, just check if CB address is valid */
	if (hl_mem_area_inside_range(
			(u64) (uintptr_t) parser->user_cb,
			parser->user_cb_size,
			asic_prop->sram_user_base_address,
			asic_prop->sram_end_address))
		return 0;

	if (hl_mem_area_inside_range(
			(u64) (uintptr_t) parser->user_cb,
			parser->user_cb_size,
			asic_prop->dram_user_base_address,
			asic_prop->dram_end_address))
		return 0;

	dev_err(hdev->dev,
		"Internal CB address 0x%px + 0x%x is not in SRAM nor in DRAM\n",
		parser->user_cb, parser->user_cb_size);

	return -EFAULT;
}

int goya_cs_parser(struct hl_device *hdev, struct hl_cs_parser *parser)
{
	struct goya_device *goya = hdev->asic_specific;

	if (parser->queue_type == QUEUE_TYPE_INT)
		return goya_parse_cb_no_ext_queue(hdev, parser);

	if (goya->hw_cap_initialized & HW_CAP_MMU)
		return goya_parse_cb_mmu(hdev, parser);
	else
		return goya_parse_cb_no_mmu(hdev, parser);
}

void goya_add_end_of_cb_packets(struct hl_device *hdev, void *kernel_address,
				u32 len, u32 original_len, u64 cq_addr, u32 cq_val,
				u32 msix_vec, bool eb)
{
	struct packet_msg_prot *cq_pkt;
	u32 tmp;

	cq_pkt = kernel_address + len - (sizeof(struct packet_msg_prot) * 2);

	tmp = (PACKET_MSG_PROT << GOYA_PKT_CTL_OPCODE_SHIFT) |
			(1 << GOYA_PKT_CTL_EB_SHIFT) |
			(1 << GOYA_PKT_CTL_MB_SHIFT);
	cq_pkt->ctl = cpu_to_le32(tmp);
	cq_pkt->value = cpu_to_le32(cq_val);
	cq_pkt->addr = cpu_to_le64(cq_addr);

	cq_pkt++;

	tmp = (PACKET_MSG_PROT << GOYA_PKT_CTL_OPCODE_SHIFT) |
			(1 << GOYA_PKT_CTL_MB_SHIFT);
	cq_pkt->ctl = cpu_to_le32(tmp);
	cq_pkt->value = cpu_to_le32(msix_vec & 0x7FF);
	cq_pkt->addr = cpu_to_le64(CFG_BASE + mmPCIE_DBI_MSIX_DOORBELL_OFF);
}

void goya_update_eq_ci(struct hl_device *hdev, u32 val)
{
	WREG32(mmCPU_EQ_CI, val);
}

void goya_restore_phase_topology(struct hl_device *hdev)
{

}

static void goya_clear_sm_regs(struct hl_device *hdev)
{
	int i, num_of_sob_in_longs, num_of_mon_in_longs;

	num_of_sob_in_longs =
		((mmSYNC_MNGR_SOB_OBJ_1023 - mmSYNC_MNGR_SOB_OBJ_0) + 4);

	num_of_mon_in_longs =
		((mmSYNC_MNGR_MON_STATUS_255 - mmSYNC_MNGR_MON_STATUS_0) + 4);

	for (i = 0 ; i < num_of_sob_in_longs ; i += 4)
		WREG32(mmSYNC_MNGR_SOB_OBJ_0 + i, 0);

	for (i = 0 ; i < num_of_mon_in_longs ; i += 4)
		WREG32(mmSYNC_MNGR_MON_STATUS_0 + i, 0);

	/* Flush all WREG to prevent race */
	i = RREG32(mmSYNC_MNGR_SOB_OBJ_0);
}

static int goya_debugfs_read_dma(struct hl_device *hdev, u64 addr, u32 size, void *blob_addr)
{
	dev_err(hdev->dev, "Reading via DMA is unimplemented yet\n");
	return -EPERM;
}

static u64 goya_read_pte(struct hl_device *hdev, u64 addr)
{
	struct goya_device *goya = hdev->asic_specific;

	if (hdev->reset_info.hard_reset_pending)
		return U64_MAX;

	return readq(hdev->pcie_bar[DDR_BAR_ID] +
			(addr - goya->ddr_bar_cur_addr));
}

static void goya_write_pte(struct hl_device *hdev, u64 addr, u64 val)
{
	struct goya_device *goya = hdev->asic_specific;

	if (hdev->reset_info.hard_reset_pending)
		return;

	writeq(val, hdev->pcie_bar[DDR_BAR_ID] +
			(addr - goya->ddr_bar_cur_addr));
}

static const char *_goya_get_event_desc(u16 event_type)
{
	switch (event_type) {
	case GOYA_ASYNC_EVENT_ID_PCIE_IF:
		return "PCIe_if";
	case GOYA_ASYNC_EVENT_ID_TPC0_ECC:
	case GOYA_ASYNC_EVENT_ID_TPC1_ECC:
	case GOYA_ASYNC_EVENT_ID_TPC2_ECC:
	case GOYA_ASYNC_EVENT_ID_TPC3_ECC:
	case GOYA_ASYNC_EVENT_ID_TPC4_ECC:
	case GOYA_ASYNC_EVENT_ID_TPC5_ECC:
	case GOYA_ASYNC_EVENT_ID_TPC6_ECC:
	case GOYA_ASYNC_EVENT_ID_TPC7_ECC:
		return "TPC%d_ecc";
	case GOYA_ASYNC_EVENT_ID_MME_ECC:
		return "MME_ecc";
	case GOYA_ASYNC_EVENT_ID_MME_ECC_EXT:
		return "MME_ecc_ext";
	case GOYA_ASYNC_EVENT_ID_MMU_ECC:
		return "MMU_ecc";
	case GOYA_ASYNC_EVENT_ID_DMA_MACRO:
		return "DMA_macro";
	case GOYA_ASYNC_EVENT_ID_DMA_ECC:
		return "DMA_ecc";
	case GOYA_ASYNC_EVENT_ID_CPU_IF_ECC:
		return "CPU_if_ecc";
	case GOYA_ASYNC_EVENT_ID_PSOC_MEM:
		return "PSOC_mem";
	case GOYA_ASYNC_EVENT_ID_PSOC_CORESIGHT:
		return "PSOC_coresight";
	case GOYA_ASYNC_EVENT_ID_SRAM0 ... GOYA_ASYNC_EVENT_ID_SRAM29:
		return "SRAM%d";
	case GOYA_ASYNC_EVENT_ID_GIC500:
		return "GIC500";
	case GOYA_ASYNC_EVENT_ID_PLL0 ... GOYA_ASYNC_EVENT_ID_PLL6:
		return "PLL%d";
	case GOYA_ASYNC_EVENT_ID_AXI_ECC:
		return "AXI_ecc";
	case GOYA_ASYNC_EVENT_ID_L2_RAM_ECC:
		return "L2_ram_ecc";
	case GOYA_ASYNC_EVENT_ID_PSOC_GPIO_05_SW_RESET:
		return "PSOC_gpio_05_sw_reset";
	case GOYA_ASYNC_EVENT_ID_PSOC_GPIO_10_VRHOT_ICRIT:
		return "PSOC_gpio_10_vrhot_icrit";
	case GOYA_ASYNC_EVENT_ID_PCIE_DEC:
		return "PCIe_dec";
	case GOYA_ASYNC_EVENT_ID_TPC0_DEC:
	case GOYA_ASYNC_EVENT_ID_TPC1_DEC:
	case GOYA_ASYNC_EVENT_ID_TPC2_DEC:
	case GOYA_ASYNC_EVENT_ID_TPC3_DEC:
	case GOYA_ASYNC_EVENT_ID_TPC4_DEC:
	case GOYA_ASYNC_EVENT_ID_TPC5_DEC:
	case GOYA_ASYNC_EVENT_ID_TPC6_DEC:
	case GOYA_ASYNC_EVENT_ID_TPC7_DEC:
		return "TPC%d_dec";
	case GOYA_ASYNC_EVENT_ID_MME_WACS:
		return "MME_wacs";
	case GOYA_ASYNC_EVENT_ID_MME_WACSD:
		return "MME_wacsd";
	case GOYA_ASYNC_EVENT_ID_CPU_AXI_SPLITTER:
		return "CPU_axi_splitter";
	case GOYA_ASYNC_EVENT_ID_PSOC_AXI_DEC:
		return "PSOC_axi_dec";
	case GOYA_ASYNC_EVENT_ID_PSOC:
		return "PSOC";
	case GOYA_ASYNC_EVENT_ID_TPC0_KRN_ERR:
	case GOYA_ASYNC_EVENT_ID_TPC1_KRN_ERR:
	case GOYA_ASYNC_EVENT_ID_TPC2_KRN_ERR:
	case GOYA_ASYNC_EVENT_ID_TPC3_KRN_ERR:
	case GOYA_ASYNC_EVENT_ID_TPC4_KRN_ERR:
	case GOYA_ASYNC_EVENT_ID_TPC5_KRN_ERR:
	case GOYA_ASYNC_EVENT_ID_TPC6_KRN_ERR:
	case GOYA_ASYNC_EVENT_ID_TPC7_KRN_ERR:
		return "TPC%d_krn_err";
	case GOYA_ASYNC_EVENT_ID_TPC0_CMDQ ... GOYA_ASYNC_EVENT_ID_TPC7_CMDQ:
		return "TPC%d_cq";
	case GOYA_ASYNC_EVENT_ID_TPC0_QM ... GOYA_ASYNC_EVENT_ID_TPC7_QM:
		return "TPC%d_qm";
	case GOYA_ASYNC_EVENT_ID_MME_QM:
		return "MME_qm";
	case GOYA_ASYNC_EVENT_ID_MME_CMDQ:
		return "MME_cq";
	case GOYA_ASYNC_EVENT_ID_DMA0_QM ... GOYA_ASYNC_EVENT_ID_DMA4_QM:
		return "DMA%d_qm";
	case GOYA_ASYNC_EVENT_ID_DMA0_CH ... GOYA_ASYNC_EVENT_ID_DMA4_CH:
		return "DMA%d_ch";
	case GOYA_ASYNC_EVENT_ID_TPC0_BMON_SPMU:
	case GOYA_ASYNC_EVENT_ID_TPC1_BMON_SPMU:
	case GOYA_ASYNC_EVENT_ID_TPC2_BMON_SPMU:
	case GOYA_ASYNC_EVENT_ID_TPC3_BMON_SPMU:
	case GOYA_ASYNC_EVENT_ID_TPC4_BMON_SPMU:
	case GOYA_ASYNC_EVENT_ID_TPC5_BMON_SPMU:
	case GOYA_ASYNC_EVENT_ID_TPC6_BMON_SPMU:
	case GOYA_ASYNC_EVENT_ID_TPC7_BMON_SPMU:
		return "TPC%d_bmon_spmu";
	case GOYA_ASYNC_EVENT_ID_DMA_BM_CH0 ... GOYA_ASYNC_EVENT_ID_DMA_BM_CH4:
		return "DMA_bm_ch%d";
	case GOYA_ASYNC_EVENT_ID_FIX_POWER_ENV_S:
		return "POWER_ENV_S";
	case GOYA_ASYNC_EVENT_ID_FIX_POWER_ENV_E:
		return "POWER_ENV_E";
	case GOYA_ASYNC_EVENT_ID_FIX_THERMAL_ENV_S:
		return "THERMAL_ENV_S";
	case GOYA_ASYNC_EVENT_ID_FIX_THERMAL_ENV_E:
		return "THERMAL_ENV_E";
	case GOYA_ASYNC_EVENT_PKT_QUEUE_OUT_SYNC:
		return "QUEUE_OUT_OF_SYNC";
	default:
		return "N/A";
	}
}

static void goya_get_event_desc(u16 event_type, char *desc, size_t size)
{
	u8 index;

	switch (event_type) {
	case GOYA_ASYNC_EVENT_ID_TPC0_ECC:
	case GOYA_ASYNC_EVENT_ID_TPC1_ECC:
	case GOYA_ASYNC_EVENT_ID_TPC2_ECC:
	case GOYA_ASYNC_EVENT_ID_TPC3_ECC:
	case GOYA_ASYNC_EVENT_ID_TPC4_ECC:
	case GOYA_ASYNC_EVENT_ID_TPC5_ECC:
	case GOYA_ASYNC_EVENT_ID_TPC6_ECC:
	case GOYA_ASYNC_EVENT_ID_TPC7_ECC:
		index = (event_type - GOYA_ASYNC_EVENT_ID_TPC0_ECC) / 3;
		snprintf(desc, size, _goya_get_event_desc(event_type), index);
		break;
	case GOYA_ASYNC_EVENT_ID_SRAM0 ... GOYA_ASYNC_EVENT_ID_SRAM29:
		index = event_type - GOYA_ASYNC_EVENT_ID_SRAM0;
		snprintf(desc, size, _goya_get_event_desc(event_type), index);
		break;
	case GOYA_ASYNC_EVENT_ID_PLL0 ... GOYA_ASYNC_EVENT_ID_PLL6:
		index = event_type - GOYA_ASYNC_EVENT_ID_PLL0;
		snprintf(desc, size, _goya_get_event_desc(event_type), index);
		break;
	case GOYA_ASYNC_EVENT_ID_TPC0_DEC:
	case GOYA_ASYNC_EVENT_ID_TPC1_DEC:
	case GOYA_ASYNC_EVENT_ID_TPC2_DEC:
	case GOYA_ASYNC_EVENT_ID_TPC3_DEC:
	case GOYA_ASYNC_EVENT_ID_TPC4_DEC:
	case GOYA_ASYNC_EVENT_ID_TPC5_DEC:
	case GOYA_ASYNC_EVENT_ID_TPC6_DEC:
	case GOYA_ASYNC_EVENT_ID_TPC7_DEC:
		index = (event_type - GOYA_ASYNC_EVENT_ID_TPC0_DEC) / 3;
		snprintf(desc, size, _goya_get_event_desc(event_type), index);
		break;
	case GOYA_ASYNC_EVENT_ID_TPC0_KRN_ERR:
	case GOYA_ASYNC_EVENT_ID_TPC1_KRN_ERR:
	case GOYA_ASYNC_EVENT_ID_TPC2_KRN_ERR:
	case GOYA_ASYNC_EVENT_ID_TPC3_KRN_ERR:
	case GOYA_ASYNC_EVENT_ID_TPC4_KRN_ERR:
	case GOYA_ASYNC_EVENT_ID_TPC5_KRN_ERR:
	case GOYA_ASYNC_EVENT_ID_TPC6_KRN_ERR:
	case GOYA_ASYNC_EVENT_ID_TPC7_KRN_ERR:
		index = (event_type - GOYA_ASYNC_EVENT_ID_TPC0_KRN_ERR) / 10;
		snprintf(desc, size, _goya_get_event_desc(event_type), index);
		break;
	case GOYA_ASYNC_EVENT_ID_TPC0_CMDQ ... GOYA_ASYNC_EVENT_ID_TPC7_CMDQ:
		index = event_type - GOYA_ASYNC_EVENT_ID_TPC0_CMDQ;
		snprintf(desc, size, _goya_get_event_desc(event_type), index);
		break;
	case GOYA_ASYNC_EVENT_ID_TPC0_QM ... GOYA_ASYNC_EVENT_ID_TPC7_QM:
		index = event_type - GOYA_ASYNC_EVENT_ID_TPC0_QM;
		snprintf(desc, size, _goya_get_event_desc(event_type), index);
		break;
	case GOYA_ASYNC_EVENT_ID_DMA0_QM ... GOYA_ASYNC_EVENT_ID_DMA4_QM:
		index = event_type - GOYA_ASYNC_EVENT_ID_DMA0_QM;
		snprintf(desc, size, _goya_get_event_desc(event_type), index);
		break;
	case GOYA_ASYNC_EVENT_ID_DMA0_CH ... GOYA_ASYNC_EVENT_ID_DMA4_CH:
		index = event_type - GOYA_ASYNC_EVENT_ID_DMA0_CH;
		snprintf(desc, size, _goya_get_event_desc(event_type), index);
		break;
	case GOYA_ASYNC_EVENT_ID_TPC0_BMON_SPMU:
	case GOYA_ASYNC_EVENT_ID_TPC1_BMON_SPMU:
	case GOYA_ASYNC_EVENT_ID_TPC2_BMON_SPMU:
	case GOYA_ASYNC_EVENT_ID_TPC3_BMON_SPMU:
	case GOYA_ASYNC_EVENT_ID_TPC4_BMON_SPMU:
	case GOYA_ASYNC_EVENT_ID_TPC5_BMON_SPMU:
	case GOYA_ASYNC_EVENT_ID_TPC6_BMON_SPMU:
	case GOYA_ASYNC_EVENT_ID_TPC7_BMON_SPMU:
		index = (event_type - GOYA_ASYNC_EVENT_ID_TPC0_BMON_SPMU) / 10;
		snprintf(desc, size, _goya_get_event_desc(event_type), index);
		break;
	case GOYA_ASYNC_EVENT_ID_DMA_BM_CH0 ... GOYA_ASYNC_EVENT_ID_DMA_BM_CH4:
		index = event_type - GOYA_ASYNC_EVENT_ID_DMA_BM_CH0;
		snprintf(desc, size, _goya_get_event_desc(event_type), index);
		break;
	case GOYA_ASYNC_EVENT_PKT_QUEUE_OUT_SYNC:
		snprintf(desc, size, _goya_get_event_desc(event_type));
		break;
	default:
		snprintf(desc, size, _goya_get_event_desc(event_type));
		break;
	}
}

static void goya_print_razwi_info(struct hl_device *hdev)
{
	if (RREG32(mmDMA_MACRO_RAZWI_LBW_WT_VLD)) {
		dev_err_ratelimited(hdev->dev, "Illegal write to LBW\n");
		WREG32(mmDMA_MACRO_RAZWI_LBW_WT_VLD, 0);
	}

	if (RREG32(mmDMA_MACRO_RAZWI_LBW_RD_VLD)) {
		dev_err_ratelimited(hdev->dev, "Illegal read from LBW\n");
		WREG32(mmDMA_MACRO_RAZWI_LBW_RD_VLD, 0);
	}

	if (RREG32(mmDMA_MACRO_RAZWI_HBW_WT_VLD)) {
		dev_err_ratelimited(hdev->dev, "Illegal write to HBW\n");
		WREG32(mmDMA_MACRO_RAZWI_HBW_WT_VLD, 0);
	}

	if (RREG32(mmDMA_MACRO_RAZWI_HBW_RD_VLD)) {
		dev_err_ratelimited(hdev->dev, "Illegal read from HBW\n");
		WREG32(mmDMA_MACRO_RAZWI_HBW_RD_VLD, 0);
	}
}

static void goya_print_mmu_error_info(struct hl_device *hdev)
{
	struct goya_device *goya = hdev->asic_specific;
	u64 addr;
	u32 val;

	if (!(goya->hw_cap_initialized & HW_CAP_MMU))
		return;

	val = RREG32(mmMMU_PAGE_ERROR_CAPTURE);
	if (val & MMU_PAGE_ERROR_CAPTURE_ENTRY_VALID_MASK) {
		addr = val & MMU_PAGE_ERROR_CAPTURE_VA_49_32_MASK;
		addr <<= 32;
		addr |= RREG32(mmMMU_PAGE_ERROR_CAPTURE_VA);

		dev_err_ratelimited(hdev->dev, "MMU page fault on va 0x%llx\n",
					addr);

		WREG32(mmMMU_PAGE_ERROR_CAPTURE, 0);
	}
}

static void goya_print_out_of_sync_info(struct hl_device *hdev,
					struct cpucp_pkt_sync_err *sync_err)
{
	struct hl_hw_queue *q = &hdev->kernel_queues[GOYA_QUEUE_ID_CPU_PQ];

	dev_err(hdev->dev, "Out of sync with FW, FW: pi=%u, ci=%u, LKD: pi=%u, ci=%u\n",
			sync_err->pi, sync_err->ci, q->pi, atomic_read(&q->ci));
}

static void goya_print_irq_info(struct hl_device *hdev, u16 event_type,
				bool razwi)
{
	char desc[20] = "";

	goya_get_event_desc(event_type, desc, sizeof(desc));
	dev_err_ratelimited(hdev->dev, "Received H/W interrupt %d [\"%s\"]\n",
		event_type, desc);

	if (razwi) {
		goya_print_razwi_info(hdev);
		goya_print_mmu_error_info(hdev);
	}
}

static int goya_unmask_irq_arr(struct hl_device *hdev, u32 *irq_arr,
		size_t irq_arr_size)
{
	struct cpucp_unmask_irq_arr_packet *pkt;
	size_t total_pkt_size;
	u64 result;
	int rc;
	int irq_num_entries, irq_arr_index;
	__le32 *goya_irq_arr;

	total_pkt_size = sizeof(struct cpucp_unmask_irq_arr_packet) +
			irq_arr_size;

	/* data should be aligned to 8 bytes in order to CPU-CP to copy it */
	total_pkt_size = (total_pkt_size + 0x7) & ~0x7;

	/* total_pkt_size is casted to u16 later on */
	if (total_pkt_size > USHRT_MAX) {
		dev_err(hdev->dev, "too many elements in IRQ array\n");
		return -EINVAL;
	}

	pkt = kzalloc(total_pkt_size, GFP_KERNEL);
	if (!pkt)
		return -ENOMEM;

	irq_num_entries = irq_arr_size / sizeof(irq_arr[0]);
	pkt->length = cpu_to_le32(irq_num_entries);

	/* We must perform any necessary endianness conversation on the irq
	 * array being passed to the goya hardware
	 */
	for (irq_arr_index = 0, goya_irq_arr = (__le32 *) &pkt->irqs;
			irq_arr_index < irq_num_entries ; irq_arr_index++)
		goya_irq_arr[irq_arr_index] =
				cpu_to_le32(irq_arr[irq_arr_index]);

	pkt->cpucp_pkt.ctl = cpu_to_le32(CPUCP_PACKET_UNMASK_RAZWI_IRQ_ARRAY <<
						CPUCP_PKT_CTL_OPCODE_SHIFT);

	rc = hdev->asic_funcs->send_cpu_message(hdev, (u32 *) pkt,
						total_pkt_size,	0, &result);

	if (rc)
		dev_err(hdev->dev, "failed to unmask IRQ array\n");

	kfree(pkt);

	return rc;
}

static int goya_compute_reset_late_init(struct hl_device *hdev)
{
	/*
	 * Unmask all IRQs since some could have been received
	 * during the soft reset
	 */
	return goya_unmask_irq_arr(hdev, goya_all_events,
					sizeof(goya_all_events));
}

static int goya_unmask_irq(struct hl_device *hdev, u16 event_type)
{
	struct cpucp_packet pkt;
	u64 result;
	int rc;

	memset(&pkt, 0, sizeof(pkt));

	pkt.ctl = cpu_to_le32(CPUCP_PACKET_UNMASK_RAZWI_IRQ <<
				CPUCP_PKT_CTL_OPCODE_SHIFT);
	pkt.value = cpu_to_le64(event_type);

	rc = hdev->asic_funcs->send_cpu_message(hdev, (u32 *) &pkt, sizeof(pkt),
						0, &result);

	if (rc)
		dev_err(hdev->dev, "failed to unmask RAZWI IRQ %d", event_type);

	return rc;
}

static void goya_print_clk_change_info(struct hl_device *hdev, u16 event_type)
{
	ktime_t zero_time = ktime_set(0, 0);

	mutex_lock(&hdev->clk_throttling.lock);

	switch (event_type) {
	case GOYA_ASYNC_EVENT_ID_FIX_POWER_ENV_S:
		hdev->clk_throttling.current_reason |= HL_CLK_THROTTLE_POWER;
		hdev->clk_throttling.aggregated_reason |= HL_CLK_THROTTLE_POWER;
		hdev->clk_throttling.timestamp[HL_CLK_THROTTLE_TYPE_POWER].start = ktime_get();
		hdev->clk_throttling.timestamp[HL_CLK_THROTTLE_TYPE_POWER].end = zero_time;
		dev_info_ratelimited(hdev->dev,
			"Clock throttling due to power consumption\n");
		break;

	case GOYA_ASYNC_EVENT_ID_FIX_POWER_ENV_E:
		hdev->clk_throttling.current_reason &= ~HL_CLK_THROTTLE_POWER;
		hdev->clk_throttling.timestamp[HL_CLK_THROTTLE_TYPE_POWER].end = ktime_get();
		dev_info_ratelimited(hdev->dev,
			"Power envelop is safe, back to optimal clock\n");
		break;

	case GOYA_ASYNC_EVENT_ID_FIX_THERMAL_ENV_S:
		hdev->clk_throttling.current_reason |= HL_CLK_THROTTLE_THERMAL;
		hdev->clk_throttling.aggregated_reason |= HL_CLK_THROTTLE_THERMAL;
		hdev->clk_throttling.timestamp[HL_CLK_THROTTLE_TYPE_THERMAL].start = ktime_get();
		hdev->clk_throttling.timestamp[HL_CLK_THROTTLE_TYPE_THERMAL].end = zero_time;
		dev_info_ratelimited(hdev->dev,
			"Clock throttling due to overheating\n");
		break;

	case GOYA_ASYNC_EVENT_ID_FIX_THERMAL_ENV_E:
		hdev->clk_throttling.current_reason &= ~HL_CLK_THROTTLE_THERMAL;
		hdev->clk_throttling.timestamp[HL_CLK_THROTTLE_TYPE_THERMAL].end = ktime_get();
		dev_info_ratelimited(hdev->dev,
			"Thermal envelop is safe, back to optimal clock\n");
		break;

	default:
		dev_err(hdev->dev, "Received invalid clock change event %d\n",
			event_type);
		break;
	}

	mutex_unlock(&hdev->clk_throttling.lock);
}

void goya_handle_eqe(struct hl_device *hdev, struct hl_eq_entry *eq_entry)
{
	u32 ctl = le32_to_cpu(eq_entry->hdr.ctl);
	u16 event_type = ((ctl & EQ_CTL_EVENT_TYPE_MASK)
				>> EQ_CTL_EVENT_TYPE_SHIFT);
	struct goya_device *goya = hdev->asic_specific;

	if (event_type >= GOYA_ASYNC_EVENT_ID_SIZE) {
		dev_err(hdev->dev, "Event type %u exceeds maximum of %u",
				event_type, GOYA_ASYNC_EVENT_ID_SIZE - 1);
		return;
	}

	goya->events_stat[event_type]++;
	goya->events_stat_aggregate[event_type]++;

	switch (event_type) {
	case GOYA_ASYNC_EVENT_ID_PCIE_IF:
	case GOYA_ASYNC_EVENT_ID_TPC0_ECC:
	case GOYA_ASYNC_EVENT_ID_TPC1_ECC:
	case GOYA_ASYNC_EVENT_ID_TPC2_ECC:
	case GOYA_ASYNC_EVENT_ID_TPC3_ECC:
	case GOYA_ASYNC_EVENT_ID_TPC4_ECC:
	case GOYA_ASYNC_EVENT_ID_TPC5_ECC:
	case GOYA_ASYNC_EVENT_ID_TPC6_ECC:
	case GOYA_ASYNC_EVENT_ID_TPC7_ECC:
	case GOYA_ASYNC_EVENT_ID_MME_ECC:
	case GOYA_ASYNC_EVENT_ID_MME_ECC_EXT:
	case GOYA_ASYNC_EVENT_ID_MMU_ECC:
	case GOYA_ASYNC_EVENT_ID_DMA_MACRO:
	case GOYA_ASYNC_EVENT_ID_DMA_ECC:
	case GOYA_ASYNC_EVENT_ID_CPU_IF_ECC:
	case GOYA_ASYNC_EVENT_ID_PSOC_MEM:
	case GOYA_ASYNC_EVENT_ID_PSOC_CORESIGHT:
	case GOYA_ASYNC_EVENT_ID_SRAM0 ... GOYA_ASYNC_EVENT_ID_SRAM29:
	case GOYA_ASYNC_EVENT_ID_GIC500:
	case GOYA_ASYNC_EVENT_ID_PLL0 ... GOYA_ASYNC_EVENT_ID_PLL6:
	case GOYA_ASYNC_EVENT_ID_AXI_ECC:
	case GOYA_ASYNC_EVENT_ID_L2_RAM_ECC:
		goya_print_irq_info(hdev, event_type, false);
		if (hdev->hard_reset_on_fw_events)
			hl_device_reset(hdev, (HL_DRV_RESET_HARD |
						HL_DRV_RESET_FW_FATAL_ERR));
		break;

	case GOYA_ASYNC_EVENT_ID_PSOC_GPIO_05_SW_RESET:
		goya_print_irq_info(hdev, event_type, false);
		if (hdev->hard_reset_on_fw_events)
			hl_device_reset(hdev, HL_DRV_RESET_HARD);
		break;

	case GOYA_ASYNC_EVENT_ID_PCIE_DEC:
	case GOYA_ASYNC_EVENT_ID_TPC0_DEC:
	case GOYA_ASYNC_EVENT_ID_TPC1_DEC:
	case GOYA_ASYNC_EVENT_ID_TPC2_DEC:
	case GOYA_ASYNC_EVENT_ID_TPC3_DEC:
	case GOYA_ASYNC_EVENT_ID_TPC4_DEC:
	case GOYA_ASYNC_EVENT_ID_TPC5_DEC:
	case GOYA_ASYNC_EVENT_ID_TPC6_DEC:
	case GOYA_ASYNC_EVENT_ID_TPC7_DEC:
	case GOYA_ASYNC_EVENT_ID_MME_WACS:
	case GOYA_ASYNC_EVENT_ID_MME_WACSD:
	case GOYA_ASYNC_EVENT_ID_CPU_AXI_SPLITTER:
	case GOYA_ASYNC_EVENT_ID_PSOC_AXI_DEC:
	case GOYA_ASYNC_EVENT_ID_PSOC:
	case GOYA_ASYNC_EVENT_ID_TPC0_KRN_ERR:
	case GOYA_ASYNC_EVENT_ID_TPC1_KRN_ERR:
	case GOYA_ASYNC_EVENT_ID_TPC2_KRN_ERR:
	case GOYA_ASYNC_EVENT_ID_TPC3_KRN_ERR:
	case GOYA_ASYNC_EVENT_ID_TPC4_KRN_ERR:
	case GOYA_ASYNC_EVENT_ID_TPC5_KRN_ERR:
	case GOYA_ASYNC_EVENT_ID_TPC6_KRN_ERR:
	case GOYA_ASYNC_EVENT_ID_TPC7_KRN_ERR:
	case GOYA_ASYNC_EVENT_ID_TPC0_CMDQ ... GOYA_ASYNC_EVENT_ID_TPC7_QM:
	case GOYA_ASYNC_EVENT_ID_MME_QM:
	case GOYA_ASYNC_EVENT_ID_MME_CMDQ:
	case GOYA_ASYNC_EVENT_ID_DMA0_QM ... GOYA_ASYNC_EVENT_ID_DMA4_QM:
	case GOYA_ASYNC_EVENT_ID_DMA0_CH ... GOYA_ASYNC_EVENT_ID_DMA4_CH:
		goya_print_irq_info(hdev, event_type, true);
		goya_unmask_irq(hdev, event_type);
		break;

	case GOYA_ASYNC_EVENT_ID_PSOC_GPIO_10_VRHOT_ICRIT:
	case GOYA_ASYNC_EVENT_ID_TPC0_BMON_SPMU:
	case GOYA_ASYNC_EVENT_ID_TPC1_BMON_SPMU:
	case GOYA_ASYNC_EVENT_ID_TPC2_BMON_SPMU:
	case GOYA_ASYNC_EVENT_ID_TPC3_BMON_SPMU:
	case GOYA_ASYNC_EVENT_ID_TPC4_BMON_SPMU:
	case GOYA_ASYNC_EVENT_ID_TPC5_BMON_SPMU:
	case GOYA_ASYNC_EVENT_ID_TPC6_BMON_SPMU:
	case GOYA_ASYNC_EVENT_ID_TPC7_BMON_SPMU:
	case GOYA_ASYNC_EVENT_ID_DMA_BM_CH0 ... GOYA_ASYNC_EVENT_ID_DMA_BM_CH4:
		goya_print_irq_info(hdev, event_type, false);
		goya_unmask_irq(hdev, event_type);
		break;

	case GOYA_ASYNC_EVENT_ID_FIX_POWER_ENV_S:
	case GOYA_ASYNC_EVENT_ID_FIX_POWER_ENV_E:
	case GOYA_ASYNC_EVENT_ID_FIX_THERMAL_ENV_S:
	case GOYA_ASYNC_EVENT_ID_FIX_THERMAL_ENV_E:
		goya_print_clk_change_info(hdev, event_type);
		goya_unmask_irq(hdev, event_type);
		break;

	case GOYA_ASYNC_EVENT_PKT_QUEUE_OUT_SYNC:
		goya_print_irq_info(hdev, event_type, false);
		goya_print_out_of_sync_info(hdev, &eq_entry->pkt_sync_err);
		if (hdev->hard_reset_on_fw_events)
			hl_device_reset(hdev, HL_DRV_RESET_HARD);
		else
			hl_fw_unmask_irq(hdev, event_type);
		break;

	default:
		dev_err(hdev->dev, "Received invalid H/W interrupt %d\n",
				event_type);
		break;
	}
}

void *goya_get_events_stat(struct hl_device *hdev, bool aggregate, u32 *size)
{
	struct goya_device *goya = hdev->asic_specific;

	if (aggregate) {
		*size = (u32) sizeof(goya->events_stat_aggregate);
		return goya->events_stat_aggregate;
	}

	*size = (u32) sizeof(goya->events_stat);
	return goya->events_stat;
}

static int goya_memset_device_memory(struct hl_device *hdev, u64 addr, u64 size,
				u64 val, bool is_dram)
{
	struct packet_lin_dma *lin_dma_pkt;
	struct hl_cs_job *job;
	u32 cb_size, ctl;
	struct hl_cb *cb;
	int rc, lin_dma_pkts_cnt;

	lin_dma_pkts_cnt = DIV_ROUND_UP_ULL(size, SZ_2G);
	cb_size = lin_dma_pkts_cnt * sizeof(struct packet_lin_dma) +
						sizeof(struct packet_msg_prot);
	cb = hl_cb_kernel_create(hdev, cb_size, false);
	if (!cb)
		return -ENOMEM;

	lin_dma_pkt = cb->kernel_address;

	do {
		memset(lin_dma_pkt, 0, sizeof(*lin_dma_pkt));

		ctl = ((PACKET_LIN_DMA << GOYA_PKT_CTL_OPCODE_SHIFT) |
				(1 << GOYA_PKT_LIN_DMA_CTL_MEMSET_SHIFT) |
				(1 << GOYA_PKT_LIN_DMA_CTL_WO_SHIFT) |
				(1 << GOYA_PKT_CTL_RB_SHIFT) |
				(1 << GOYA_PKT_CTL_MB_SHIFT));
		ctl |= (is_dram ? HL_DMA_HOST_TO_DRAM : HL_DMA_HOST_TO_SRAM) <<
				GOYA_PKT_LIN_DMA_CTL_DMA_DIR_SHIFT;
		lin_dma_pkt->ctl = cpu_to_le32(ctl);

		lin_dma_pkt->src_addr = cpu_to_le64(val);
		lin_dma_pkt->dst_addr = cpu_to_le64(addr);
		if (lin_dma_pkts_cnt > 1)
			lin_dma_pkt->tsize = cpu_to_le32(SZ_2G);
		else
			lin_dma_pkt->tsize = cpu_to_le32(size);

		size -= SZ_2G;
		addr += SZ_2G;
		lin_dma_pkt++;
	} while (--lin_dma_pkts_cnt);

	job = hl_cs_allocate_job(hdev, QUEUE_TYPE_EXT, true);
	if (!job) {
		dev_err(hdev->dev, "Failed to allocate a new job\n");
		rc = -ENOMEM;
		goto release_cb;
	}

	job->id = 0;
	job->user_cb = cb;
	atomic_inc(&job->user_cb->cs_cnt);
	job->user_cb_size = cb_size;
	job->hw_queue_id = GOYA_QUEUE_ID_DMA_0;
	job->patched_cb = job->user_cb;
	job->job_cb_size = job->user_cb_size;

	hl_debugfs_add_job(hdev, job);

	rc = goya_send_job_on_qman0(hdev, job);

	hl_debugfs_remove_job(hdev, job);
	kfree(job);
	atomic_dec(&cb->cs_cnt);

release_cb:
	hl_cb_put(cb);
	hl_cb_destroy(&hdev->kernel_mem_mgr, cb->buf->handle);

	return rc;
}

int goya_context_switch(struct hl_device *hdev, u32 asid)
{
	struct asic_fixed_properties *prop = &hdev->asic_prop;
	u64 addr = prop->sram_base_address, sob_addr;
	u32 size = hdev->pldm ? 0x10000 : prop->sram_size;
	u64 val = 0x7777777777777777ull;
	int rc, dma_id;
	u32 channel_off = mmDMA_CH_1_WR_COMP_ADDR_LO -
					mmDMA_CH_0_WR_COMP_ADDR_LO;

	rc = goya_memset_device_memory(hdev, addr, size, val, false);
	if (rc) {
		dev_err(hdev->dev, "Failed to clear SRAM in context switch\n");
		return rc;
	}

	/* we need to reset registers that the user is allowed to change */
	sob_addr = CFG_BASE + mmSYNC_MNGR_SOB_OBJ_1007;
	WREG32(mmDMA_CH_0_WR_COMP_ADDR_LO, lower_32_bits(sob_addr));

	for (dma_id = 1 ; dma_id < NUMBER_OF_EXT_HW_QUEUES ; dma_id++) {
		sob_addr = CFG_BASE + mmSYNC_MNGR_SOB_OBJ_1000 +
							(dma_id - 1) * 4;
		WREG32(mmDMA_CH_0_WR_COMP_ADDR_LO + channel_off * dma_id,
						lower_32_bits(sob_addr));
	}

	WREG32(mmTPC_PLL_CLK_RLX_0, 0x200020);

	goya_clear_sm_regs(hdev);

	return 0;
}

static int goya_mmu_clear_pgt_range(struct hl_device *hdev)
{
	struct asic_fixed_properties *prop = &hdev->asic_prop;
	struct goya_device *goya = hdev->asic_specific;
	u64 addr = prop->mmu_pgt_addr;
	u32 size = prop->mmu_pgt_size + MMU_DRAM_DEFAULT_PAGE_SIZE +
			MMU_CACHE_MNG_SIZE;

	if (!(goya->hw_cap_initialized & HW_CAP_MMU))
		return 0;

	return goya_memset_device_memory(hdev, addr, size, 0, true);
}

static int goya_mmu_set_dram_default_page(struct hl_device *hdev)
{
	struct goya_device *goya = hdev->asic_specific;
	u64 addr = hdev->asic_prop.mmu_dram_default_page_addr;
	u32 size = MMU_DRAM_DEFAULT_PAGE_SIZE;
	u64 val = 0x9999999999999999ull;

	if (!(goya->hw_cap_initialized & HW_CAP_MMU))
		return 0;

	return goya_memset_device_memory(hdev, addr, size, val, true);
}

static int goya_mmu_add_mappings_for_device_cpu(struct hl_device *hdev)
{
	struct asic_fixed_properties *prop = &hdev->asic_prop;
	struct goya_device *goya = hdev->asic_specific;
	s64 off, cpu_off;
	int rc;

	if (!(goya->hw_cap_initialized & HW_CAP_MMU))
		return 0;

	for (off = 0 ; off < CPU_FW_IMAGE_SIZE ; off += PAGE_SIZE_2MB) {
		rc = hl_mmu_map_page(hdev->kernel_ctx,
			prop->dram_base_address + off,
			prop->dram_base_address + off, PAGE_SIZE_2MB,
			(off + PAGE_SIZE_2MB) == CPU_FW_IMAGE_SIZE);
		if (rc) {
			dev_err(hdev->dev, "Map failed for address 0x%llx\n",
				prop->dram_base_address + off);
			goto unmap;
		}
	}

	if (!(hdev->cpu_accessible_dma_address & (PAGE_SIZE_2MB - 1))) {
		rc = hl_mmu_map_page(hdev->kernel_ctx,
			VA_CPU_ACCESSIBLE_MEM_ADDR,
			hdev->cpu_accessible_dma_address,
			PAGE_SIZE_2MB, true);

		if (rc) {
			dev_err(hdev->dev,
				"Map failed for CPU accessible memory\n");
			off -= PAGE_SIZE_2MB;
			goto unmap;
		}
	} else {
		for (cpu_off = 0 ; cpu_off < SZ_2M ; cpu_off += PAGE_SIZE_4KB) {
			rc = hl_mmu_map_page(hdev->kernel_ctx,
				VA_CPU_ACCESSIBLE_MEM_ADDR + cpu_off,
				hdev->cpu_accessible_dma_address + cpu_off,
				PAGE_SIZE_4KB, true);
			if (rc) {
				dev_err(hdev->dev,
					"Map failed for CPU accessible memory\n");
				cpu_off -= PAGE_SIZE_4KB;
				goto unmap_cpu;
			}
		}
	}

	goya_mmu_prepare_reg(hdev, mmCPU_IF_ARUSER_OVR, HL_KERNEL_ASID_ID);
	goya_mmu_prepare_reg(hdev, mmCPU_IF_AWUSER_OVR, HL_KERNEL_ASID_ID);
	WREG32(mmCPU_IF_ARUSER_OVR_EN, 0x7FF);
	WREG32(mmCPU_IF_AWUSER_OVR_EN, 0x7FF);

	/* Make sure configuration is flushed to device */
	RREG32(mmCPU_IF_AWUSER_OVR_EN);

	goya->device_cpu_mmu_mappings_done = true;

	return 0;

unmap_cpu:
	for (; cpu_off >= 0 ; cpu_off -= PAGE_SIZE_4KB)
		if (hl_mmu_unmap_page(hdev->kernel_ctx,
				VA_CPU_ACCESSIBLE_MEM_ADDR + cpu_off,
				PAGE_SIZE_4KB, true))
			dev_warn_ratelimited(hdev->dev,
				"failed to unmap address 0x%llx\n",
				VA_CPU_ACCESSIBLE_MEM_ADDR + cpu_off);
unmap:
	for (; off >= 0 ; off -= PAGE_SIZE_2MB)
		if (hl_mmu_unmap_page(hdev->kernel_ctx,
				prop->dram_base_address + off, PAGE_SIZE_2MB,
				true))
			dev_warn_ratelimited(hdev->dev,
				"failed to unmap address 0x%llx\n",
				prop->dram_base_address + off);

	return rc;
}

void goya_mmu_remove_device_cpu_mappings(struct hl_device *hdev)
{
	struct asic_fixed_properties *prop = &hdev->asic_prop;
	struct goya_device *goya = hdev->asic_specific;
	u32 off, cpu_off;

	if (!(goya->hw_cap_initialized & HW_CAP_MMU))
		return;

	if (!goya->device_cpu_mmu_mappings_done)
		return;

	WREG32(mmCPU_IF_ARUSER_OVR_EN, 0);
	WREG32(mmCPU_IF_AWUSER_OVR_EN, 0);

	if (!(hdev->cpu_accessible_dma_address & (PAGE_SIZE_2MB - 1))) {
		if (hl_mmu_unmap_page(hdev->kernel_ctx,
				VA_CPU_ACCESSIBLE_MEM_ADDR,
				PAGE_SIZE_2MB, true))
			dev_warn(hdev->dev,
				"Failed to unmap CPU accessible memory\n");
	} else {
		for (cpu_off = 0 ; cpu_off < SZ_2M ; cpu_off += PAGE_SIZE_4KB)
			if (hl_mmu_unmap_page(hdev->kernel_ctx,
					VA_CPU_ACCESSIBLE_MEM_ADDR + cpu_off,
					PAGE_SIZE_4KB,
					(cpu_off + PAGE_SIZE_4KB) >= SZ_2M))
				dev_warn_ratelimited(hdev->dev,
					"failed to unmap address 0x%llx\n",
					VA_CPU_ACCESSIBLE_MEM_ADDR + cpu_off);
	}

	for (off = 0 ; off < CPU_FW_IMAGE_SIZE ; off += PAGE_SIZE_2MB)
		if (hl_mmu_unmap_page(hdev->kernel_ctx,
				prop->dram_base_address + off, PAGE_SIZE_2MB,
				(off + PAGE_SIZE_2MB) >= CPU_FW_IMAGE_SIZE))
			dev_warn_ratelimited(hdev->dev,
					"Failed to unmap address 0x%llx\n",
					prop->dram_base_address + off);

	goya->device_cpu_mmu_mappings_done = false;
}

static void goya_mmu_prepare(struct hl_device *hdev, u32 asid)
{
	struct goya_device *goya = hdev->asic_specific;
	int i;

	if (!(goya->hw_cap_initialized & HW_CAP_MMU))
		return;

	if (asid & ~MME_QM_GLBL_SECURE_PROPS_ASID_MASK) {
		dev_crit(hdev->dev, "asid %u is too big\n", asid);
		return;
	}

	/* zero the MMBP and ASID bits and then set the ASID */
	for (i = 0 ; i < GOYA_MMU_REGS_NUM ; i++)
		goya_mmu_prepare_reg(hdev, goya_mmu_regs[i], asid);
}

static int goya_mmu_invalidate_cache(struct hl_device *hdev, bool is_hard,
					u32 flags)
{
	struct goya_device *goya = hdev->asic_specific;
	u32 status, timeout_usec;
	int rc;

	if (!(goya->hw_cap_initialized & HW_CAP_MMU) ||
		hdev->reset_info.hard_reset_pending)
		return 0;

	/* no need in L1 only invalidation in Goya */
	if (!is_hard)
		return 0;

	if (hdev->pldm)
		timeout_usec = GOYA_PLDM_MMU_TIMEOUT_USEC;
	else
		timeout_usec = MMU_CONFIG_TIMEOUT_USEC;

	/* L0 & L1 invalidation */
	WREG32(mmSTLB_INV_ALL_START, 1);

	rc = hl_poll_timeout(
		hdev,
		mmSTLB_INV_ALL_START,
		status,
		!status,
		1000,
		timeout_usec);

	return rc;
}

static int goya_mmu_invalidate_cache_range(struct hl_device *hdev,
						bool is_hard, u32 flags,
						u32 asid, u64 va, u64 size)
{
	/* Treat as invalidate all because there is no range invalidation
	 * in Goya
	 */
	return hl_mmu_invalidate_cache(hdev, is_hard, flags);
}

int goya_send_heartbeat(struct hl_device *hdev)
{
	struct goya_device *goya = hdev->asic_specific;

	if (!(goya->hw_cap_initialized & HW_CAP_CPU_Q))
		return 0;

	return hl_fw_send_heartbeat(hdev);
}

int goya_cpucp_info_get(struct hl_device *hdev)
{
	struct goya_device *goya = hdev->asic_specific;
	struct asic_fixed_properties *prop = &hdev->asic_prop;
	u64 dram_size;
	int rc;

	if (!(goya->hw_cap_initialized & HW_CAP_CPU_Q))
		return 0;

	rc = hl_fw_cpucp_handshake(hdev, mmCPU_BOOT_DEV_STS0,
					mmCPU_BOOT_DEV_STS1, mmCPU_BOOT_ERR0,
					mmCPU_BOOT_ERR1);
	if (rc)
		return rc;

	dram_size = le64_to_cpu(prop->cpucp_info.dram_size);
	if (dram_size) {
		if ((!is_power_of_2(dram_size)) ||
				(dram_size < DRAM_PHYS_DEFAULT_SIZE)) {
			dev_err(hdev->dev,
				"F/W reported invalid DRAM size %llu. Trying to use default size\n",
				dram_size);
			dram_size = DRAM_PHYS_DEFAULT_SIZE;
		}

		prop->dram_size = dram_size;
		prop->dram_end_address = prop->dram_base_address + dram_size;
	}

	if (!strlen(prop->cpucp_info.card_name))
		strncpy(prop->cpucp_info.card_name, GOYA_DEFAULT_CARD_NAME,
				CARD_NAME_MAX_LEN);

	return 0;
}

static bool goya_is_device_idle(struct hl_device *hdev, u64 *mask_arr, u8 mask_len,
				struct engines_data *e)
{
	const char *fmt = "%-5d%-9s%#-14x%#-16x%#x\n";
	const char *dma_fmt = "%-5d%-9s%#-14x%#x\n";
	unsigned long *mask = (unsigned long *)mask_arr;
	u32 qm_glbl_sts0, cmdq_glbl_sts0, dma_core_sts0, tpc_cfg_sts,
		mme_arch_sts;
	bool is_idle = true, is_eng_idle;
	u64 offset;
	int i;

	if (e)
		hl_engine_data_sprintf(e, "\nDMA  is_idle  QM_GLBL_STS0  DMA_CORE_STS0\n"
					"---  -------  ------------  -------------\n");

	offset = mmDMA_QM_1_GLBL_STS0 - mmDMA_QM_0_GLBL_STS0;

	for (i = 0 ; i < DMA_MAX_NUM ; i++) {
		qm_glbl_sts0 = RREG32(mmDMA_QM_0_GLBL_STS0 + i * offset);
		dma_core_sts0 = RREG32(mmDMA_CH_0_STS0 + i * offset);
		is_eng_idle = IS_DMA_QM_IDLE(qm_glbl_sts0) &&
				IS_DMA_IDLE(dma_core_sts0);
		is_idle &= is_eng_idle;

		if (mask && !is_eng_idle)
			set_bit(GOYA_ENGINE_ID_DMA_0 + i, mask);
		if (e)
			hl_engine_data_sprintf(e, dma_fmt, i, is_eng_idle ? "Y" : "N",
					qm_glbl_sts0, dma_core_sts0);
	}

	if (e)
		hl_engine_data_sprintf(e,
			"\nTPC  is_idle  QM_GLBL_STS0  CMDQ_GLBL_STS0  CFG_STATUS\n"
			"---  -------  ------------  --------------  ----------\n");

	offset = mmTPC1_QM_GLBL_STS0 - mmTPC0_QM_GLBL_STS0;

	for (i = 0 ; i < TPC_MAX_NUM ; i++) {
		qm_glbl_sts0 = RREG32(mmTPC0_QM_GLBL_STS0 + i * offset);
		cmdq_glbl_sts0 = RREG32(mmTPC0_CMDQ_GLBL_STS0 + i * offset);
		tpc_cfg_sts = RREG32(mmTPC0_CFG_STATUS + i * offset);
		is_eng_idle = IS_TPC_QM_IDLE(qm_glbl_sts0) &&
				IS_TPC_CMDQ_IDLE(cmdq_glbl_sts0) &&
				IS_TPC_IDLE(tpc_cfg_sts);
		is_idle &= is_eng_idle;

		if (mask && !is_eng_idle)
			set_bit(GOYA_ENGINE_ID_TPC_0 + i, mask);
		if (e)
			hl_engine_data_sprintf(e, fmt, i, is_eng_idle ? "Y" : "N",
				qm_glbl_sts0, cmdq_glbl_sts0, tpc_cfg_sts);
	}

	if (e)
		hl_engine_data_sprintf(e,
			"\nMME  is_idle  QM_GLBL_STS0  CMDQ_GLBL_STS0  ARCH_STATUS\n"
			"---  -------  ------------  --------------  -----------\n");

	qm_glbl_sts0 = RREG32(mmMME_QM_GLBL_STS0);
	cmdq_glbl_sts0 = RREG32(mmMME_CMDQ_GLBL_STS0);
	mme_arch_sts = RREG32(mmMME_ARCH_STATUS);
	is_eng_idle = IS_MME_QM_IDLE(qm_glbl_sts0) &&
			IS_MME_CMDQ_IDLE(cmdq_glbl_sts0) &&
			IS_MME_IDLE(mme_arch_sts);
	is_idle &= is_eng_idle;

	if (mask && !is_eng_idle)
		set_bit(GOYA_ENGINE_ID_MME_0, mask);
	if (e) {
		hl_engine_data_sprintf(e, fmt, 0, is_eng_idle ? "Y" : "N", qm_glbl_sts0,
				cmdq_glbl_sts0, mme_arch_sts);
		hl_engine_data_sprintf(e, "\n");
	}

	return is_idle;
}

static void goya_hw_queues_lock(struct hl_device *hdev)
	__acquires(&goya->hw_queues_lock)
{
	struct goya_device *goya = hdev->asic_specific;

	spin_lock(&goya->hw_queues_lock);
}

static void goya_hw_queues_unlock(struct hl_device *hdev)
	__releases(&goya->hw_queues_lock)
{
	struct goya_device *goya = hdev->asic_specific;

	spin_unlock(&goya->hw_queues_lock);
}

static u32 goya_get_pci_id(struct hl_device *hdev)
{
	return hdev->pdev->device;
}

static int goya_get_eeprom_data(struct hl_device *hdev, void *data,
				size_t max_size)
{
	struct goya_device *goya = hdev->asic_specific;

	if (!(goya->hw_cap_initialized & HW_CAP_CPU_Q))
		return 0;

	return hl_fw_get_eeprom_data(hdev, data, max_size);
}

static void goya_cpu_init_scrambler_dram(struct hl_device *hdev)
{

}

static int goya_ctx_init(struct hl_ctx *ctx)
{
	if (ctx->asid != HL_KERNEL_ASID_ID)
		goya_mmu_prepare(ctx->hdev, ctx->asid);

	return 0;
}

static int goya_pre_schedule_cs(struct hl_cs *cs)
{
	return 0;
}

u32 goya_get_queue_id_for_cq(struct hl_device *hdev, u32 cq_idx)
{
	return cq_idx;
}

static u32 goya_get_signal_cb_size(struct hl_device *hdev)
{
	return 0;
}

static u32 goya_get_wait_cb_size(struct hl_device *hdev)
{
	return 0;
}

static u32 goya_gen_signal_cb(struct hl_device *hdev, void *data, u16 sob_id,
				u32 size, bool eb)
{
	return 0;
}

static u32 goya_gen_wait_cb(struct hl_device *hdev,
		struct hl_gen_wait_properties *prop)
{
	return 0;
}

static void goya_reset_sob(struct hl_device *hdev, void *data)
{

}

static void goya_reset_sob_group(struct hl_device *hdev, u16 sob_group)
{

}

u64 goya_get_device_time(struct hl_device *hdev)
{
	u64 device_time = ((u64) RREG32(mmPSOC_TIMESTAMP_CNTCVU)) << 32;

	return device_time | RREG32(mmPSOC_TIMESTAMP_CNTCVL);
}

static int goya_collective_wait_init_cs(struct hl_cs *cs)
{
	return 0;
}

static int goya_collective_wait_create_jobs(struct hl_device *hdev,
		struct hl_ctx *ctx, struct hl_cs *cs, u32 wait_queue_id,
		u32 collective_engine_id, u32 encaps_signal_offset)
{
	return -EINVAL;
}

static void goya_ctx_fini(struct hl_ctx *ctx)
{

}

static int goya_get_hw_block_id(struct hl_device *hdev, u64 block_addr,
			u32 *block_size, u32 *block_id)
{
	return -EPERM;
}

static int goya_block_mmap(struct hl_device *hdev, struct vm_area_struct *vma,
				u32 block_id, u32 block_size)
{
	return -EPERM;
}

static void goya_enable_events_from_fw(struct hl_device *hdev)
{
	WREG32(mmGIC_DISTRIBUTOR__5_GICD_SETSPI_NSR,
			GOYA_ASYNC_EVENT_ID_INTS_REGISTER);
}

static int goya_ack_mmu_page_fault_or_access_error(struct hl_device *hdev, u64 mmu_cap_mask)
{
	return -EINVAL;
}

static int goya_map_pll_idx_to_fw_idx(u32 pll_idx)
{
	switch (pll_idx) {
	case HL_GOYA_CPU_PLL: return CPU_PLL;
	case HL_GOYA_PCI_PLL: return PCI_PLL;
	case HL_GOYA_MME_PLL: return MME_PLL;
	case HL_GOYA_TPC_PLL: return TPC_PLL;
	case HL_GOYA_IC_PLL: return IC_PLL;
	case HL_GOYA_MC_PLL: return MC_PLL;
	case HL_GOYA_EMMC_PLL: return EMMC_PLL;
	default: return -EINVAL;
	}
}

static int goya_gen_sync_to_engine_map(struct hl_device *hdev,
				struct hl_sync_to_engine_map *map)
{
	/* Not implemented */
	return 0;
}

static int goya_monitor_valid(struct hl_mon_state_dump *mon)
{
	/* Not implemented */
	return 0;
}

static int goya_print_single_monitor(char **buf, size_t *size, size_t *offset,
				struct hl_device *hdev,
				struct hl_mon_state_dump *mon)
{
	/* Not implemented */
	return 0;
}


static int goya_print_fences_single_engine(
	struct hl_device *hdev, u64 base_offset, u64 status_base_offset,
	enum hl_sync_engine_type engine_type, u32 engine_id, char **buf,
	size_t *size, size_t *offset)
{
	/* Not implemented */
	return 0;
}


static struct hl_state_dump_specs_funcs goya_state_dump_funcs = {
	.monitor_valid = goya_monitor_valid,
	.print_single_monitor = goya_print_single_monitor,
	.gen_sync_to_engine_map = goya_gen_sync_to_engine_map,
	.print_fences_single_engine = goya_print_fences_single_engine,
};

static void goya_state_dump_init(struct hl_device *hdev)
{
	/* Not implemented */
	hdev->state_dump_specs.props = goya_state_dump_specs_props;
	hdev->state_dump_specs.funcs = goya_state_dump_funcs;
}

static u32 goya_get_sob_addr(struct hl_device *hdev, u32 sob_id)
{
	return 0;
}

static u32 *goya_get_stream_master_qid_arr(void)
{
	return NULL;
}

static int goya_get_monitor_dump(struct hl_device *hdev, void *data)
{
	return -EOPNOTSUPP;
}

static void goya_check_if_razwi_happened(struct hl_device *hdev)
{
}

static int goya_scrub_device_dram(struct hl_device *hdev, u64 val)
{
	return -EOPNOTSUPP;
}

<<<<<<< HEAD
=======
static int goya_send_device_activity(struct hl_device *hdev, bool open)
{
	return 0;
}

>>>>>>> 7365df19
static const struct hl_asic_funcs goya_funcs = {
	.early_init = goya_early_init,
	.early_fini = goya_early_fini,
	.late_init = goya_late_init,
	.late_fini = goya_late_fini,
	.sw_init = goya_sw_init,
	.sw_fini = goya_sw_fini,
	.hw_init = goya_hw_init,
	.hw_fini = goya_hw_fini,
	.halt_engines = goya_halt_engines,
	.suspend = goya_suspend,
	.resume = goya_resume,
	.mmap = goya_mmap,
	.ring_doorbell = goya_ring_doorbell,
	.pqe_write = goya_pqe_write,
	.asic_dma_alloc_coherent = goya_dma_alloc_coherent,
	.asic_dma_free_coherent = goya_dma_free_coherent,
	.scrub_device_mem = goya_scrub_device_mem,
	.scrub_device_dram = goya_scrub_device_dram,
	.get_int_queue_base = goya_get_int_queue_base,
	.test_queues = goya_test_queues,
	.asic_dma_pool_zalloc = goya_dma_pool_zalloc,
	.asic_dma_pool_free = goya_dma_pool_free,
	.cpu_accessible_dma_pool_alloc = goya_cpu_accessible_dma_pool_alloc,
	.cpu_accessible_dma_pool_free = goya_cpu_accessible_dma_pool_free,
	.hl_dma_unmap_sgtable = hl_dma_unmap_sgtable,
	.cs_parser = goya_cs_parser,
	.asic_dma_map_sgtable = hl_dma_map_sgtable,
	.add_end_of_cb_packets = goya_add_end_of_cb_packets,
	.update_eq_ci = goya_update_eq_ci,
	.context_switch = goya_context_switch,
	.restore_phase_topology = goya_restore_phase_topology,
	.debugfs_read_dma = goya_debugfs_read_dma,
	.add_device_attr = goya_add_device_attr,
	.handle_eqe = goya_handle_eqe,
	.get_events_stat = goya_get_events_stat,
	.read_pte = goya_read_pte,
	.write_pte = goya_write_pte,
	.mmu_invalidate_cache = goya_mmu_invalidate_cache,
	.mmu_invalidate_cache_range = goya_mmu_invalidate_cache_range,
	.mmu_prefetch_cache_range = NULL,
	.send_heartbeat = goya_send_heartbeat,
	.debug_coresight = goya_debug_coresight,
	.is_device_idle = goya_is_device_idle,
	.compute_reset_late_init = goya_compute_reset_late_init,
	.hw_queues_lock = goya_hw_queues_lock,
	.hw_queues_unlock = goya_hw_queues_unlock,
	.kdma_lock = NULL,
	.kdma_unlock = NULL,
	.get_pci_id = goya_get_pci_id,
	.get_eeprom_data = goya_get_eeprom_data,
	.get_monitor_dump = goya_get_monitor_dump,
	.send_cpu_message = goya_send_cpu_message,
	.pci_bars_map = goya_pci_bars_map,
	.init_iatu = goya_init_iatu,
	.rreg = hl_rreg,
	.wreg = hl_wreg,
	.halt_coresight = goya_halt_coresight,
	.ctx_init = goya_ctx_init,
	.ctx_fini = goya_ctx_fini,
	.pre_schedule_cs = goya_pre_schedule_cs,
	.get_queue_id_for_cq = goya_get_queue_id_for_cq,
	.load_firmware_to_device = goya_load_firmware_to_device,
	.load_boot_fit_to_device = goya_load_boot_fit_to_device,
	.get_signal_cb_size = goya_get_signal_cb_size,
	.get_wait_cb_size = goya_get_wait_cb_size,
	.gen_signal_cb = goya_gen_signal_cb,
	.gen_wait_cb = goya_gen_wait_cb,
	.reset_sob = goya_reset_sob,
	.reset_sob_group = goya_reset_sob_group,
	.get_device_time = goya_get_device_time,
	.pb_print_security_errors = NULL,
	.collective_wait_init_cs = goya_collective_wait_init_cs,
	.collective_wait_create_jobs = goya_collective_wait_create_jobs,
	.get_dec_base_addr = NULL,
	.scramble_addr = hl_mmu_scramble_addr,
	.descramble_addr = hl_mmu_descramble_addr,
	.ack_protection_bits_errors = goya_ack_protection_bits_errors,
	.get_hw_block_id = goya_get_hw_block_id,
	.hw_block_mmap = goya_block_mmap,
	.enable_events_from_fw = goya_enable_events_from_fw,
	.ack_mmu_errors = goya_ack_mmu_page_fault_or_access_error,
	.map_pll_idx_to_fw_idx = goya_map_pll_idx_to_fw_idx,
	.init_firmware_preload_params = goya_init_firmware_preload_params,
	.init_firmware_loader = goya_init_firmware_loader,
	.init_cpu_scrambler_dram = goya_cpu_init_scrambler_dram,
	.state_dump_init = goya_state_dump_init,
	.get_sob_addr = &goya_get_sob_addr,
	.set_pci_memory_regions = goya_set_pci_memory_regions,
	.get_stream_master_qid_arr = goya_get_stream_master_qid_arr,
	.check_if_razwi_happened = goya_check_if_razwi_happened,
	.mmu_get_real_page_size = hl_mmu_get_real_page_size,
	.access_dev_mem = hl_access_dev_mem,
	.set_dram_bar_base = goya_set_ddr_bar_base,
<<<<<<< HEAD
=======
	.send_device_activity = goya_send_device_activity,
>>>>>>> 7365df19
};

/*
 * goya_set_asic_funcs - set Goya function pointers
 *
 * @*hdev: pointer to hl_device structure
 *
 */
void goya_set_asic_funcs(struct hl_device *hdev)
{
	hdev->asic_funcs = &goya_funcs;
}<|MERGE_RESOLUTION|>--- conflicted
+++ resolved
@@ -5420,14 +5420,11 @@
 	return -EOPNOTSUPP;
 }
 
-<<<<<<< HEAD
-=======
 static int goya_send_device_activity(struct hl_device *hdev, bool open)
 {
 	return 0;
 }
 
->>>>>>> 7365df19
 static const struct hl_asic_funcs goya_funcs = {
 	.early_init = goya_early_init,
 	.early_fini = goya_early_fini,
@@ -5475,8 +5472,6 @@
 	.compute_reset_late_init = goya_compute_reset_late_init,
 	.hw_queues_lock = goya_hw_queues_lock,
 	.hw_queues_unlock = goya_hw_queues_unlock,
-	.kdma_lock = NULL,
-	.kdma_unlock = NULL,
 	.get_pci_id = goya_get_pci_id,
 	.get_eeprom_data = goya_get_eeprom_data,
 	.get_monitor_dump = goya_get_monitor_dump,
@@ -5522,10 +5517,7 @@
 	.mmu_get_real_page_size = hl_mmu_get_real_page_size,
 	.access_dev_mem = hl_access_dev_mem,
 	.set_dram_bar_base = goya_set_ddr_bar_base,
-<<<<<<< HEAD
-=======
 	.send_device_activity = goya_send_device_activity,
->>>>>>> 7365df19
 };
 
 /*
