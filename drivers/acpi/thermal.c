--- conflicted
+++ resolved
@@ -505,26 +505,15 @@
 		return -EINVAL;
 
 	acpi_trip = trip->priv;
-<<<<<<< HEAD
-	if (!acpi_trip || !acpi_trip->valid)
-=======
 	if (!acpi_trip || !acpi_thermal_trip_valid(acpi_trip))
->>>>>>> 740329d7
 		return -EINVAL;
 
 	switch (trip->type) {
 	case THERMAL_TRIP_PASSIVE:
-<<<<<<< HEAD
-		t = tz->trips.passive.tc1 * (tz->temperature -
-						tz->last_temperature) +
-			tz->trips.passive.tc2 * (tz->temperature -
-						acpi_trip->temperature);
-=======
 		t = tz->trips.passive.tc1 * (tz->temp_dk -
 						tz->last_temp_dk) +
 			tz->trips.passive.tc2 * (tz->temp_dk -
 						acpi_trip->temp_dk);
->>>>>>> 740329d7
 		if (t > 0)
 			*trend = THERMAL_TREND_RAISING;
 		else if (t < 0)
@@ -535,11 +524,7 @@
 		return 0;
 
 	case THERMAL_TRIP_ACTIVE:
-<<<<<<< HEAD
-		t = acpi_thermal_temp(tz, tz->temperature);
-=======
 		t = acpi_thermal_temp(tz, tz->temp_dk);
->>>>>>> 740329d7
 		if (t <= trip->temperature)
 			break;
 
