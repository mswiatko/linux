--- conflicted
+++ resolved
@@ -987,15 +987,6 @@
 		atomic_inc(&state.started);
 	}
 
-<<<<<<< HEAD
-	/*
-	 * Must wait for all threads to stop.
-	 */
-	wait_event_interruptible(state->wait,
-		 atomic_read(&state->started) == 0);
-
-=======
->>>>>>> 88084a3d
 out:
 	/* Must wait for all threads to stop. */
 	wait_event(state.wait, atomic_read(&state.started) == 0);
