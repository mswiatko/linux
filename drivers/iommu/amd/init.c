// SPDX-License-Identifier: GPL-2.0-only
/*
 * Copyright (C) 2007-2010 Advanced Micro Devices, Inc.
 * Author: Joerg Roedel <jroedel@suse.de>
 *         Leo Duran <leo.duran@amd.com>
 */

#define pr_fmt(fmt)     "AMD-Vi: " fmt
#define dev_fmt(fmt)    pr_fmt(fmt)

#include <linux/pci.h>
#include <linux/acpi.h>
#include <linux/list.h>
#include <linux/bitmap.h>
#include <linux/slab.h>
#include <linux/syscore_ops.h>
#include <linux/interrupt.h>
#include <linux/msi.h>
#include <linux/irq.h>
#include <linux/amd-iommu.h>
#include <linux/export.h>
#include <linux/kmemleak.h>
#include <linux/cc_platform.h>
#include <linux/iopoll.h>
#include <asm/pci-direct.h>
#include <asm/iommu.h>
#include <asm/apic.h>
#include <asm/gart.h>
#include <asm/x86_init.h>
#include <asm/io_apic.h>
#include <asm/irq_remapping.h>
#include <asm/set_memory.h>

#include <linux/crash_dump.h>

#include "amd_iommu.h"
#include "../irq_remapping.h"

/*
 * definitions for the ACPI scanning code
 */
#define IVRS_HEADER_LENGTH 48

#define ACPI_IVHD_TYPE_MAX_SUPPORTED	0x40
#define ACPI_IVMD_TYPE_ALL              0x20
#define ACPI_IVMD_TYPE                  0x21
#define ACPI_IVMD_TYPE_RANGE            0x22

#define IVHD_DEV_ALL                    0x01
#define IVHD_DEV_SELECT                 0x02
#define IVHD_DEV_SELECT_RANGE_START     0x03
#define IVHD_DEV_RANGE_END              0x04
#define IVHD_DEV_ALIAS                  0x42
#define IVHD_DEV_ALIAS_RANGE            0x43
#define IVHD_DEV_EXT_SELECT             0x46
#define IVHD_DEV_EXT_SELECT_RANGE       0x47
#define IVHD_DEV_SPECIAL		0x48
#define IVHD_DEV_ACPI_HID		0xf0

#define UID_NOT_PRESENT                 0
#define UID_IS_INTEGER                  1
#define UID_IS_CHARACTER                2

#define IVHD_SPECIAL_IOAPIC		1
#define IVHD_SPECIAL_HPET		2

#define IVHD_FLAG_HT_TUN_EN_MASK        0x01
#define IVHD_FLAG_PASSPW_EN_MASK        0x02
#define IVHD_FLAG_RESPASSPW_EN_MASK     0x04
#define IVHD_FLAG_ISOC_EN_MASK          0x08

#define IVMD_FLAG_EXCL_RANGE            0x08
#define IVMD_FLAG_IW                    0x04
#define IVMD_FLAG_IR                    0x02
#define IVMD_FLAG_UNITY_MAP             0x01

#define ACPI_DEVFLAG_INITPASS           0x01
#define ACPI_DEVFLAG_EXTINT             0x02
#define ACPI_DEVFLAG_NMI                0x04
#define ACPI_DEVFLAG_SYSMGT1            0x10
#define ACPI_DEVFLAG_SYSMGT2            0x20
#define ACPI_DEVFLAG_LINT0              0x40
#define ACPI_DEVFLAG_LINT1              0x80
#define ACPI_DEVFLAG_ATSDIS             0x10000000

#define LOOP_TIMEOUT	2000000
<<<<<<< HEAD
=======

#define IVRS_GET_SBDF_ID(seg, bus, dev, fd)	(((seg & 0xffff) << 16) | ((bus & 0xff) << 8) \
						 | ((dev & 0x1f) << 3) | (fn & 0x7))

>>>>>>> 7365df19
/*
 * ACPI table definitions
 *
 * These data structures are laid over the table to parse the important values
 * out of it.
 */

extern const struct iommu_ops amd_iommu_ops;

/*
 * structure describing one IOMMU in the ACPI table. Typically followed by one
 * or more ivhd_entrys.
 */
struct ivhd_header {
	u8 type;
	u8 flags;
	u16 length;
	u16 devid;
	u16 cap_ptr;
	u64 mmio_phys;
	u16 pci_seg;
	u16 info;
	u32 efr_attr;

	/* Following only valid on IVHD type 11h and 40h */
	u64 efr_reg; /* Exact copy of MMIO_EXT_FEATURES */
	u64 efr_reg2;
} __attribute__((packed));

/*
 * A device entry describing which devices a specific IOMMU translates and
 * which requestor ids they use.
 */
struct ivhd_entry {
	u8 type;
	u16 devid;
	u8 flags;
	struct_group(ext_hid,
		u32 ext;
		u32 hidh;
	);
	u64 cid;
	u8 uidf;
	u8 uidl;
	u8 uid;
} __attribute__((packed));

/*
 * An AMD IOMMU memory definition structure. It defines things like exclusion
 * ranges for devices and regions that should be unity mapped.
 */
struct ivmd_header {
	u8 type;
	u8 flags;
	u16 length;
	u16 devid;
	u16 aux;
	u16 pci_seg;
	u8  resv[6];
	u64 range_start;
	u64 range_length;
} __attribute__((packed));

bool amd_iommu_dump;
bool amd_iommu_irq_remap __read_mostly;

enum io_pgtable_fmt amd_iommu_pgtable = AMD_IOMMU_V1;

int amd_iommu_guest_ir = AMD_IOMMU_GUEST_IR_VAPIC;
static int amd_iommu_xt_mode = IRQ_REMAP_XAPIC_MODE;

static bool amd_iommu_detected;
static bool amd_iommu_disabled __initdata;
static bool amd_iommu_force_enable __initdata;
static int amd_iommu_target_ivhd_type;

/* Global EFR and EFR2 registers */
u64 amd_iommu_efr;
u64 amd_iommu_efr2;

/* SNP is enabled on the system? */
bool amd_iommu_snp_en;
EXPORT_SYMBOL(amd_iommu_snp_en);

LIST_HEAD(amd_iommu_pci_seg_list);	/* list of all PCI segments */
LIST_HEAD(amd_iommu_list);		/* list of all AMD IOMMUs in the
					   system */

/* Array to assign indices to IOMMUs*/
struct amd_iommu *amd_iommus[MAX_IOMMUS];

/* Number of IOMMUs present in the system */
static int amd_iommus_present;

/* IOMMUs have a non-present cache? */
bool amd_iommu_np_cache __read_mostly;
bool amd_iommu_iotlb_sup __read_mostly = true;

u32 amd_iommu_max_pasid __read_mostly = ~0;

bool amd_iommu_v2_present __read_mostly;
static bool amd_iommu_pc_present __read_mostly;
bool amdr_ivrs_remap_support __read_mostly;

bool amd_iommu_force_isolation __read_mostly;

/*
 * AMD IOMMU allows up to 2^16 different protection domains. This is a bitmap
 * to know which ones are already in use.
 */
unsigned long *amd_iommu_pd_alloc_bitmap;

enum iommu_init_state {
	IOMMU_START_STATE,
	IOMMU_IVRS_DETECTED,
	IOMMU_ACPI_FINISHED,
	IOMMU_ENABLED,
	IOMMU_PCI_INIT,
	IOMMU_INTERRUPTS_EN,
	IOMMU_INITIALIZED,
	IOMMU_NOT_FOUND,
	IOMMU_INIT_ERROR,
	IOMMU_CMDLINE_DISABLED,
};

/* Early ioapic and hpet maps from kernel command line */
#define EARLY_MAP_SIZE		4
static struct devid_map __initdata early_ioapic_map[EARLY_MAP_SIZE];
static struct devid_map __initdata early_hpet_map[EARLY_MAP_SIZE];
static struct acpihid_map_entry __initdata early_acpihid_map[EARLY_MAP_SIZE];

static int __initdata early_ioapic_map_size;
static int __initdata early_hpet_map_size;
static int __initdata early_acpihid_map_size;

static bool __initdata cmdline_maps;

static enum iommu_init_state init_state = IOMMU_START_STATE;

static int amd_iommu_enable_interrupts(void);
static int __init iommu_go_to_state(enum iommu_init_state state);
static void init_device_table_dma(struct amd_iommu_pci_seg *pci_seg);

static bool amd_iommu_pre_enabled = true;

static u32 amd_iommu_ivinfo __initdata;

bool translation_pre_enabled(struct amd_iommu *iommu)
{
	return (iommu->flags & AMD_IOMMU_FLAG_TRANS_PRE_ENABLED);
}

static void clear_translation_pre_enabled(struct amd_iommu *iommu)
{
	iommu->flags &= ~AMD_IOMMU_FLAG_TRANS_PRE_ENABLED;
}

static void init_translation_status(struct amd_iommu *iommu)
{
	u64 ctrl;

	ctrl = readq(iommu->mmio_base + MMIO_CONTROL_OFFSET);
	if (ctrl & (1<<CONTROL_IOMMU_EN))
		iommu->flags |= AMD_IOMMU_FLAG_TRANS_PRE_ENABLED;
}

static inline unsigned long tbl_size(int entry_size, int last_bdf)
{
	unsigned shift = PAGE_SHIFT +
			 get_order((last_bdf + 1) * entry_size);

	return 1UL << shift;
}

int amd_iommu_get_num_iommus(void)
{
	return amd_iommus_present;
}

/*
 * Iterate through all the IOMMUs to get common EFR
 * masks among all IOMMUs and warn if found inconsistency.
 */
static void get_global_efr(void)
{
	struct amd_iommu *iommu;

	for_each_iommu(iommu) {
		u64 tmp = iommu->features;
		u64 tmp2 = iommu->features2;

		if (list_is_first(&iommu->list, &amd_iommu_list)) {
			amd_iommu_efr = tmp;
			amd_iommu_efr2 = tmp2;
			continue;
		}

		if (amd_iommu_efr == tmp &&
		    amd_iommu_efr2 == tmp2)
			continue;

		pr_err(FW_BUG
		       "Found inconsistent EFR/EFR2 %#llx,%#llx (global %#llx,%#llx) on iommu%d (%04x:%02x:%02x.%01x).\n",
		       tmp, tmp2, amd_iommu_efr, amd_iommu_efr2,
		       iommu->index, iommu->pci_seg->id,
		       PCI_BUS_NUM(iommu->devid), PCI_SLOT(iommu->devid),
		       PCI_FUNC(iommu->devid));

		amd_iommu_efr &= tmp;
		amd_iommu_efr2 &= tmp2;
	}

	pr_info("Using global IVHD EFR:%#llx, EFR2:%#llx\n", amd_iommu_efr, amd_iommu_efr2);
}

static bool check_feature_on_all_iommus(u64 mask)
{
	return !!(amd_iommu_efr & mask);
}

/*
 * For IVHD type 0x11/0x40, EFR is also available via IVHD.
 * Default to IVHD EFR since it is available sooner
 * (i.e. before PCI init).
 */
static void __init early_iommu_features_init(struct amd_iommu *iommu,
					     struct ivhd_header *h)
{
	if (amd_iommu_ivinfo & IOMMU_IVINFO_EFRSUP) {
		iommu->features = h->efr_reg;
<<<<<<< HEAD
=======
		iommu->features2 = h->efr_reg2;
	}
>>>>>>> 7365df19
	if (amd_iommu_ivinfo & IOMMU_IVINFO_DMA_REMAP)
		amdr_ivrs_remap_support = true;
}

/* Access to l1 and l2 indexed register spaces */

static u32 iommu_read_l1(struct amd_iommu *iommu, u16 l1, u8 address)
{
	u32 val;

	pci_write_config_dword(iommu->dev, 0xf8, (address | l1 << 16));
	pci_read_config_dword(iommu->dev, 0xfc, &val);
	return val;
}

static void iommu_write_l1(struct amd_iommu *iommu, u16 l1, u8 address, u32 val)
{
	pci_write_config_dword(iommu->dev, 0xf8, (address | l1 << 16 | 1 << 31));
	pci_write_config_dword(iommu->dev, 0xfc, val);
	pci_write_config_dword(iommu->dev, 0xf8, (address | l1 << 16));
}

static u32 iommu_read_l2(struct amd_iommu *iommu, u8 address)
{
	u32 val;

	pci_write_config_dword(iommu->dev, 0xf0, address);
	pci_read_config_dword(iommu->dev, 0xf4, &val);
	return val;
}

static void iommu_write_l2(struct amd_iommu *iommu, u8 address, u32 val)
{
	pci_write_config_dword(iommu->dev, 0xf0, (address | 1 << 8));
	pci_write_config_dword(iommu->dev, 0xf4, val);
}

/****************************************************************************
 *
 * AMD IOMMU MMIO register space handling functions
 *
 * These functions are used to program the IOMMU device registers in
 * MMIO space required for that driver.
 *
 ****************************************************************************/

/*
 * This function set the exclusion range in the IOMMU. DMA accesses to the
 * exclusion range are passed through untranslated
 */
static void iommu_set_exclusion_range(struct amd_iommu *iommu)
{
	u64 start = iommu->exclusion_start & PAGE_MASK;
	u64 limit = (start + iommu->exclusion_length - 1) & PAGE_MASK;
	u64 entry;

	if (!iommu->exclusion_start)
		return;

	entry = start | MMIO_EXCL_ENABLE_MASK;
	memcpy_toio(iommu->mmio_base + MMIO_EXCL_BASE_OFFSET,
			&entry, sizeof(entry));

	entry = limit;
	memcpy_toio(iommu->mmio_base + MMIO_EXCL_LIMIT_OFFSET,
			&entry, sizeof(entry));
}

static void iommu_set_cwwb_range(struct amd_iommu *iommu)
{
	u64 start = iommu_virt_to_phys((void *)iommu->cmd_sem);
	u64 entry = start & PM_ADDR_MASK;

	if (!check_feature_on_all_iommus(FEATURE_SNP))
		return;

	/* Note:
	 * Re-purpose Exclusion base/limit registers for Completion wait
	 * write-back base/limit.
	 */
	memcpy_toio(iommu->mmio_base + MMIO_EXCL_BASE_OFFSET,
		    &entry, sizeof(entry));

	/* Note:
	 * Default to 4 Kbytes, which can be specified by setting base
	 * address equal to the limit address.
	 */
	memcpy_toio(iommu->mmio_base + MMIO_EXCL_LIMIT_OFFSET,
		    &entry, sizeof(entry));
}

/* Programs the physical address of the device table into the IOMMU hardware */
static void iommu_set_device_table(struct amd_iommu *iommu)
{
	u64 entry;
	u32 dev_table_size = iommu->pci_seg->dev_table_size;
	void *dev_table = (void *)get_dev_table(iommu);

	BUG_ON(iommu->mmio_base == NULL);

	entry = iommu_virt_to_phys(dev_table);
	entry |= (dev_table_size >> 12) - 1;
	memcpy_toio(iommu->mmio_base + MMIO_DEV_TABLE_OFFSET,
			&entry, sizeof(entry));
}

/* Generic functions to enable/disable certain features of the IOMMU. */
static void iommu_feature_enable(struct amd_iommu *iommu, u8 bit)
{
	u64 ctrl;

	ctrl = readq(iommu->mmio_base +  MMIO_CONTROL_OFFSET);
	ctrl |= (1ULL << bit);
	writeq(ctrl, iommu->mmio_base +  MMIO_CONTROL_OFFSET);
}

static void iommu_feature_disable(struct amd_iommu *iommu, u8 bit)
{
	u64 ctrl;

	ctrl = readq(iommu->mmio_base + MMIO_CONTROL_OFFSET);
	ctrl &= ~(1ULL << bit);
	writeq(ctrl, iommu->mmio_base + MMIO_CONTROL_OFFSET);
}

static void iommu_set_inv_tlb_timeout(struct amd_iommu *iommu, int timeout)
{
	u64 ctrl;

	ctrl = readq(iommu->mmio_base + MMIO_CONTROL_OFFSET);
	ctrl &= ~CTRL_INV_TO_MASK;
	ctrl |= (timeout << CONTROL_INV_TIMEOUT) & CTRL_INV_TO_MASK;
	writeq(ctrl, iommu->mmio_base + MMIO_CONTROL_OFFSET);
}

/* Function to enable the hardware */
static void iommu_enable(struct amd_iommu *iommu)
{
	iommu_feature_enable(iommu, CONTROL_IOMMU_EN);
}

static void iommu_disable(struct amd_iommu *iommu)
{
	if (!iommu->mmio_base)
		return;

	/* Disable command buffer */
	iommu_feature_disable(iommu, CONTROL_CMDBUF_EN);

	/* Disable event logging and event interrupts */
	iommu_feature_disable(iommu, CONTROL_EVT_INT_EN);
	iommu_feature_disable(iommu, CONTROL_EVT_LOG_EN);

	/* Disable IOMMU GA_LOG */
	iommu_feature_disable(iommu, CONTROL_GALOG_EN);
	iommu_feature_disable(iommu, CONTROL_GAINT_EN);

	/* Disable IOMMU hardware itself */
	iommu_feature_disable(iommu, CONTROL_IOMMU_EN);
}

/*
 * mapping and unmapping functions for the IOMMU MMIO space. Each AMD IOMMU in
 * the system has one.
 */
static u8 __iomem * __init iommu_map_mmio_space(u64 address, u64 end)
{
	if (!request_mem_region(address, end, "amd_iommu")) {
		pr_err("Can not reserve memory region %llx-%llx for mmio\n",
			address, end);
		pr_err("This is a BIOS bug. Please contact your hardware vendor\n");
		return NULL;
	}

	return (u8 __iomem *)ioremap(address, end);
}

static void __init iommu_unmap_mmio_space(struct amd_iommu *iommu)
{
	if (iommu->mmio_base)
		iounmap(iommu->mmio_base);
	release_mem_region(iommu->mmio_phys, iommu->mmio_phys_end);
}

static inline u32 get_ivhd_header_size(struct ivhd_header *h)
{
	u32 size = 0;

	switch (h->type) {
	case 0x10:
		size = 24;
		break;
	case 0x11:
	case 0x40:
		size = 40;
		break;
	}
	return size;
}

/****************************************************************************
 *
 * The functions below belong to the first pass of AMD IOMMU ACPI table
 * parsing. In this pass we try to find out the highest device id this
 * code has to handle. Upon this information the size of the shared data
 * structures is determined later.
 *
 ****************************************************************************/

/*
 * This function calculates the length of a given IVHD entry
 */
static inline int ivhd_entry_length(u8 *ivhd)
{
	u32 type = ((struct ivhd_entry *)ivhd)->type;

	if (type < 0x80) {
		return 0x04 << (*ivhd >> 6);
	} else if (type == IVHD_DEV_ACPI_HID) {
		/* For ACPI_HID, offset 21 is uid len */
		return *((u8 *)ivhd + 21) + 22;
	}
	return 0;
}

/*
 * After reading the highest device id from the IOMMU PCI capability header
 * this function looks if there is a higher device id defined in the ACPI table
 */
static int __init find_last_devid_from_ivhd(struct ivhd_header *h)
{
	u8 *p = (void *)h, *end = (void *)h;
	struct ivhd_entry *dev;
	int last_devid = -EINVAL;

	u32 ivhd_size = get_ivhd_header_size(h);

	if (!ivhd_size) {
		pr_err("Unsupported IVHD type %#x\n", h->type);
		return -EINVAL;
	}

	p += ivhd_size;
	end += h->length;

	while (p < end) {
		dev = (struct ivhd_entry *)p;
		switch (dev->type) {
		case IVHD_DEV_ALL:
			/* Use maximum BDF value for DEV_ALL */
			return 0xffff;
		case IVHD_DEV_SELECT:
		case IVHD_DEV_RANGE_END:
		case IVHD_DEV_ALIAS:
		case IVHD_DEV_EXT_SELECT:
			/* all the above subfield types refer to device ids */
			if (dev->devid > last_devid)
				last_devid = dev->devid;
			break;
		default:
			break;
		}
		p += ivhd_entry_length(p);
	}

	WARN_ON(p != end);

	return last_devid;
}

static int __init check_ivrs_checksum(struct acpi_table_header *table)
{
	int i;
	u8 checksum = 0, *p = (u8 *)table;

	for (i = 0; i < table->length; ++i)
		checksum += p[i];
	if (checksum != 0) {
		/* ACPI table corrupt */
		pr_err(FW_BUG "IVRS invalid checksum\n");
		return -ENODEV;
	}

	return 0;
}

/*
 * Iterate over all IVHD entries in the ACPI table and find the highest device
 * id which we need to handle. This is the first of three functions which parse
 * the ACPI table. So we check the checksum here.
 */
static int __init find_last_devid_acpi(struct acpi_table_header *table, u16 pci_seg)
{
	u8 *p = (u8 *)table, *end = (u8 *)table;
	struct ivhd_header *h;
	int last_devid, last_bdf = 0;

	p += IVRS_HEADER_LENGTH;

	end += table->length;
	while (p < end) {
		h = (struct ivhd_header *)p;
		if (h->pci_seg == pci_seg &&
		    h->type == amd_iommu_target_ivhd_type) {
			last_devid = find_last_devid_from_ivhd(h);

			if (last_devid < 0)
				return -EINVAL;
			if (last_devid > last_bdf)
				last_bdf = last_devid;
		}
		p += h->length;
	}
	WARN_ON(p != end);

	return last_bdf;
}

/****************************************************************************
 *
 * The following functions belong to the code path which parses the ACPI table
 * the second time. In this ACPI parsing iteration we allocate IOMMU specific
 * data structures, initialize the per PCI segment device/alias/rlookup table
 * and also basically initialize the hardware.
 *
 ****************************************************************************/

/* Allocate per PCI segment device table */
static inline int __init alloc_dev_table(struct amd_iommu_pci_seg *pci_seg)
{
	pci_seg->dev_table = (void *)__get_free_pages(GFP_KERNEL | __GFP_ZERO | GFP_DMA32,
						      get_order(pci_seg->dev_table_size));
	if (!pci_seg->dev_table)
		return -ENOMEM;

	return 0;
}

static inline void free_dev_table(struct amd_iommu_pci_seg *pci_seg)
{
	free_pages((unsigned long)pci_seg->dev_table,
		    get_order(pci_seg->dev_table_size));
	pci_seg->dev_table = NULL;
}

/* Allocate per PCI segment IOMMU rlookup table. */
static inline int __init alloc_rlookup_table(struct amd_iommu_pci_seg *pci_seg)
{
	pci_seg->rlookup_table = (void *)__get_free_pages(
						GFP_KERNEL | __GFP_ZERO,
						get_order(pci_seg->rlookup_table_size));
	if (pci_seg->rlookup_table == NULL)
		return -ENOMEM;

	return 0;
}

static inline void free_rlookup_table(struct amd_iommu_pci_seg *pci_seg)
{
	free_pages((unsigned long)pci_seg->rlookup_table,
		   get_order(pci_seg->rlookup_table_size));
	pci_seg->rlookup_table = NULL;
}

static inline int __init alloc_irq_lookup_table(struct amd_iommu_pci_seg *pci_seg)
{
	pci_seg->irq_lookup_table = (void *)__get_free_pages(
					     GFP_KERNEL | __GFP_ZERO,
					     get_order(pci_seg->rlookup_table_size));
	kmemleak_alloc(pci_seg->irq_lookup_table,
		       pci_seg->rlookup_table_size, 1, GFP_KERNEL);
	if (pci_seg->irq_lookup_table == NULL)
		return -ENOMEM;

	return 0;
}

static inline void free_irq_lookup_table(struct amd_iommu_pci_seg *pci_seg)
{
	kmemleak_free(pci_seg->irq_lookup_table);
	free_pages((unsigned long)pci_seg->irq_lookup_table,
		   get_order(pci_seg->rlookup_table_size));
	pci_seg->irq_lookup_table = NULL;
}

static int __init alloc_alias_table(struct amd_iommu_pci_seg *pci_seg)
{
	int i;

	pci_seg->alias_table = (void *)__get_free_pages(GFP_KERNEL,
					get_order(pci_seg->alias_table_size));
	if (!pci_seg->alias_table)
		return -ENOMEM;

	/*
	 * let all alias entries point to itself
	 */
	for (i = 0; i <= pci_seg->last_bdf; ++i)
		pci_seg->alias_table[i] = i;

	return 0;
}

static void __init free_alias_table(struct amd_iommu_pci_seg *pci_seg)
{
	free_pages((unsigned long)pci_seg->alias_table,
		   get_order(pci_seg->alias_table_size));
	pci_seg->alias_table = NULL;
}

/*
 * Allocates the command buffer. This buffer is per AMD IOMMU. We can
 * write commands to that buffer later and the IOMMU will execute them
 * asynchronously
 */
static int __init alloc_command_buffer(struct amd_iommu *iommu)
{
	iommu->cmd_buf = (void *)__get_free_pages(GFP_KERNEL | __GFP_ZERO,
						  get_order(CMD_BUFFER_SIZE));

	return iommu->cmd_buf ? 0 : -ENOMEM;
}

/*
 * This function restarts event logging in case the IOMMU experienced
 * an event log buffer overflow.
 */
void amd_iommu_restart_event_logging(struct amd_iommu *iommu)
{
	iommu_feature_disable(iommu, CONTROL_EVT_LOG_EN);
	iommu_feature_enable(iommu, CONTROL_EVT_LOG_EN);
}

/*
 * This function resets the command buffer if the IOMMU stopped fetching
 * commands from it.
 */
static void amd_iommu_reset_cmd_buffer(struct amd_iommu *iommu)
{
	iommu_feature_disable(iommu, CONTROL_CMDBUF_EN);

	writel(0x00, iommu->mmio_base + MMIO_CMD_HEAD_OFFSET);
	writel(0x00, iommu->mmio_base + MMIO_CMD_TAIL_OFFSET);
	iommu->cmd_buf_head = 0;
	iommu->cmd_buf_tail = 0;

	iommu_feature_enable(iommu, CONTROL_CMDBUF_EN);
}

/*
 * This function writes the command buffer address to the hardware and
 * enables it.
 */
static void iommu_enable_command_buffer(struct amd_iommu *iommu)
{
	u64 entry;

	BUG_ON(iommu->cmd_buf == NULL);

	entry = iommu_virt_to_phys(iommu->cmd_buf);
	entry |= MMIO_CMD_SIZE_512;

	memcpy_toio(iommu->mmio_base + MMIO_CMD_BUF_OFFSET,
		    &entry, sizeof(entry));

	amd_iommu_reset_cmd_buffer(iommu);
}

/*
 * This function disables the command buffer
 */
static void iommu_disable_command_buffer(struct amd_iommu *iommu)
{
	iommu_feature_disable(iommu, CONTROL_CMDBUF_EN);
}

static void __init free_command_buffer(struct amd_iommu *iommu)
{
	free_pages((unsigned long)iommu->cmd_buf, get_order(CMD_BUFFER_SIZE));
}

static void *__init iommu_alloc_4k_pages(struct amd_iommu *iommu,
					 gfp_t gfp, size_t size)
{
	int order = get_order(size);
	void *buf = (void *)__get_free_pages(gfp, order);

	if (buf &&
	    check_feature_on_all_iommus(FEATURE_SNP) &&
	    set_memory_4k((unsigned long)buf, (1 << order))) {
		free_pages((unsigned long)buf, order);
		buf = NULL;
	}

	return buf;
}

/* allocates the memory where the IOMMU will log its events to */
static int __init alloc_event_buffer(struct amd_iommu *iommu)
{
	iommu->evt_buf = iommu_alloc_4k_pages(iommu, GFP_KERNEL | __GFP_ZERO,
					      EVT_BUFFER_SIZE);

	return iommu->evt_buf ? 0 : -ENOMEM;
}

static void iommu_enable_event_buffer(struct amd_iommu *iommu)
{
	u64 entry;

	BUG_ON(iommu->evt_buf == NULL);

	entry = iommu_virt_to_phys(iommu->evt_buf) | EVT_LEN_MASK;

	memcpy_toio(iommu->mmio_base + MMIO_EVT_BUF_OFFSET,
		    &entry, sizeof(entry));

	/* set head and tail to zero manually */
	writel(0x00, iommu->mmio_base + MMIO_EVT_HEAD_OFFSET);
	writel(0x00, iommu->mmio_base + MMIO_EVT_TAIL_OFFSET);

	iommu_feature_enable(iommu, CONTROL_EVT_LOG_EN);
}

/*
 * This function disables the event log buffer
 */
static void iommu_disable_event_buffer(struct amd_iommu *iommu)
{
	iommu_feature_disable(iommu, CONTROL_EVT_LOG_EN);
}

static void __init free_event_buffer(struct amd_iommu *iommu)
{
	free_pages((unsigned long)iommu->evt_buf, get_order(EVT_BUFFER_SIZE));
}

/* allocates the memory where the IOMMU will log its events to */
static int __init alloc_ppr_log(struct amd_iommu *iommu)
{
	iommu->ppr_log = iommu_alloc_4k_pages(iommu, GFP_KERNEL | __GFP_ZERO,
					      PPR_LOG_SIZE);

	return iommu->ppr_log ? 0 : -ENOMEM;
}

static void iommu_enable_ppr_log(struct amd_iommu *iommu)
{
	u64 entry;

	if (iommu->ppr_log == NULL)
		return;

	entry = iommu_virt_to_phys(iommu->ppr_log) | PPR_LOG_SIZE_512;

	memcpy_toio(iommu->mmio_base + MMIO_PPR_LOG_OFFSET,
		    &entry, sizeof(entry));

	/* set head and tail to zero manually */
	writel(0x00, iommu->mmio_base + MMIO_PPR_HEAD_OFFSET);
	writel(0x00, iommu->mmio_base + MMIO_PPR_TAIL_OFFSET);

	iommu_feature_enable(iommu, CONTROL_PPRLOG_EN);
	iommu_feature_enable(iommu, CONTROL_PPR_EN);
}

static void __init free_ppr_log(struct amd_iommu *iommu)
{
	free_pages((unsigned long)iommu->ppr_log, get_order(PPR_LOG_SIZE));
}

static void free_ga_log(struct amd_iommu *iommu)
{
#ifdef CONFIG_IRQ_REMAP
	free_pages((unsigned long)iommu->ga_log, get_order(GA_LOG_SIZE));
	free_pages((unsigned long)iommu->ga_log_tail, get_order(8));
#endif
}

#ifdef CONFIG_IRQ_REMAP
static int iommu_ga_log_enable(struct amd_iommu *iommu)
{
	u32 status, i;
	u64 entry;

	if (!iommu->ga_log)
		return -EINVAL;

	entry = iommu_virt_to_phys(iommu->ga_log) | GA_LOG_SIZE_512;
	memcpy_toio(iommu->mmio_base + MMIO_GA_LOG_BASE_OFFSET,
		    &entry, sizeof(entry));
	entry = (iommu_virt_to_phys(iommu->ga_log_tail) &
		 (BIT_ULL(52)-1)) & ~7ULL;
	memcpy_toio(iommu->mmio_base + MMIO_GA_LOG_TAIL_OFFSET,
		    &entry, sizeof(entry));
	writel(0x00, iommu->mmio_base + MMIO_GA_HEAD_OFFSET);
	writel(0x00, iommu->mmio_base + MMIO_GA_TAIL_OFFSET);


	iommu_feature_enable(iommu, CONTROL_GAINT_EN);
	iommu_feature_enable(iommu, CONTROL_GALOG_EN);

	for (i = 0; i < LOOP_TIMEOUT; ++i) {
		status = readl(iommu->mmio_base + MMIO_STATUS_OFFSET);
		if (status & (MMIO_STATUS_GALOG_RUN_MASK))
			break;
		udelay(10);
	}

	if (WARN_ON(i >= LOOP_TIMEOUT))
		return -EINVAL;

	return 0;
}

static int iommu_init_ga_log(struct amd_iommu *iommu)
{
	if (!AMD_IOMMU_GUEST_IR_VAPIC(amd_iommu_guest_ir))
		return 0;

	iommu->ga_log = (u8 *)__get_free_pages(GFP_KERNEL | __GFP_ZERO,
					get_order(GA_LOG_SIZE));
	if (!iommu->ga_log)
		goto err_out;

	iommu->ga_log_tail = (u8 *)__get_free_pages(GFP_KERNEL | __GFP_ZERO,
					get_order(8));
	if (!iommu->ga_log_tail)
		goto err_out;

	return 0;
err_out:
	free_ga_log(iommu);
	return -EINVAL;
}
#endif /* CONFIG_IRQ_REMAP */

static int __init alloc_cwwb_sem(struct amd_iommu *iommu)
{
	iommu->cmd_sem = iommu_alloc_4k_pages(iommu, GFP_KERNEL | __GFP_ZERO, 1);

	return iommu->cmd_sem ? 0 : -ENOMEM;
}

static void __init free_cwwb_sem(struct amd_iommu *iommu)
{
	if (iommu->cmd_sem)
		free_page((unsigned long)iommu->cmd_sem);
}

static void iommu_enable_xt(struct amd_iommu *iommu)
{
#ifdef CONFIG_IRQ_REMAP
	/*
	 * XT mode (32-bit APIC destination ID) requires
	 * GA mode (128-bit IRTE support) as a prerequisite.
	 */
	if (AMD_IOMMU_GUEST_IR_GA(amd_iommu_guest_ir) &&
	    amd_iommu_xt_mode == IRQ_REMAP_X2APIC_MODE)
		iommu_feature_enable(iommu, CONTROL_XT_EN);
#endif /* CONFIG_IRQ_REMAP */
}

static void iommu_enable_gt(struct amd_iommu *iommu)
{
	if (!iommu_feature(iommu, FEATURE_GT))
		return;

	iommu_feature_enable(iommu, CONTROL_GT_EN);
}

/* sets a specific bit in the device table entry. */
static void __set_dev_entry_bit(struct dev_table_entry *dev_table,
				u16 devid, u8 bit)
{
	int i = (bit >> 6) & 0x03;
	int _bit = bit & 0x3f;

	dev_table[devid].data[i] |= (1UL << _bit);
}

static void set_dev_entry_bit(struct amd_iommu *iommu, u16 devid, u8 bit)
{
	struct dev_table_entry *dev_table = get_dev_table(iommu);

	return __set_dev_entry_bit(dev_table, devid, bit);
}

static int __get_dev_entry_bit(struct dev_table_entry *dev_table,
			       u16 devid, u8 bit)
{
	int i = (bit >> 6) & 0x03;
	int _bit = bit & 0x3f;

	return (dev_table[devid].data[i] & (1UL << _bit)) >> _bit;
}

static int get_dev_entry_bit(struct amd_iommu *iommu, u16 devid, u8 bit)
{
	struct dev_table_entry *dev_table = get_dev_table(iommu);

	return __get_dev_entry_bit(dev_table, devid, bit);
}

static bool __copy_device_table(struct amd_iommu *iommu)
{
	u64 int_ctl, int_tab_len, entry = 0;
	struct amd_iommu_pci_seg *pci_seg = iommu->pci_seg;
	struct dev_table_entry *old_devtb = NULL;
	u32 lo, hi, devid, old_devtb_size;
	phys_addr_t old_devtb_phys;
	u16 dom_id, dte_v, irq_v;
	gfp_t gfp_flag;
	u64 tmp;

	/* Each IOMMU use separate device table with the same size */
	lo = readl(iommu->mmio_base + MMIO_DEV_TABLE_OFFSET);
	hi = readl(iommu->mmio_base + MMIO_DEV_TABLE_OFFSET + 4);
	entry = (((u64) hi) << 32) + lo;

	old_devtb_size = ((entry & ~PAGE_MASK) + 1) << 12;
	if (old_devtb_size != pci_seg->dev_table_size) {
		pr_err("The device table size of IOMMU:%d is not expected!\n",
			iommu->index);
		return false;
	}

	/*
	 * When SME is enabled in the first kernel, the entry includes the
	 * memory encryption mask(sme_me_mask), we must remove the memory
	 * encryption mask to obtain the true physical address in kdump kernel.
	 */
	old_devtb_phys = __sme_clr(entry) & PAGE_MASK;

	if (old_devtb_phys >= 0x100000000ULL) {
		pr_err("The address of old device table is above 4G, not trustworthy!\n");
		return false;
	}
	old_devtb = (cc_platform_has(CC_ATTR_HOST_MEM_ENCRYPT) && is_kdump_kernel())
		    ? (__force void *)ioremap_encrypted(old_devtb_phys,
							pci_seg->dev_table_size)
		    : memremap(old_devtb_phys, pci_seg->dev_table_size, MEMREMAP_WB);

	if (!old_devtb)
		return false;

	gfp_flag = GFP_KERNEL | __GFP_ZERO | GFP_DMA32;
	pci_seg->old_dev_tbl_cpy = (void *)__get_free_pages(gfp_flag,
						    get_order(pci_seg->dev_table_size));
	if (pci_seg->old_dev_tbl_cpy == NULL) {
		pr_err("Failed to allocate memory for copying old device table!\n");
		memunmap(old_devtb);
		return false;
	}

	for (devid = 0; devid <= pci_seg->last_bdf; ++devid) {
		pci_seg->old_dev_tbl_cpy[devid] = old_devtb[devid];
		dom_id = old_devtb[devid].data[1] & DEV_DOMID_MASK;
		dte_v = old_devtb[devid].data[0] & DTE_FLAG_V;

		if (dte_v && dom_id) {
			pci_seg->old_dev_tbl_cpy[devid].data[0] = old_devtb[devid].data[0];
			pci_seg->old_dev_tbl_cpy[devid].data[1] = old_devtb[devid].data[1];
			__set_bit(dom_id, amd_iommu_pd_alloc_bitmap);
			/* If gcr3 table existed, mask it out */
			if (old_devtb[devid].data[0] & DTE_FLAG_GV) {
				tmp = DTE_GCR3_VAL_B(~0ULL) << DTE_GCR3_SHIFT_B;
				tmp |= DTE_GCR3_VAL_C(~0ULL) << DTE_GCR3_SHIFT_C;
				pci_seg->old_dev_tbl_cpy[devid].data[1] &= ~tmp;
				tmp = DTE_GCR3_VAL_A(~0ULL) << DTE_GCR3_SHIFT_A;
				tmp |= DTE_FLAG_GV;
				pci_seg->old_dev_tbl_cpy[devid].data[0] &= ~tmp;
			}
		}

		irq_v = old_devtb[devid].data[2] & DTE_IRQ_REMAP_ENABLE;
		int_ctl = old_devtb[devid].data[2] & DTE_IRQ_REMAP_INTCTL_MASK;
		int_tab_len = old_devtb[devid].data[2] & DTE_INTTABLEN_MASK;
		if (irq_v && (int_ctl || int_tab_len)) {
			if ((int_ctl != DTE_IRQ_REMAP_INTCTL) ||
			    (int_tab_len != DTE_INTTABLEN)) {
				pr_err("Wrong old irq remapping flag: %#x\n", devid);
				memunmap(old_devtb);
				return false;
			}

			pci_seg->old_dev_tbl_cpy[devid].data[2] = old_devtb[devid].data[2];
		}
	}
	memunmap(old_devtb);

	return true;
}

static bool copy_device_table(void)
{
	struct amd_iommu *iommu;
	struct amd_iommu_pci_seg *pci_seg;

	if (!amd_iommu_pre_enabled)
		return false;

	pr_warn("Translation is already enabled - trying to copy translation structures\n");

	/*
	 * All IOMMUs within PCI segment shares common device table.
	 * Hence copy device table only once per PCI segment.
	 */
	for_each_pci_segment(pci_seg) {
		for_each_iommu(iommu) {
			if (pci_seg->id != iommu->pci_seg->id)
				continue;
			if (!__copy_device_table(iommu))
				return false;
			break;
		}
	}

	return true;
}

void amd_iommu_apply_erratum_63(struct amd_iommu *iommu, u16 devid)
{
	int sysmgt;

	sysmgt = get_dev_entry_bit(iommu, devid, DEV_ENTRY_SYSMGT1) |
		 (get_dev_entry_bit(iommu, devid, DEV_ENTRY_SYSMGT2) << 1);

	if (sysmgt == 0x01)
		set_dev_entry_bit(iommu, devid, DEV_ENTRY_IW);
}

/*
 * This function takes the device specific flags read from the ACPI
 * table and sets up the device table entry with that information
 */
static void __init set_dev_entry_from_acpi(struct amd_iommu *iommu,
					   u16 devid, u32 flags, u32 ext_flags)
{
	if (flags & ACPI_DEVFLAG_INITPASS)
		set_dev_entry_bit(iommu, devid, DEV_ENTRY_INIT_PASS);
	if (flags & ACPI_DEVFLAG_EXTINT)
		set_dev_entry_bit(iommu, devid, DEV_ENTRY_EINT_PASS);
	if (flags & ACPI_DEVFLAG_NMI)
		set_dev_entry_bit(iommu, devid, DEV_ENTRY_NMI_PASS);
	if (flags & ACPI_DEVFLAG_SYSMGT1)
		set_dev_entry_bit(iommu, devid, DEV_ENTRY_SYSMGT1);
	if (flags & ACPI_DEVFLAG_SYSMGT2)
		set_dev_entry_bit(iommu, devid, DEV_ENTRY_SYSMGT2);
	if (flags & ACPI_DEVFLAG_LINT0)
		set_dev_entry_bit(iommu, devid, DEV_ENTRY_LINT0_PASS);
	if (flags & ACPI_DEVFLAG_LINT1)
		set_dev_entry_bit(iommu, devid, DEV_ENTRY_LINT1_PASS);

	amd_iommu_apply_erratum_63(iommu, devid);

	amd_iommu_set_rlookup_table(iommu, devid);
}

int __init add_special_device(u8 type, u8 id, u32 *devid, bool cmd_line)
{
	struct devid_map *entry;
	struct list_head *list;

	if (type == IVHD_SPECIAL_IOAPIC)
		list = &ioapic_map;
	else if (type == IVHD_SPECIAL_HPET)
		list = &hpet_map;
	else
		return -EINVAL;

	list_for_each_entry(entry, list, list) {
		if (!(entry->id == id && entry->cmd_line))
			continue;

		pr_info("Command-line override present for %s id %d - ignoring\n",
			type == IVHD_SPECIAL_IOAPIC ? "IOAPIC" : "HPET", id);

		*devid = entry->devid;

		return 0;
	}

	entry = kzalloc(sizeof(*entry), GFP_KERNEL);
	if (!entry)
		return -ENOMEM;

	entry->id	= id;
	entry->devid	= *devid;
	entry->cmd_line	= cmd_line;

	list_add_tail(&entry->list, list);

	return 0;
}

static int __init add_acpi_hid_device(u8 *hid, u8 *uid, u32 *devid,
				      bool cmd_line)
{
	struct acpihid_map_entry *entry;
	struct list_head *list = &acpihid_map;

	list_for_each_entry(entry, list, list) {
		if (strcmp(entry->hid, hid) ||
		    (*uid && *entry->uid && strcmp(entry->uid, uid)) ||
		    !entry->cmd_line)
			continue;

		pr_info("Command-line override for hid:%s uid:%s\n",
			hid, uid);
		*devid = entry->devid;
		return 0;
	}

	entry = kzalloc(sizeof(*entry), GFP_KERNEL);
	if (!entry)
		return -ENOMEM;

	memcpy(entry->uid, uid, strlen(uid));
	memcpy(entry->hid, hid, strlen(hid));
	entry->devid = *devid;
	entry->cmd_line	= cmd_line;
	entry->root_devid = (entry->devid & (~0x7));

	pr_info("%s, add hid:%s, uid:%s, rdevid:%d\n",
		entry->cmd_line ? "cmd" : "ivrs",
		entry->hid, entry->uid, entry->root_devid);

	list_add_tail(&entry->list, list);
	return 0;
}

static int __init add_early_maps(void)
{
	int i, ret;

	for (i = 0; i < early_ioapic_map_size; ++i) {
		ret = add_special_device(IVHD_SPECIAL_IOAPIC,
					 early_ioapic_map[i].id,
					 &early_ioapic_map[i].devid,
					 early_ioapic_map[i].cmd_line);
		if (ret)
			return ret;
	}

	for (i = 0; i < early_hpet_map_size; ++i) {
		ret = add_special_device(IVHD_SPECIAL_HPET,
					 early_hpet_map[i].id,
					 &early_hpet_map[i].devid,
					 early_hpet_map[i].cmd_line);
		if (ret)
			return ret;
	}

	for (i = 0; i < early_acpihid_map_size; ++i) {
		ret = add_acpi_hid_device(early_acpihid_map[i].hid,
					  early_acpihid_map[i].uid,
					  &early_acpihid_map[i].devid,
					  early_acpihid_map[i].cmd_line);
		if (ret)
			return ret;
	}

	return 0;
}

/*
 * Takes a pointer to an AMD IOMMU entry in the ACPI table and
 * initializes the hardware and our data structures with it.
 */
static int __init init_iommu_from_acpi(struct amd_iommu *iommu,
					struct ivhd_header *h)
{
	u8 *p = (u8 *)h;
	u8 *end = p, flags = 0;
	u16 devid = 0, devid_start = 0, devid_to = 0, seg_id;
	u32 dev_i, ext_flags = 0;
	bool alias = false;
	struct ivhd_entry *e;
	struct amd_iommu_pci_seg *pci_seg = iommu->pci_seg;
	u32 ivhd_size;
	int ret;


	ret = add_early_maps();
	if (ret)
		return ret;

	amd_iommu_apply_ivrs_quirks();

	/*
	 * First save the recommended feature enable bits from ACPI
	 */
	iommu->acpi_flags = h->flags;

	/*
	 * Done. Now parse the device entries
	 */
	ivhd_size = get_ivhd_header_size(h);
	if (!ivhd_size) {
		pr_err("Unsupported IVHD type %#x\n", h->type);
		return -EINVAL;
	}

	p += ivhd_size;

	end += h->length;


	while (p < end) {
		e = (struct ivhd_entry *)p;
		seg_id = pci_seg->id;

		switch (e->type) {
		case IVHD_DEV_ALL:

			DUMP_printk("  DEV_ALL\t\t\tflags: %02x\n", e->flags);

			for (dev_i = 0; dev_i <= pci_seg->last_bdf; ++dev_i)
				set_dev_entry_from_acpi(iommu, dev_i, e->flags, 0);
			break;
		case IVHD_DEV_SELECT:

			DUMP_printk("  DEV_SELECT\t\t\t devid: %04x:%02x:%02x.%x "
				    "flags: %02x\n",
				    seg_id, PCI_BUS_NUM(e->devid),
				    PCI_SLOT(e->devid),
				    PCI_FUNC(e->devid),
				    e->flags);

			devid = e->devid;
			set_dev_entry_from_acpi(iommu, devid, e->flags, 0);
			break;
		case IVHD_DEV_SELECT_RANGE_START:

			DUMP_printk("  DEV_SELECT_RANGE_START\t "
				    "devid: %04x:%02x:%02x.%x flags: %02x\n",
				    seg_id, PCI_BUS_NUM(e->devid),
				    PCI_SLOT(e->devid),
				    PCI_FUNC(e->devid),
				    e->flags);

			devid_start = e->devid;
			flags = e->flags;
			ext_flags = 0;
			alias = false;
			break;
		case IVHD_DEV_ALIAS:

			DUMP_printk("  DEV_ALIAS\t\t\t devid: %04x:%02x:%02x.%x "
				    "flags: %02x devid_to: %02x:%02x.%x\n",
				    seg_id, PCI_BUS_NUM(e->devid),
				    PCI_SLOT(e->devid),
				    PCI_FUNC(e->devid),
				    e->flags,
				    PCI_BUS_NUM(e->ext >> 8),
				    PCI_SLOT(e->ext >> 8),
				    PCI_FUNC(e->ext >> 8));

			devid = e->devid;
			devid_to = e->ext >> 8;
			set_dev_entry_from_acpi(iommu, devid   , e->flags, 0);
			set_dev_entry_from_acpi(iommu, devid_to, e->flags, 0);
			pci_seg->alias_table[devid] = devid_to;
			break;
		case IVHD_DEV_ALIAS_RANGE:

			DUMP_printk("  DEV_ALIAS_RANGE\t\t "
				    "devid: %04x:%02x:%02x.%x flags: %02x "
				    "devid_to: %04x:%02x:%02x.%x\n",
				    seg_id, PCI_BUS_NUM(e->devid),
				    PCI_SLOT(e->devid),
				    PCI_FUNC(e->devid),
				    e->flags,
				    seg_id, PCI_BUS_NUM(e->ext >> 8),
				    PCI_SLOT(e->ext >> 8),
				    PCI_FUNC(e->ext >> 8));

			devid_start = e->devid;
			flags = e->flags;
			devid_to = e->ext >> 8;
			ext_flags = 0;
			alias = true;
			break;
		case IVHD_DEV_EXT_SELECT:

			DUMP_printk("  DEV_EXT_SELECT\t\t devid: %04x:%02x:%02x.%x "
				    "flags: %02x ext: %08x\n",
				    seg_id, PCI_BUS_NUM(e->devid),
				    PCI_SLOT(e->devid),
				    PCI_FUNC(e->devid),
				    e->flags, e->ext);

			devid = e->devid;
			set_dev_entry_from_acpi(iommu, devid, e->flags,
						e->ext);
			break;
		case IVHD_DEV_EXT_SELECT_RANGE:

			DUMP_printk("  DEV_EXT_SELECT_RANGE\t devid: "
				    "%04x:%02x:%02x.%x flags: %02x ext: %08x\n",
				    seg_id, PCI_BUS_NUM(e->devid),
				    PCI_SLOT(e->devid),
				    PCI_FUNC(e->devid),
				    e->flags, e->ext);

			devid_start = e->devid;
			flags = e->flags;
			ext_flags = e->ext;
			alias = false;
			break;
		case IVHD_DEV_RANGE_END:

			DUMP_printk("  DEV_RANGE_END\t\t devid: %04x:%02x:%02x.%x\n",
				    seg_id, PCI_BUS_NUM(e->devid),
				    PCI_SLOT(e->devid),
				    PCI_FUNC(e->devid));

			devid = e->devid;
			for (dev_i = devid_start; dev_i <= devid; ++dev_i) {
				if (alias) {
					pci_seg->alias_table[dev_i] = devid_to;
					set_dev_entry_from_acpi(iommu,
						devid_to, flags, ext_flags);
				}
				set_dev_entry_from_acpi(iommu, dev_i,
							flags, ext_flags);
			}
			break;
		case IVHD_DEV_SPECIAL: {
			u8 handle, type;
			const char *var;
			u32 devid;
			int ret;

			handle = e->ext & 0xff;
			devid = PCI_SEG_DEVID_TO_SBDF(seg_id, (e->ext >> 8));
			type   = (e->ext >> 24) & 0xff;

			if (type == IVHD_SPECIAL_IOAPIC)
				var = "IOAPIC";
			else if (type == IVHD_SPECIAL_HPET)
				var = "HPET";
			else
				var = "UNKNOWN";

			DUMP_printk("  DEV_SPECIAL(%s[%d])\t\tdevid: %04x:%02x:%02x.%x\n",
				    var, (int)handle,
				    seg_id, PCI_BUS_NUM(devid),
				    PCI_SLOT(devid),
				    PCI_FUNC(devid));

			ret = add_special_device(type, handle, &devid, false);
			if (ret)
				return ret;

			/*
			 * add_special_device might update the devid in case a
			 * command-line override is present. So call
			 * set_dev_entry_from_acpi after add_special_device.
			 */
			set_dev_entry_from_acpi(iommu, devid, e->flags, 0);

			break;
		}
		case IVHD_DEV_ACPI_HID: {
			u32 devid;
			u8 hid[ACPIHID_HID_LEN];
			u8 uid[ACPIHID_UID_LEN];
			int ret;

			if (h->type != 0x40) {
				pr_err(FW_BUG "Invalid IVHD device type %#x\n",
				       e->type);
				break;
			}

			BUILD_BUG_ON(sizeof(e->ext_hid) != ACPIHID_HID_LEN - 1);
			memcpy(hid, &e->ext_hid, ACPIHID_HID_LEN - 1);
			hid[ACPIHID_HID_LEN - 1] = '\0';

			if (!(*hid)) {
				pr_err(FW_BUG "Invalid HID.\n");
				break;
			}

			uid[0] = '\0';
			switch (e->uidf) {
			case UID_NOT_PRESENT:

				if (e->uidl != 0)
					pr_warn(FW_BUG "Invalid UID length.\n");

				break;
			case UID_IS_INTEGER:

				sprintf(uid, "%d", e->uid);

				break;
			case UID_IS_CHARACTER:

				memcpy(uid, &e->uid, e->uidl);
				uid[e->uidl] = '\0';

				break;
			default:
				break;
			}

			devid = PCI_SEG_DEVID_TO_SBDF(seg_id, e->devid);
			DUMP_printk("  DEV_ACPI_HID(%s[%s])\t\tdevid: %04x:%02x:%02x.%x\n",
				    hid, uid, seg_id,
				    PCI_BUS_NUM(devid),
				    PCI_SLOT(devid),
				    PCI_FUNC(devid));

			flags = e->flags;

			ret = add_acpi_hid_device(hid, uid, &devid, false);
			if (ret)
				return ret;

			/*
			 * add_special_device might update the devid in case a
			 * command-line override is present. So call
			 * set_dev_entry_from_acpi after add_special_device.
			 */
			set_dev_entry_from_acpi(iommu, devid, e->flags, 0);

			break;
		}
		default:
			break;
		}

		p += ivhd_entry_length(p);
	}

	return 0;
}

/* Allocate PCI segment data structure */
static struct amd_iommu_pci_seg *__init alloc_pci_segment(u16 id,
					  struct acpi_table_header *ivrs_base)
{
	struct amd_iommu_pci_seg *pci_seg;
	int last_bdf;

	/*
	 * First parse ACPI tables to find the largest Bus/Dev/Func we need to
	 * handle in this PCI segment. Upon this information the shared data
	 * structures for the PCI segments in the system will be allocated.
	 */
	last_bdf = find_last_devid_acpi(ivrs_base, id);
	if (last_bdf < 0)
		return NULL;

	pci_seg = kzalloc(sizeof(struct amd_iommu_pci_seg), GFP_KERNEL);
	if (pci_seg == NULL)
		return NULL;

	pci_seg->last_bdf = last_bdf;
	DUMP_printk("PCI segment : 0x%0x, last bdf : 0x%04x\n", id, last_bdf);
	pci_seg->dev_table_size     = tbl_size(DEV_TABLE_ENTRY_SIZE, last_bdf);
	pci_seg->alias_table_size   = tbl_size(ALIAS_TABLE_ENTRY_SIZE, last_bdf);
	pci_seg->rlookup_table_size = tbl_size(RLOOKUP_TABLE_ENTRY_SIZE, last_bdf);

	pci_seg->id = id;
	init_llist_head(&pci_seg->dev_data_list);
	INIT_LIST_HEAD(&pci_seg->unity_map);
	list_add_tail(&pci_seg->list, &amd_iommu_pci_seg_list);

	if (alloc_dev_table(pci_seg))
		return NULL;
	if (alloc_alias_table(pci_seg))
		return NULL;
	if (alloc_rlookup_table(pci_seg))
		return NULL;

	return pci_seg;
}

static struct amd_iommu_pci_seg *__init get_pci_segment(u16 id,
					struct acpi_table_header *ivrs_base)
{
	struct amd_iommu_pci_seg *pci_seg;

	for_each_pci_segment(pci_seg) {
		if (pci_seg->id == id)
			return pci_seg;
	}

	return alloc_pci_segment(id, ivrs_base);
}

static void __init free_pci_segments(void)
{
	struct amd_iommu_pci_seg *pci_seg, *next;

	for_each_pci_segment_safe(pci_seg, next) {
		list_del(&pci_seg->list);
		free_irq_lookup_table(pci_seg);
		free_rlookup_table(pci_seg);
		free_alias_table(pci_seg);
		free_dev_table(pci_seg);
		kfree(pci_seg);
	}
}

static void __init free_iommu_one(struct amd_iommu *iommu)
{
	free_cwwb_sem(iommu);
	free_command_buffer(iommu);
	free_event_buffer(iommu);
	free_ppr_log(iommu);
	free_ga_log(iommu);
	iommu_unmap_mmio_space(iommu);
}

static void __init free_iommu_all(void)
{
	struct amd_iommu *iommu, *next;

	for_each_iommu_safe(iommu, next) {
		list_del(&iommu->list);
		free_iommu_one(iommu);
		kfree(iommu);
	}
}

/*
 * Family15h Model 10h-1fh erratum 746 (IOMMU Logging May Stall Translations)
 * Workaround:
 *     BIOS should disable L2B micellaneous clock gating by setting
 *     L2_L2B_CK_GATE_CONTROL[CKGateL2BMiscDisable](D0F2xF4_x90[2]) = 1b
 */
static void amd_iommu_erratum_746_workaround(struct amd_iommu *iommu)
{
	u32 value;

	if ((boot_cpu_data.x86 != 0x15) ||
	    (boot_cpu_data.x86_model < 0x10) ||
	    (boot_cpu_data.x86_model > 0x1f))
		return;

	pci_write_config_dword(iommu->dev, 0xf0, 0x90);
	pci_read_config_dword(iommu->dev, 0xf4, &value);

	if (value & BIT(2))
		return;

	/* Select NB indirect register 0x90 and enable writing */
	pci_write_config_dword(iommu->dev, 0xf0, 0x90 | (1 << 8));

	pci_write_config_dword(iommu->dev, 0xf4, value | 0x4);
	pci_info(iommu->dev, "Applying erratum 746 workaround\n");

	/* Clear the enable writing bit */
	pci_write_config_dword(iommu->dev, 0xf0, 0x90);
}

/*
 * Family15h Model 30h-3fh (IOMMU Mishandles ATS Write Permission)
 * Workaround:
 *     BIOS should enable ATS write permission check by setting
 *     L2_DEBUG_3[AtsIgnoreIWDis](D0F2xF4_x47[0]) = 1b
 */
static void amd_iommu_ats_write_check_workaround(struct amd_iommu *iommu)
{
	u32 value;

	if ((boot_cpu_data.x86 != 0x15) ||
	    (boot_cpu_data.x86_model < 0x30) ||
	    (boot_cpu_data.x86_model > 0x3f))
		return;

	/* Test L2_DEBUG_3[AtsIgnoreIWDis] == 1 */
	value = iommu_read_l2(iommu, 0x47);

	if (value & BIT(0))
		return;

	/* Set L2_DEBUG_3[AtsIgnoreIWDis] = 1 */
	iommu_write_l2(iommu, 0x47, value | BIT(0));

	pci_info(iommu->dev, "Applying ATS write check workaround\n");
}

/*
 * This function glues the initialization function for one IOMMU
 * together and also allocates the command buffer and programs the
 * hardware. It does NOT enable the IOMMU. This is done afterwards.
 */
static int __init init_iommu_one(struct amd_iommu *iommu, struct ivhd_header *h,
				 struct acpi_table_header *ivrs_base)
{
	struct amd_iommu_pci_seg *pci_seg;

	pci_seg = get_pci_segment(h->pci_seg, ivrs_base);
	if (pci_seg == NULL)
		return -ENOMEM;
	iommu->pci_seg = pci_seg;

	raw_spin_lock_init(&iommu->lock);
	iommu->cmd_sem_val = 0;

	/* Add IOMMU to internal data structures */
	list_add_tail(&iommu->list, &amd_iommu_list);
	iommu->index = amd_iommus_present++;

	if (unlikely(iommu->index >= MAX_IOMMUS)) {
		WARN(1, "System has more IOMMUs than supported by this driver\n");
		return -ENOSYS;
	}

	/* Index is fine - add IOMMU to the array */
	amd_iommus[iommu->index] = iommu;

	/*
	 * Copy data from ACPI table entry to the iommu struct
	 */
	iommu->devid   = h->devid;
	iommu->cap_ptr = h->cap_ptr;
	iommu->mmio_phys = h->mmio_phys;

	switch (h->type) {
	case 0x10:
		/* Check if IVHD EFR contains proper max banks/counters */
		if ((h->efr_attr != 0) &&
		    ((h->efr_attr & (0xF << 13)) != 0) &&
		    ((h->efr_attr & (0x3F << 17)) != 0))
			iommu->mmio_phys_end = MMIO_REG_END_OFFSET;
		else
			iommu->mmio_phys_end = MMIO_CNTR_CONF_OFFSET;

		/*
		 * Note: GA (128-bit IRTE) mode requires cmpxchg16b supports.
		 * GAM also requires GA mode. Therefore, we need to
		 * check cmpxchg16b support before enabling it.
		 */
		if (!boot_cpu_has(X86_FEATURE_CX16) ||
		    ((h->efr_attr & (0x1 << IOMMU_FEAT_GASUP_SHIFT)) == 0))
			amd_iommu_guest_ir = AMD_IOMMU_GUEST_IR_LEGACY;
		break;
	case 0x11:
	case 0x40:
		if (h->efr_reg & (1 << 9))
			iommu->mmio_phys_end = MMIO_REG_END_OFFSET;
		else
			iommu->mmio_phys_end = MMIO_CNTR_CONF_OFFSET;

		/*
		 * Note: GA (128-bit IRTE) mode requires cmpxchg16b supports.
		 * XT, GAM also requires GA mode. Therefore, we need to
		 * check cmpxchg16b support before enabling them.
		 */
		if (!boot_cpu_has(X86_FEATURE_CX16) ||
		    ((h->efr_reg & (0x1 << IOMMU_EFR_GASUP_SHIFT)) == 0)) {
			amd_iommu_guest_ir = AMD_IOMMU_GUEST_IR_LEGACY;
			break;
		}

		if (h->efr_reg & BIT(IOMMU_EFR_XTSUP_SHIFT))
			amd_iommu_xt_mode = IRQ_REMAP_X2APIC_MODE;

		early_iommu_features_init(iommu, h);

		break;
	default:
		return -EINVAL;
	}

	iommu->mmio_base = iommu_map_mmio_space(iommu->mmio_phys,
						iommu->mmio_phys_end);
	if (!iommu->mmio_base)
		return -ENOMEM;

	return init_iommu_from_acpi(iommu, h);
}

static int __init init_iommu_one_late(struct amd_iommu *iommu)
{
	int ret;

	if (alloc_cwwb_sem(iommu))
		return -ENOMEM;

	if (alloc_command_buffer(iommu))
		return -ENOMEM;

	if (alloc_event_buffer(iommu))
		return -ENOMEM;

	iommu->int_enabled = false;

	init_translation_status(iommu);
	if (translation_pre_enabled(iommu) && !is_kdump_kernel()) {
		iommu_disable(iommu);
		clear_translation_pre_enabled(iommu);
		pr_warn("Translation was enabled for IOMMU:%d but we are not in kdump mode\n",
			iommu->index);
	}
	if (amd_iommu_pre_enabled)
		amd_iommu_pre_enabled = translation_pre_enabled(iommu);

	if (amd_iommu_irq_remap) {
		ret = amd_iommu_create_irq_domain(iommu);
		if (ret)
			return ret;
	}

	/*
	 * Make sure IOMMU is not considered to translate itself. The IVRS
	 * table tells us so, but this is a lie!
	 */
	iommu->pci_seg->rlookup_table[iommu->devid] = NULL;

	return 0;
}

/**
 * get_highest_supported_ivhd_type - Look up the appropriate IVHD type
 * @ivrs: Pointer to the IVRS header
 *
 * This function search through all IVDB of the maximum supported IVHD
 */
static u8 get_highest_supported_ivhd_type(struct acpi_table_header *ivrs)
{
	u8 *base = (u8 *)ivrs;
	struct ivhd_header *ivhd = (struct ivhd_header *)
					(base + IVRS_HEADER_LENGTH);
	u8 last_type = ivhd->type;
	u16 devid = ivhd->devid;

	while (((u8 *)ivhd - base < ivrs->length) &&
	       (ivhd->type <= ACPI_IVHD_TYPE_MAX_SUPPORTED)) {
		u8 *p = (u8 *) ivhd;

		if (ivhd->devid == devid)
			last_type = ivhd->type;
		ivhd = (struct ivhd_header *)(p + ivhd->length);
	}

	return last_type;
}

/*
 * Iterates over all IOMMU entries in the ACPI table, allocates the
 * IOMMU structure and initializes it with init_iommu_one()
 */
static int __init init_iommu_all(struct acpi_table_header *table)
{
	u8 *p = (u8 *)table, *end = (u8 *)table;
	struct ivhd_header *h;
	struct amd_iommu *iommu;
	int ret;

	end += table->length;
	p += IVRS_HEADER_LENGTH;

	/* Phase 1: Process all IVHD blocks */
	while (p < end) {
		h = (struct ivhd_header *)p;
		if (*p == amd_iommu_target_ivhd_type) {

			DUMP_printk("device: %04x:%02x:%02x.%01x cap: %04x "
				    "flags: %01x info %04x\n",
				    h->pci_seg, PCI_BUS_NUM(h->devid),
				    PCI_SLOT(h->devid), PCI_FUNC(h->devid),
				    h->cap_ptr, h->flags, h->info);
			DUMP_printk("       mmio-addr: %016llx\n",
				    h->mmio_phys);

			iommu = kzalloc(sizeof(struct amd_iommu), GFP_KERNEL);
			if (iommu == NULL)
				return -ENOMEM;

			ret = init_iommu_one(iommu, h, table);
			if (ret)
				return ret;
		}
		p += h->length;

	}
	WARN_ON(p != end);

	/* Phase 2 : Early feature support check */
	get_global_efr();

	/* Phase 3 : Enabling IOMMU features */
	for_each_iommu(iommu) {
		ret = init_iommu_one_late(iommu);
		if (ret)
			return ret;
	}

	return 0;
}

static void init_iommu_perf_ctr(struct amd_iommu *iommu)
{
	u64 val;
	struct pci_dev *pdev = iommu->dev;

	if (!iommu_feature(iommu, FEATURE_PC))
		return;

	amd_iommu_pc_present = true;

	pci_info(pdev, "IOMMU performance counters supported\n");

	val = readl(iommu->mmio_base + MMIO_CNTR_CONF_OFFSET);
	iommu->max_banks = (u8) ((val >> 12) & 0x3f);
	iommu->max_counters = (u8) ((val >> 7) & 0xf);

	return;
}

static ssize_t amd_iommu_show_cap(struct device *dev,
				  struct device_attribute *attr,
				  char *buf)
{
	struct amd_iommu *iommu = dev_to_amd_iommu(dev);
	return sprintf(buf, "%x\n", iommu->cap);
}
static DEVICE_ATTR(cap, S_IRUGO, amd_iommu_show_cap, NULL);

static ssize_t amd_iommu_show_features(struct device *dev,
				       struct device_attribute *attr,
				       char *buf)
{
	struct amd_iommu *iommu = dev_to_amd_iommu(dev);
	return sprintf(buf, "%llx:%llx\n", iommu->features2, iommu->features);
}
static DEVICE_ATTR(features, S_IRUGO, amd_iommu_show_features, NULL);

static struct attribute *amd_iommu_attrs[] = {
	&dev_attr_cap.attr,
	&dev_attr_features.attr,
	NULL,
};

static struct attribute_group amd_iommu_group = {
	.name = "amd-iommu",
	.attrs = amd_iommu_attrs,
};

static const struct attribute_group *amd_iommu_groups[] = {
	&amd_iommu_group,
	NULL,
};

/*
 * Note: IVHD 0x11 and 0x40 also contains exact copy
 * of the IOMMU Extended Feature Register [MMIO Offset 0030h].
 * Default to EFR in IVHD since it is available sooner (i.e. before PCI init).
 */
static void __init late_iommu_features_init(struct amd_iommu *iommu)
{
	u64 features, features2;

	if (!(iommu->cap & (1 << IOMMU_CAP_EFR)))
		return;

	/* read extended feature bits */
	features = readq(iommu->mmio_base + MMIO_EXT_FEATURES);
	features2 = readq(iommu->mmio_base + MMIO_EXT_FEATURES2);

	if (!iommu->features) {
		iommu->features = features;
		iommu->features2 = features2;
		return;
	}

	/*
	 * Sanity check and warn if EFR values from
	 * IVHD and MMIO conflict.
	 */
	if (features != iommu->features ||
	    features2 != iommu->features2) {
		pr_warn(FW_WARN
			"EFR mismatch. Use IVHD EFR (%#llx : %#llx), EFR2 (%#llx : %#llx).\n",
			features, iommu->features,
			features2, iommu->features2);
	}
}

static int __init iommu_init_pci(struct amd_iommu *iommu)
{
	int cap_ptr = iommu->cap_ptr;
	int ret;

	iommu->dev = pci_get_domain_bus_and_slot(iommu->pci_seg->id,
						 PCI_BUS_NUM(iommu->devid),
						 iommu->devid & 0xff);
	if (!iommu->dev)
		return -ENODEV;

	/* Prevent binding other PCI device drivers to IOMMU devices */
	iommu->dev->match_driver = false;

	pci_read_config_dword(iommu->dev, cap_ptr + MMIO_CAP_HDR_OFFSET,
			      &iommu->cap);

	if (!(iommu->cap & (1 << IOMMU_CAP_IOTLB)))
		amd_iommu_iotlb_sup = false;

	late_iommu_features_init(iommu);

	if (iommu_feature(iommu, FEATURE_GT)) {
		int glxval;
		u32 max_pasid;
		u64 pasmax;

		pasmax = iommu->features & FEATURE_PASID_MASK;
		pasmax >>= FEATURE_PASID_SHIFT;
		max_pasid  = (1 << (pasmax + 1)) - 1;

		amd_iommu_max_pasid = min(amd_iommu_max_pasid, max_pasid);

		BUG_ON(amd_iommu_max_pasid & ~PASID_MASK);

		glxval   = iommu->features & FEATURE_GLXVAL_MASK;
		glxval >>= FEATURE_GLXVAL_SHIFT;

		if (amd_iommu_max_glx_val == -1)
			amd_iommu_max_glx_val = glxval;
		else
			amd_iommu_max_glx_val = min(amd_iommu_max_glx_val, glxval);
	}

	if (iommu_feature(iommu, FEATURE_GT) &&
	    iommu_feature(iommu, FEATURE_PPR)) {
		iommu->is_iommu_v2   = true;
		amd_iommu_v2_present = true;
	}

	if (iommu_feature(iommu, FEATURE_PPR) && alloc_ppr_log(iommu))
		return -ENOMEM;

	if (iommu->cap & (1UL << IOMMU_CAP_NPCACHE)) {
		pr_info("Using strict mode due to virtualization\n");
		iommu_set_dma_strict();
		amd_iommu_np_cache = true;
	}

	init_iommu_perf_ctr(iommu);

	if (is_rd890_iommu(iommu->dev)) {
		int i, j;

		iommu->root_pdev =
			pci_get_domain_bus_and_slot(iommu->pci_seg->id,
						    iommu->dev->bus->number,
						    PCI_DEVFN(0, 0));

		/*
		 * Some rd890 systems may not be fully reconfigured by the
		 * BIOS, so it's necessary for us to store this information so
		 * it can be reprogrammed on resume
		 */
		pci_read_config_dword(iommu->dev, iommu->cap_ptr + 4,
				&iommu->stored_addr_lo);
		pci_read_config_dword(iommu->dev, iommu->cap_ptr + 8,
				&iommu->stored_addr_hi);

		/* Low bit locks writes to configuration space */
		iommu->stored_addr_lo &= ~1;

		for (i = 0; i < 6; i++)
			for (j = 0; j < 0x12; j++)
				iommu->stored_l1[i][j] = iommu_read_l1(iommu, i, j);

		for (i = 0; i < 0x83; i++)
			iommu->stored_l2[i] = iommu_read_l2(iommu, i);
	}

	amd_iommu_erratum_746_workaround(iommu);
	amd_iommu_ats_write_check_workaround(iommu);

	ret = iommu_device_sysfs_add(&iommu->iommu, &iommu->dev->dev,
			       amd_iommu_groups, "ivhd%d", iommu->index);
	if (ret)
		return ret;

	iommu_device_register(&iommu->iommu, &amd_iommu_ops, NULL);

	return pci_enable_device(iommu->dev);
}

static void print_iommu_info(void)
{
	static const char * const feat_str[] = {
		"PreF", "PPR", "X2APIC", "NX", "GT", "[5]",
		"IA", "GA", "HE", "PC"
	};
	struct amd_iommu *iommu;

	for_each_iommu(iommu) {
		struct pci_dev *pdev = iommu->dev;
		int i;

		pci_info(pdev, "Found IOMMU cap 0x%x\n", iommu->cap_ptr);

		if (iommu->cap & (1 << IOMMU_CAP_EFR)) {
			pr_info("Extended features (%#llx, %#llx):", iommu->features, iommu->features2);

			for (i = 0; i < ARRAY_SIZE(feat_str); ++i) {
				if (iommu_feature(iommu, (1ULL << i)))
					pr_cont(" %s", feat_str[i]);
			}

			if (iommu->features & FEATURE_GAM_VAPIC)
				pr_cont(" GA_vAPIC");

			if (iommu->features & FEATURE_SNP)
				pr_cont(" SNP");

			pr_cont("\n");
		}
	}
	if (irq_remapping_enabled) {
		pr_info("Interrupt remapping enabled\n");
		if (amd_iommu_xt_mode == IRQ_REMAP_X2APIC_MODE)
			pr_info("X2APIC enabled\n");
	}
}

static int __init amd_iommu_init_pci(void)
{
	struct amd_iommu *iommu;
	struct amd_iommu_pci_seg *pci_seg;
	int ret;

	for_each_iommu(iommu) {
		ret = iommu_init_pci(iommu);
		if (ret) {
			pr_err("IOMMU%d: Failed to initialize IOMMU Hardware (error=%d)!\n",
			       iommu->index, ret);
			goto out;
		}
		/* Need to setup range after PCI init */
		iommu_set_cwwb_range(iommu);
	}

	/*
	 * Order is important here to make sure any unity map requirements are
	 * fulfilled. The unity mappings are created and written to the device
	 * table during the amd_iommu_init_api() call.
	 *
	 * After that we call init_device_table_dma() to make sure any
	 * uninitialized DTE will block DMA, and in the end we flush the caches
	 * of all IOMMUs to make sure the changes to the device table are
	 * active.
	 */
	ret = amd_iommu_init_api();
	if (ret) {
		pr_err("IOMMU: Failed to initialize IOMMU-API interface (error=%d)!\n",
		       ret);
		goto out;
	}

	for_each_pci_segment(pci_seg)
		init_device_table_dma(pci_seg);

	for_each_iommu(iommu)
		iommu_flush_all_caches(iommu);

	print_iommu_info();

out:
	return ret;
}

/****************************************************************************
 *
 * The following functions initialize the MSI interrupts for all IOMMUs
 * in the system. It's a bit challenging because there could be multiple
 * IOMMUs per PCI BDF but we can call pci_enable_msi(x) only once per
 * pci_dev.
 *
 ****************************************************************************/

static int iommu_setup_msi(struct amd_iommu *iommu)
{
	int r;

	r = pci_enable_msi(iommu->dev);
	if (r)
		return r;

	r = request_threaded_irq(iommu->dev->irq,
				 amd_iommu_int_handler,
				 amd_iommu_int_thread,
				 0, "AMD-Vi",
				 iommu);

	if (r) {
		pci_disable_msi(iommu->dev);
		return r;
	}

	return 0;
}

union intcapxt {
	u64	capxt;
	struct {
		u64	reserved_0		:  2,
			dest_mode_logical	:  1,
			reserved_1		:  5,
			destid_0_23		: 24,
			vector			:  8,
			reserved_2		: 16,
			destid_24_31		:  8;
	};
} __attribute__ ((packed));


static struct irq_chip intcapxt_controller;

static int intcapxt_irqdomain_activate(struct irq_domain *domain,
				       struct irq_data *irqd, bool reserve)
{
	return 0;
}

static void intcapxt_irqdomain_deactivate(struct irq_domain *domain,
					  struct irq_data *irqd)
{
}


static int intcapxt_irqdomain_alloc(struct irq_domain *domain, unsigned int virq,
				    unsigned int nr_irqs, void *arg)
{
	struct irq_alloc_info *info = arg;
	int i, ret;

	if (!info || info->type != X86_IRQ_ALLOC_TYPE_AMDVI)
		return -EINVAL;

	ret = irq_domain_alloc_irqs_parent(domain, virq, nr_irqs, arg);
	if (ret < 0)
		return ret;

	for (i = virq; i < virq + nr_irqs; i++) {
		struct irq_data *irqd = irq_domain_get_irq_data(domain, i);

		irqd->chip = &intcapxt_controller;
		irqd->chip_data = info->data;
		__irq_set_handler(i, handle_edge_irq, 0, "edge");
	}

	return ret;
}

static void intcapxt_irqdomain_free(struct irq_domain *domain, unsigned int virq,
				    unsigned int nr_irqs)
{
	irq_domain_free_irqs_top(domain, virq, nr_irqs);
}


static void intcapxt_unmask_irq(struct irq_data *irqd)
{
	struct amd_iommu *iommu = irqd->chip_data;
	struct irq_cfg *cfg = irqd_cfg(irqd);
	union intcapxt xt;

	xt.capxt = 0ULL;
	xt.dest_mode_logical = apic->dest_mode_logical;
	xt.vector = cfg->vector;
	xt.destid_0_23 = cfg->dest_apicid & GENMASK(23, 0);
	xt.destid_24_31 = cfg->dest_apicid >> 24;

	/**
	 * Current IOMMU implementation uses the same IRQ for all
	 * 3 IOMMU interrupts.
	 */
	writeq(xt.capxt, iommu->mmio_base + MMIO_INTCAPXT_EVT_OFFSET);
	writeq(xt.capxt, iommu->mmio_base + MMIO_INTCAPXT_PPR_OFFSET);
	writeq(xt.capxt, iommu->mmio_base + MMIO_INTCAPXT_GALOG_OFFSET);
}

static void intcapxt_mask_irq(struct irq_data *irqd)
{
	struct amd_iommu *iommu = irqd->chip_data;

	writeq(0, iommu->mmio_base + MMIO_INTCAPXT_EVT_OFFSET);
	writeq(0, iommu->mmio_base + MMIO_INTCAPXT_PPR_OFFSET);
	writeq(0, iommu->mmio_base + MMIO_INTCAPXT_GALOG_OFFSET);
}


static int intcapxt_set_affinity(struct irq_data *irqd,
				 const struct cpumask *mask, bool force)
{
	struct irq_data *parent = irqd->parent_data;
	int ret;

	ret = parent->chip->irq_set_affinity(parent, mask, force);
	if (ret < 0 || ret == IRQ_SET_MASK_OK_DONE)
		return ret;
	return 0;
}

static int intcapxt_set_wake(struct irq_data *irqd, unsigned int on)
{
	return on ? -EOPNOTSUPP : 0;
}

static struct irq_chip intcapxt_controller = {
	.name			= "IOMMU-MSI",
	.irq_unmask		= intcapxt_unmask_irq,
	.irq_mask		= intcapxt_mask_irq,
	.irq_ack		= irq_chip_ack_parent,
	.irq_retrigger		= irq_chip_retrigger_hierarchy,
	.irq_set_affinity       = intcapxt_set_affinity,
	.irq_set_wake		= intcapxt_set_wake,
	.flags			= IRQCHIP_MASK_ON_SUSPEND,
};

static const struct irq_domain_ops intcapxt_domain_ops = {
	.alloc			= intcapxt_irqdomain_alloc,
	.free			= intcapxt_irqdomain_free,
	.activate		= intcapxt_irqdomain_activate,
	.deactivate		= intcapxt_irqdomain_deactivate,
};


static struct irq_domain *iommu_irqdomain;

static struct irq_domain *iommu_get_irqdomain(void)
{
	struct fwnode_handle *fn;

	/* No need for locking here (yet) as the init is single-threaded */
	if (iommu_irqdomain)
		return iommu_irqdomain;

	fn = irq_domain_alloc_named_fwnode("AMD-Vi-MSI");
	if (!fn)
		return NULL;

	iommu_irqdomain = irq_domain_create_hierarchy(x86_vector_domain, 0, 0,
						      fn, &intcapxt_domain_ops,
						      NULL);
	if (!iommu_irqdomain)
		irq_domain_free_fwnode(fn);

	return iommu_irqdomain;
}

static int iommu_setup_intcapxt(struct amd_iommu *iommu)
{
	struct irq_domain *domain;
	struct irq_alloc_info info;
	int irq, ret;

	domain = iommu_get_irqdomain();
	if (!domain)
		return -ENXIO;

	init_irq_alloc_info(&info, NULL);
	info.type = X86_IRQ_ALLOC_TYPE_AMDVI;
	info.data = iommu;

	irq = irq_domain_alloc_irqs(domain, 1, NUMA_NO_NODE, &info);
	if (irq < 0) {
		irq_domain_remove(domain);
		return irq;
	}

	ret = request_threaded_irq(irq, amd_iommu_int_handler,
				   amd_iommu_int_thread, 0, "AMD-Vi", iommu);
	if (ret) {
		irq_domain_free_irqs(irq, 1);
		irq_domain_remove(domain);
		return ret;
	}

	return 0;
}

static int iommu_init_irq(struct amd_iommu *iommu)
{
	int ret;

	if (iommu->int_enabled)
		goto enable_faults;

	if (amd_iommu_xt_mode == IRQ_REMAP_X2APIC_MODE)
		ret = iommu_setup_intcapxt(iommu);
	else if (iommu->dev->msi_cap)
		ret = iommu_setup_msi(iommu);
	else
		ret = -ENODEV;

	if (ret)
		return ret;

	iommu->int_enabled = true;
enable_faults:

	if (amd_iommu_xt_mode == IRQ_REMAP_X2APIC_MODE)
		iommu_feature_enable(iommu, CONTROL_INTCAPXT_EN);

	iommu_feature_enable(iommu, CONTROL_EVT_INT_EN);

	if (iommu->ppr_log != NULL)
		iommu_feature_enable(iommu, CONTROL_PPRINT_EN);
	return 0;
}

/****************************************************************************
 *
 * The next functions belong to the third pass of parsing the ACPI
 * table. In this last pass the memory mapping requirements are
 * gathered (like exclusion and unity mapping ranges).
 *
 ****************************************************************************/

static void __init free_unity_maps(void)
{
	struct unity_map_entry *entry, *next;
	struct amd_iommu_pci_seg *p, *pci_seg;

	for_each_pci_segment_safe(pci_seg, p) {
		list_for_each_entry_safe(entry, next, &pci_seg->unity_map, list) {
			list_del(&entry->list);
			kfree(entry);
		}
	}
}

/* called for unity map ACPI definition */
static int __init init_unity_map_range(struct ivmd_header *m,
				       struct acpi_table_header *ivrs_base)
{
	struct unity_map_entry *e = NULL;
	struct amd_iommu_pci_seg *pci_seg;
	char *s;

	pci_seg = get_pci_segment(m->pci_seg, ivrs_base);
	if (pci_seg == NULL)
		return -ENOMEM;

	e = kzalloc(sizeof(*e), GFP_KERNEL);
	if (e == NULL)
		return -ENOMEM;

	switch (m->type) {
	default:
		kfree(e);
		return 0;
	case ACPI_IVMD_TYPE:
		s = "IVMD_TYPEi\t\t\t";
		e->devid_start = e->devid_end = m->devid;
		break;
	case ACPI_IVMD_TYPE_ALL:
		s = "IVMD_TYPE_ALL\t\t";
		e->devid_start = 0;
		e->devid_end = pci_seg->last_bdf;
		break;
	case ACPI_IVMD_TYPE_RANGE:
		s = "IVMD_TYPE_RANGE\t\t";
		e->devid_start = m->devid;
		e->devid_end = m->aux;
		break;
	}
	e->address_start = PAGE_ALIGN(m->range_start);
	e->address_end = e->address_start + PAGE_ALIGN(m->range_length);
	e->prot = m->flags >> 1;

	/*
	 * Treat per-device exclusion ranges as r/w unity-mapped regions
	 * since some buggy BIOSes might lead to the overwritten exclusion
	 * range (exclusion_start and exclusion_length members). This
	 * happens when there are multiple exclusion ranges (IVMD entries)
	 * defined in ACPI table.
	 */
	if (m->flags & IVMD_FLAG_EXCL_RANGE)
		e->prot = (IVMD_FLAG_IW | IVMD_FLAG_IR) >> 1;

	DUMP_printk("%s devid_start: %04x:%02x:%02x.%x devid_end: "
		    "%04x:%02x:%02x.%x range_start: %016llx range_end: %016llx"
		    " flags: %x\n", s, m->pci_seg,
		    PCI_BUS_NUM(e->devid_start), PCI_SLOT(e->devid_start),
		    PCI_FUNC(e->devid_start), m->pci_seg,
		    PCI_BUS_NUM(e->devid_end),
		    PCI_SLOT(e->devid_end), PCI_FUNC(e->devid_end),
		    e->address_start, e->address_end, m->flags);

	list_add_tail(&e->list, &pci_seg->unity_map);

	return 0;
}

/* iterates over all memory definitions we find in the ACPI table */
static int __init init_memory_definitions(struct acpi_table_header *table)
{
	u8 *p = (u8 *)table, *end = (u8 *)table;
	struct ivmd_header *m;

	end += table->length;
	p += IVRS_HEADER_LENGTH;

	while (p < end) {
		m = (struct ivmd_header *)p;
		if (m->flags & (IVMD_FLAG_UNITY_MAP | IVMD_FLAG_EXCL_RANGE))
			init_unity_map_range(m, table);

		p += m->length;
	}

	return 0;
}

/*
 * Init the device table to not allow DMA access for devices
 */
static void init_device_table_dma(struct amd_iommu_pci_seg *pci_seg)
{
	u32 devid;
	struct dev_table_entry *dev_table = pci_seg->dev_table;

	if (dev_table == NULL)
		return;

	for (devid = 0; devid <= pci_seg->last_bdf; ++devid) {
		__set_dev_entry_bit(dev_table, devid, DEV_ENTRY_VALID);
		if (!amd_iommu_snp_en)
			__set_dev_entry_bit(dev_table, devid, DEV_ENTRY_TRANSLATION);
	}
}

static void __init uninit_device_table_dma(struct amd_iommu_pci_seg *pci_seg)
{
	u32 devid;
	struct dev_table_entry *dev_table = pci_seg->dev_table;

	if (dev_table == NULL)
		return;

	for (devid = 0; devid <= pci_seg->last_bdf; ++devid) {
		dev_table[devid].data[0] = 0ULL;
		dev_table[devid].data[1] = 0ULL;
	}
}

static void init_device_table(void)
{
	struct amd_iommu_pci_seg *pci_seg;
	u32 devid;

	if (!amd_iommu_irq_remap)
		return;

	for_each_pci_segment(pci_seg) {
		for (devid = 0; devid <= pci_seg->last_bdf; ++devid)
			__set_dev_entry_bit(pci_seg->dev_table,
					    devid, DEV_ENTRY_IRQ_TBL_EN);
	}
}

static void iommu_init_flags(struct amd_iommu *iommu)
{
	iommu->acpi_flags & IVHD_FLAG_HT_TUN_EN_MASK ?
		iommu_feature_enable(iommu, CONTROL_HT_TUN_EN) :
		iommu_feature_disable(iommu, CONTROL_HT_TUN_EN);

	iommu->acpi_flags & IVHD_FLAG_PASSPW_EN_MASK ?
		iommu_feature_enable(iommu, CONTROL_PASSPW_EN) :
		iommu_feature_disable(iommu, CONTROL_PASSPW_EN);

	iommu->acpi_flags & IVHD_FLAG_RESPASSPW_EN_MASK ?
		iommu_feature_enable(iommu, CONTROL_RESPASSPW_EN) :
		iommu_feature_disable(iommu, CONTROL_RESPASSPW_EN);

	iommu->acpi_flags & IVHD_FLAG_ISOC_EN_MASK ?
		iommu_feature_enable(iommu, CONTROL_ISOC_EN) :
		iommu_feature_disable(iommu, CONTROL_ISOC_EN);

	/*
	 * make IOMMU memory accesses cache coherent
	 */
	iommu_feature_enable(iommu, CONTROL_COHERENT_EN);

	/* Set IOTLB invalidation timeout to 1s */
	iommu_set_inv_tlb_timeout(iommu, CTRL_INV_TO_1S);
}

static void iommu_apply_resume_quirks(struct amd_iommu *iommu)
{
	int i, j;
	u32 ioc_feature_control;
	struct pci_dev *pdev = iommu->root_pdev;

	/* RD890 BIOSes may not have completely reconfigured the iommu */
	if (!is_rd890_iommu(iommu->dev) || !pdev)
		return;

	/*
	 * First, we need to ensure that the iommu is enabled. This is
	 * controlled by a register in the northbridge
	 */

	/* Select Northbridge indirect register 0x75 and enable writing */
	pci_write_config_dword(pdev, 0x60, 0x75 | (1 << 7));
	pci_read_config_dword(pdev, 0x64, &ioc_feature_control);

	/* Enable the iommu */
	if (!(ioc_feature_control & 0x1))
		pci_write_config_dword(pdev, 0x64, ioc_feature_control | 1);

	/* Restore the iommu BAR */
	pci_write_config_dword(iommu->dev, iommu->cap_ptr + 4,
			       iommu->stored_addr_lo);
	pci_write_config_dword(iommu->dev, iommu->cap_ptr + 8,
			       iommu->stored_addr_hi);

	/* Restore the l1 indirect regs for each of the 6 l1s */
	for (i = 0; i < 6; i++)
		for (j = 0; j < 0x12; j++)
			iommu_write_l1(iommu, i, j, iommu->stored_l1[i][j]);

	/* Restore the l2 indirect regs */
	for (i = 0; i < 0x83; i++)
		iommu_write_l2(iommu, i, iommu->stored_l2[i]);

	/* Lock PCI setup registers */
	pci_write_config_dword(iommu->dev, iommu->cap_ptr + 4,
			       iommu->stored_addr_lo | 1);
}

static void iommu_enable_ga(struct amd_iommu *iommu)
{
#ifdef CONFIG_IRQ_REMAP
	switch (amd_iommu_guest_ir) {
	case AMD_IOMMU_GUEST_IR_VAPIC:
	case AMD_IOMMU_GUEST_IR_LEGACY_GA:
		iommu_feature_enable(iommu, CONTROL_GA_EN);
		iommu->irte_ops = &irte_128_ops;
		break;
	default:
		iommu->irte_ops = &irte_32_ops;
		break;
	}
#endif
}

static void early_enable_iommu(struct amd_iommu *iommu)
{
	iommu_disable(iommu);
	iommu_init_flags(iommu);
	iommu_set_device_table(iommu);
	iommu_enable_command_buffer(iommu);
	iommu_enable_event_buffer(iommu);
	iommu_set_exclusion_range(iommu);
	iommu_enable_ga(iommu);
	iommu_enable_xt(iommu);
	iommu_enable(iommu);
	iommu_flush_all_caches(iommu);
}

/*
 * This function finally enables all IOMMUs found in the system after
 * they have been initialized.
 *
 * Or if in kdump kernel and IOMMUs are all pre-enabled, try to copy
 * the old content of device table entries. Not this case or copy failed,
 * just continue as normal kernel does.
 */
static void early_enable_iommus(void)
{
	struct amd_iommu *iommu;
	struct amd_iommu_pci_seg *pci_seg;

	if (!copy_device_table()) {
		/*
		 * If come here because of failure in copying device table from old
		 * kernel with all IOMMUs enabled, print error message and try to
		 * free allocated old_dev_tbl_cpy.
		 */
		if (amd_iommu_pre_enabled)
			pr_err("Failed to copy DEV table from previous kernel.\n");

		for_each_pci_segment(pci_seg) {
			if (pci_seg->old_dev_tbl_cpy != NULL) {
				free_pages((unsigned long)pci_seg->old_dev_tbl_cpy,
						get_order(pci_seg->dev_table_size));
				pci_seg->old_dev_tbl_cpy = NULL;
			}
		}

		for_each_iommu(iommu) {
			clear_translation_pre_enabled(iommu);
			early_enable_iommu(iommu);
		}
	} else {
		pr_info("Copied DEV table from previous kernel.\n");

		for_each_pci_segment(pci_seg) {
			free_pages((unsigned long)pci_seg->dev_table,
				   get_order(pci_seg->dev_table_size));
			pci_seg->dev_table = pci_seg->old_dev_tbl_cpy;
		}

		for_each_iommu(iommu) {
			iommu_disable_command_buffer(iommu);
			iommu_disable_event_buffer(iommu);
			iommu_enable_command_buffer(iommu);
			iommu_enable_event_buffer(iommu);
			iommu_enable_ga(iommu);
			iommu_enable_xt(iommu);
			iommu_set_device_table(iommu);
			iommu_flush_all_caches(iommu);
		}
	}
}

static void enable_iommus_v2(void)
{
	struct amd_iommu *iommu;

	for_each_iommu(iommu) {
		iommu_enable_ppr_log(iommu);
		iommu_enable_gt(iommu);
	}
}

static void enable_iommus_vapic(void)
{
#ifdef CONFIG_IRQ_REMAP
	u32 status, i;
	struct amd_iommu *iommu;

	for_each_iommu(iommu) {
		/*
		 * Disable GALog if already running. It could have been enabled
		 * in the previous boot before kdump.
		 */
		status = readl(iommu->mmio_base + MMIO_STATUS_OFFSET);
		if (!(status & MMIO_STATUS_GALOG_RUN_MASK))
			continue;

		iommu_feature_disable(iommu, CONTROL_GALOG_EN);
		iommu_feature_disable(iommu, CONTROL_GAINT_EN);

		/*
		 * Need to set and poll check the GALOGRun bit to zero before
		 * we can set/ modify GA Log registers safely.
		 */
		for (i = 0; i < LOOP_TIMEOUT; ++i) {
			status = readl(iommu->mmio_base + MMIO_STATUS_OFFSET);
			if (!(status & MMIO_STATUS_GALOG_RUN_MASK))
				break;
			udelay(10);
		}

		if (WARN_ON(i >= LOOP_TIMEOUT))
			return;
	}

	if (AMD_IOMMU_GUEST_IR_VAPIC(amd_iommu_guest_ir) &&
	    !check_feature_on_all_iommus(FEATURE_GAM_VAPIC)) {
		amd_iommu_guest_ir = AMD_IOMMU_GUEST_IR_LEGACY_GA;
		return;
	}

	if (amd_iommu_snp_en &&
	    !FEATURE_SNPAVICSUP_GAM(amd_iommu_efr2)) {
		pr_warn("Force to disable Virtual APIC due to SNP\n");
		amd_iommu_guest_ir = AMD_IOMMU_GUEST_IR_LEGACY_GA;
		return;
	}

	/* Enabling GAM and SNPAVIC support */
	for_each_iommu(iommu) {
		if (iommu_init_ga_log(iommu) ||
		    iommu_ga_log_enable(iommu))
			return;

		iommu_feature_enable(iommu, CONTROL_GAM_EN);
		if (amd_iommu_snp_en)
			iommu_feature_enable(iommu, CONTROL_SNPAVIC_EN);
	}

	amd_iommu_irq_ops.capability |= (1 << IRQ_POSTING_CAP);
	pr_info("Virtual APIC enabled\n");
#endif
}

static void enable_iommus(void)
{
	early_enable_iommus();
	enable_iommus_vapic();
	enable_iommus_v2();
}

static void disable_iommus(void)
{
	struct amd_iommu *iommu;

	for_each_iommu(iommu)
		iommu_disable(iommu);

#ifdef CONFIG_IRQ_REMAP
	if (AMD_IOMMU_GUEST_IR_VAPIC(amd_iommu_guest_ir))
		amd_iommu_irq_ops.capability &= ~(1 << IRQ_POSTING_CAP);
#endif
}

/*
 * Suspend/Resume support
 * disable suspend until real resume implemented
 */

static void amd_iommu_resume(void)
{
	struct amd_iommu *iommu;

	for_each_iommu(iommu)
		iommu_apply_resume_quirks(iommu);

	/* re-load the hardware */
	enable_iommus();

	amd_iommu_enable_interrupts();
}

static int amd_iommu_suspend(void)
{
	/* disable IOMMUs to go out of the way for BIOS */
	disable_iommus();

	return 0;
}

static struct syscore_ops amd_iommu_syscore_ops = {
	.suspend = amd_iommu_suspend,
	.resume = amd_iommu_resume,
};

static void __init free_iommu_resources(void)
{
	kmem_cache_destroy(amd_iommu_irq_cache);
	amd_iommu_irq_cache = NULL;

	free_iommu_all();
	free_pci_segments();
}

/* SB IOAPIC is always on this device in AMD systems */
#define IOAPIC_SB_DEVID		((0x00 << 8) | PCI_DEVFN(0x14, 0))

static bool __init check_ioapic_information(void)
{
	const char *fw_bug = FW_BUG;
	bool ret, has_sb_ioapic;
	int idx;

	has_sb_ioapic = false;
	ret           = false;

	/*
	 * If we have map overrides on the kernel command line the
	 * messages in this function might not describe firmware bugs
	 * anymore - so be careful
	 */
	if (cmdline_maps)
		fw_bug = "";

	for (idx = 0; idx < nr_ioapics; idx++) {
		int devid, id = mpc_ioapic_id(idx);

		devid = get_ioapic_devid(id);
		if (devid < 0) {
			pr_err("%s: IOAPIC[%d] not in IVRS table\n",
				fw_bug, id);
			ret = false;
		} else if (devid == IOAPIC_SB_DEVID) {
			has_sb_ioapic = true;
			ret           = true;
		}
	}

	if (!has_sb_ioapic) {
		/*
		 * We expect the SB IOAPIC to be listed in the IVRS
		 * table. The system timer is connected to the SB IOAPIC
		 * and if we don't have it in the list the system will
		 * panic at boot time.  This situation usually happens
		 * when the BIOS is buggy and provides us the wrong
		 * device id for the IOAPIC in the system.
		 */
		pr_err("%s: No southbridge IOAPIC found\n", fw_bug);
	}

	if (!ret)
		pr_err("Disabling interrupt remapping\n");

	return ret;
}

static void __init free_dma_resources(void)
{
	free_pages((unsigned long)amd_iommu_pd_alloc_bitmap,
		   get_order(MAX_DOMAIN_ID/8));
	amd_iommu_pd_alloc_bitmap = NULL;

	free_unity_maps();
}

static void __init ivinfo_init(void *ivrs)
{
	amd_iommu_ivinfo = *((u32 *)(ivrs + IOMMU_IVINFO_OFFSET));
}

/*
 * This is the hardware init function for AMD IOMMU in the system.
 * This function is called either from amd_iommu_init or from the interrupt
 * remapping setup code.
 *
 * This function basically parses the ACPI table for AMD IOMMU (IVRS)
 * four times:
 *
 *	1 pass) Discover the most comprehensive IVHD type to use.
 *
 *	2 pass) Find the highest PCI device id the driver has to handle.
 *		Upon this information the size of the data structures is
 *		determined that needs to be allocated.
 *
 *	3 pass) Initialize the data structures just allocated with the
 *		information in the ACPI table about available AMD IOMMUs
 *		in the system. It also maps the PCI devices in the
 *		system to specific IOMMUs
 *
 *	4 pass) After the basic data structures are allocated and
 *		initialized we update them with information about memory
 *		remapping requirements parsed out of the ACPI table in
 *		this last pass.
 *
 * After everything is set up the IOMMUs are enabled and the necessary
 * hotplug and suspend notifiers are registered.
 */
static int __init early_amd_iommu_init(void)
{
	struct acpi_table_header *ivrs_base;
	int remap_cache_sz, ret;
	acpi_status status;

	if (!amd_iommu_detected)
		return -ENODEV;

	status = acpi_get_table("IVRS", 0, &ivrs_base);
	if (status == AE_NOT_FOUND)
		return -ENODEV;
	else if (ACPI_FAILURE(status)) {
		const char *err = acpi_format_exception(status);
		pr_err("IVRS table error: %s\n", err);
		return -EINVAL;
	}

	/*
	 * Validate checksum here so we don't need to do it when
	 * we actually parse the table
	 */
	ret = check_ivrs_checksum(ivrs_base);
	if (ret)
		goto out;

	ivinfo_init(ivrs_base);

	amd_iommu_target_ivhd_type = get_highest_supported_ivhd_type(ivrs_base);
	DUMP_printk("Using IVHD type %#x\n", amd_iommu_target_ivhd_type);

	/* Device table - directly used by all IOMMUs */
	ret = -ENOMEM;

	amd_iommu_pd_alloc_bitmap = (void *)__get_free_pages(
					    GFP_KERNEL | __GFP_ZERO,
					    get_order(MAX_DOMAIN_ID/8));
	if (amd_iommu_pd_alloc_bitmap == NULL)
		goto out;

	/*
	 * never allocate domain 0 because its used as the non-allocated and
	 * error value placeholder
	 */
	__set_bit(0, amd_iommu_pd_alloc_bitmap);

	/*
	 * now the data structures are allocated and basically initialized
	 * start the real acpi table scan
	 */
	ret = init_iommu_all(ivrs_base);
	if (ret)
		goto out;

	/* Disable any previously enabled IOMMUs */
	if (!is_kdump_kernel() || amd_iommu_disabled)
		disable_iommus();

	if (amd_iommu_irq_remap)
		amd_iommu_irq_remap = check_ioapic_information();

	if (amd_iommu_irq_remap) {
		struct amd_iommu_pci_seg *pci_seg;
		/*
		 * Interrupt remapping enabled, create kmem_cache for the
		 * remapping tables.
		 */
		ret = -ENOMEM;
		if (!AMD_IOMMU_GUEST_IR_GA(amd_iommu_guest_ir))
			remap_cache_sz = MAX_IRQS_PER_TABLE * sizeof(u32);
		else
			remap_cache_sz = MAX_IRQS_PER_TABLE * (sizeof(u64) * 2);
		amd_iommu_irq_cache = kmem_cache_create("irq_remap_cache",
							remap_cache_sz,
							DTE_INTTAB_ALIGNMENT,
							0, NULL);
		if (!amd_iommu_irq_cache)
			goto out;

		for_each_pci_segment(pci_seg) {
			if (alloc_irq_lookup_table(pci_seg))
				goto out;
		}
	}

	ret = init_memory_definitions(ivrs_base);
	if (ret)
		goto out;

	/* init the device table */
	init_device_table();

out:
	/* Don't leak any ACPI memory */
	acpi_put_table(ivrs_base);

	return ret;
}

static int amd_iommu_enable_interrupts(void)
{
	struct amd_iommu *iommu;
	int ret = 0;

	for_each_iommu(iommu) {
		ret = iommu_init_irq(iommu);
		if (ret)
			goto out;
	}

out:
	return ret;
}

static bool __init detect_ivrs(void)
{
	struct acpi_table_header *ivrs_base;
	acpi_status status;
	int i;

	status = acpi_get_table("IVRS", 0, &ivrs_base);
	if (status == AE_NOT_FOUND)
		return false;
	else if (ACPI_FAILURE(status)) {
		const char *err = acpi_format_exception(status);
		pr_err("IVRS table error: %s\n", err);
		return false;
	}

	acpi_put_table(ivrs_base);

	if (amd_iommu_force_enable)
		goto out;

	/* Don't use IOMMU if there is Stoney Ridge graphics */
	for (i = 0; i < 32; i++) {
		u32 pci_id;

		pci_id = read_pci_config(0, i, 0, 0);
		if ((pci_id & 0xffff) == 0x1002 && (pci_id >> 16) == 0x98e4) {
			pr_info("Disable IOMMU on Stoney Ridge\n");
			return false;
		}
	}

out:
	/* Make sure ACS will be enabled during PCI probe */
	pci_request_acs();

	return true;
}

/****************************************************************************
 *
 * AMD IOMMU Initialization State Machine
 *
 ****************************************************************************/

static int __init state_next(void)
{
	int ret = 0;

	switch (init_state) {
	case IOMMU_START_STATE:
		if (!detect_ivrs()) {
			init_state	= IOMMU_NOT_FOUND;
			ret		= -ENODEV;
		} else {
			init_state	= IOMMU_IVRS_DETECTED;
		}
		break;
	case IOMMU_IVRS_DETECTED:
		if (amd_iommu_disabled) {
			init_state = IOMMU_CMDLINE_DISABLED;
			ret = -EINVAL;
		} else {
			ret = early_amd_iommu_init();
			init_state = ret ? IOMMU_INIT_ERROR : IOMMU_ACPI_FINISHED;
		}
		break;
	case IOMMU_ACPI_FINISHED:
		early_enable_iommus();
		x86_platform.iommu_shutdown = disable_iommus;
		init_state = IOMMU_ENABLED;
		break;
	case IOMMU_ENABLED:
		register_syscore_ops(&amd_iommu_syscore_ops);
		ret = amd_iommu_init_pci();
		init_state = ret ? IOMMU_INIT_ERROR : IOMMU_PCI_INIT;
		enable_iommus_vapic();
		enable_iommus_v2();
		break;
	case IOMMU_PCI_INIT:
		ret = amd_iommu_enable_interrupts();
		init_state = ret ? IOMMU_INIT_ERROR : IOMMU_INTERRUPTS_EN;
		break;
	case IOMMU_INTERRUPTS_EN:
		init_state = IOMMU_INITIALIZED;
		break;
	case IOMMU_INITIALIZED:
		/* Nothing to do */
		break;
	case IOMMU_NOT_FOUND:
	case IOMMU_INIT_ERROR:
	case IOMMU_CMDLINE_DISABLED:
		/* Error states => do nothing */
		ret = -EINVAL;
		break;
	default:
		/* Unknown state */
		BUG();
	}

	if (ret) {
		free_dma_resources();
		if (!irq_remapping_enabled) {
			disable_iommus();
			free_iommu_resources();
		} else {
			struct amd_iommu *iommu;
			struct amd_iommu_pci_seg *pci_seg;

			for_each_pci_segment(pci_seg)
				uninit_device_table_dma(pci_seg);

			for_each_iommu(iommu)
				iommu_flush_all_caches(iommu);
		}
	}
	return ret;
}

static int __init iommu_go_to_state(enum iommu_init_state state)
{
	int ret = -EINVAL;

	while (init_state != state) {
		if (init_state == IOMMU_NOT_FOUND         ||
		    init_state == IOMMU_INIT_ERROR        ||
		    init_state == IOMMU_CMDLINE_DISABLED)
			break;
		ret = state_next();
	}

	return ret;
}

#ifdef CONFIG_IRQ_REMAP
int __init amd_iommu_prepare(void)
{
	int ret;

	amd_iommu_irq_remap = true;

	ret = iommu_go_to_state(IOMMU_ACPI_FINISHED);
	if (ret) {
		amd_iommu_irq_remap = false;
		return ret;
	}

	return amd_iommu_irq_remap ? 0 : -ENODEV;
}

int __init amd_iommu_enable(void)
{
	int ret;

	ret = iommu_go_to_state(IOMMU_ENABLED);
	if (ret)
		return ret;

	irq_remapping_enabled = 1;
	return amd_iommu_xt_mode;
}

void amd_iommu_disable(void)
{
	amd_iommu_suspend();
}

int amd_iommu_reenable(int mode)
{
	amd_iommu_resume();

	return 0;
}

int __init amd_iommu_enable_faulting(void)
{
	/* We enable MSI later when PCI is initialized */
	return 0;
}
#endif

/*
 * This is the core init function for AMD IOMMU hardware in the system.
 * This function is called from the generic x86 DMA layer initialization
 * code.
 */
static int __init amd_iommu_init(void)
{
	struct amd_iommu *iommu;
	int ret;

	ret = iommu_go_to_state(IOMMU_INITIALIZED);
#ifdef CONFIG_GART_IOMMU
	if (ret && list_empty(&amd_iommu_list)) {
		/*
		 * We failed to initialize the AMD IOMMU - try fallback
		 * to GART if possible.
		 */
		gart_iommu_init();
	}
#endif

	for_each_iommu(iommu)
		amd_iommu_debugfs_setup(iommu);

	return ret;
}

static bool amd_iommu_sme_check(void)
{
	if (!cc_platform_has(CC_ATTR_HOST_MEM_ENCRYPT) ||
	    (boot_cpu_data.x86 != 0x17))
		return true;

	/* For Fam17h, a specific level of support is required */
	if (boot_cpu_data.microcode >= 0x08001205)
		return true;

	if ((boot_cpu_data.microcode >= 0x08001126) &&
	    (boot_cpu_data.microcode <= 0x080011ff))
		return true;

	pr_notice("IOMMU not currently supported when SME is active\n");

	return false;
}

/****************************************************************************
 *
 * Early detect code. This code runs at IOMMU detection time in the DMA
 * layer. It just looks if there is an IVRS ACPI table to detect AMD
 * IOMMUs
 *
 ****************************************************************************/
int __init amd_iommu_detect(void)
{
	int ret;

	if (no_iommu || (iommu_detected && !gart_iommu_aperture))
		return -ENODEV;

	if (!amd_iommu_sme_check())
		return -ENODEV;

	ret = iommu_go_to_state(IOMMU_IVRS_DETECTED);
	if (ret)
		return ret;

	amd_iommu_detected = true;
	iommu_detected = 1;
	x86_init.iommu.iommu_init = amd_iommu_init;

	return 1;
}

/****************************************************************************
 *
 * Parsing functions for the AMD IOMMU specific kernel command line
 * options.
 *
 ****************************************************************************/

static int __init parse_amd_iommu_dump(char *str)
{
	amd_iommu_dump = true;

	return 1;
}

static int __init parse_amd_iommu_intr(char *str)
{
	for (; *str; ++str) {
		if (strncmp(str, "legacy", 6) == 0) {
			amd_iommu_guest_ir = AMD_IOMMU_GUEST_IR_LEGACY_GA;
			break;
		}
		if (strncmp(str, "vapic", 5) == 0) {
			amd_iommu_guest_ir = AMD_IOMMU_GUEST_IR_VAPIC;
			break;
		}
	}
	return 1;
}

static int __init parse_amd_iommu_options(char *str)
{
	for (; *str; ++str) {
		if (strncmp(str, "fullflush", 9) == 0) {
			pr_warn("amd_iommu=fullflush deprecated; use iommu.strict=1 instead\n");
			iommu_set_dma_strict();
		}
		if (strncmp(str, "force_enable", 12) == 0)
			amd_iommu_force_enable = true;
		if (strncmp(str, "off", 3) == 0)
			amd_iommu_disabled = true;
		if (strncmp(str, "force_isolation", 15) == 0)
			amd_iommu_force_isolation = true;
	}

	return 1;
}

static int __init parse_ivrs_ioapic(char *str)
{
	u32 seg = 0, bus, dev, fn;
	int ret, id, i;
	u32 devid;

	ret = sscanf(str, "[%d]=%x:%x.%x", &id, &bus, &dev, &fn);
	if (ret != 4) {
		ret = sscanf(str, "[%d]=%x:%x:%x.%x", &id, &seg, &bus, &dev, &fn);
		if (ret != 5) {
			pr_err("Invalid command line: ivrs_ioapic%s\n", str);
			return 1;
		}
	}

	if (early_ioapic_map_size == EARLY_MAP_SIZE) {
		pr_err("Early IOAPIC map overflow - ignoring ivrs_ioapic%s\n",
			str);
		return 1;
	}

	devid = IVRS_GET_SBDF_ID(seg, bus, dev, fn);

	cmdline_maps			= true;
	i				= early_ioapic_map_size++;
	early_ioapic_map[i].id		= id;
	early_ioapic_map[i].devid	= devid;
	early_ioapic_map[i].cmd_line	= true;

	return 1;
}

static int __init parse_ivrs_hpet(char *str)
{
	u32 seg = 0, bus, dev, fn;
	int ret, id, i;
	u32 devid;

	ret = sscanf(str, "[%d]=%x:%x.%x", &id, &bus, &dev, &fn);
	if (ret != 4) {
		ret = sscanf(str, "[%d]=%x:%x:%x.%x", &id, &seg, &bus, &dev, &fn);
		if (ret != 5) {
			pr_err("Invalid command line: ivrs_hpet%s\n", str);
			return 1;
		}
	}

	if (early_hpet_map_size == EARLY_MAP_SIZE) {
		pr_err("Early HPET map overflow - ignoring ivrs_hpet%s\n",
			str);
		return 1;
	}

	devid = IVRS_GET_SBDF_ID(seg, bus, dev, fn);

	cmdline_maps			= true;
	i				= early_hpet_map_size++;
	early_hpet_map[i].id		= id;
	early_hpet_map[i].devid		= devid;
	early_hpet_map[i].cmd_line	= true;

	return 1;
}

static int __init parse_ivrs_acpihid(char *str)
{
	u32 seg = 0, bus, dev, fn;
	char *hid, *uid, *p;
	char acpiid[ACPIHID_UID_LEN + ACPIHID_HID_LEN] = {0};
	int ret, i;

	ret = sscanf(str, "[%x:%x.%x]=%s", &bus, &dev, &fn, acpiid);
	if (ret != 4) {
		ret = sscanf(str, "[%x:%x:%x.%x]=%s", &seg, &bus, &dev, &fn, acpiid);
		if (ret != 5) {
			pr_err("Invalid command line: ivrs_acpihid(%s)\n", str);
			return 1;
		}
	}

	p = acpiid;
	hid = strsep(&p, ":");
	uid = p;

	if (!hid || !(*hid) || !uid) {
		pr_err("Invalid command line: hid or uid\n");
		return 1;
	}

	i = early_acpihid_map_size++;
	memcpy(early_acpihid_map[i].hid, hid, strlen(hid));
	memcpy(early_acpihid_map[i].uid, uid, strlen(uid));
	early_acpihid_map[i].devid = IVRS_GET_SBDF_ID(seg, bus, dev, fn);
	early_acpihid_map[i].cmd_line	= true;

	return 1;
}

__setup("amd_iommu_dump",	parse_amd_iommu_dump);
__setup("amd_iommu=",		parse_amd_iommu_options);
__setup("amd_iommu_intr=",	parse_amd_iommu_intr);
__setup("ivrs_ioapic",		parse_ivrs_ioapic);
__setup("ivrs_hpet",		parse_ivrs_hpet);
__setup("ivrs_acpihid",		parse_ivrs_acpihid);

bool amd_iommu_v2_supported(void)
{
	/*
	 * Since DTE[Mode]=0 is prohibited on SNP-enabled system
	 * (i.e. EFR[SNPSup]=1), IOMMUv2 page table cannot be used without
	 * setting up IOMMUv1 page table.
	 */
	return amd_iommu_v2_present && !amd_iommu_snp_en;
}
EXPORT_SYMBOL(amd_iommu_v2_supported);

struct amd_iommu *get_amd_iommu(unsigned int idx)
{
	unsigned int i = 0;
	struct amd_iommu *iommu;

	for_each_iommu(iommu)
		if (i++ == idx)
			return iommu;
	return NULL;
}

/****************************************************************************
 *
 * IOMMU EFR Performance Counter support functionality. This code allows
 * access to the IOMMU PC functionality.
 *
 ****************************************************************************/

u8 amd_iommu_pc_get_max_banks(unsigned int idx)
{
	struct amd_iommu *iommu = get_amd_iommu(idx);

	if (iommu)
		return iommu->max_banks;

	return 0;
}
EXPORT_SYMBOL(amd_iommu_pc_get_max_banks);

bool amd_iommu_pc_supported(void)
{
	return amd_iommu_pc_present;
}
EXPORT_SYMBOL(amd_iommu_pc_supported);

u8 amd_iommu_pc_get_max_counters(unsigned int idx)
{
	struct amd_iommu *iommu = get_amd_iommu(idx);

	if (iommu)
		return iommu->max_counters;

	return 0;
}
EXPORT_SYMBOL(amd_iommu_pc_get_max_counters);

static int iommu_pc_get_set_reg(struct amd_iommu *iommu, u8 bank, u8 cntr,
				u8 fxn, u64 *value, bool is_write)
{
	u32 offset;
	u32 max_offset_lim;

	/* Make sure the IOMMU PC resource is available */
	if (!amd_iommu_pc_present)
		return -ENODEV;

	/* Check for valid iommu and pc register indexing */
	if (WARN_ON(!iommu || (fxn > 0x28) || (fxn & 7)))
		return -ENODEV;

	offset = (u32)(((0x40 | bank) << 12) | (cntr << 8) | fxn);

	/* Limit the offset to the hw defined mmio region aperture */
	max_offset_lim = (u32)(((0x40 | iommu->max_banks) << 12) |
				(iommu->max_counters << 8) | 0x28);
	if ((offset < MMIO_CNTR_REG_OFFSET) ||
	    (offset > max_offset_lim))
		return -EINVAL;

	if (is_write) {
		u64 val = *value & GENMASK_ULL(47, 0);

		writel((u32)val, iommu->mmio_base + offset);
		writel((val >> 32), iommu->mmio_base + offset + 4);
	} else {
		*value = readl(iommu->mmio_base + offset + 4);
		*value <<= 32;
		*value |= readl(iommu->mmio_base + offset);
		*value &= GENMASK_ULL(47, 0);
	}

	return 0;
}

int amd_iommu_pc_get_reg(struct amd_iommu *iommu, u8 bank, u8 cntr, u8 fxn, u64 *value)
{
	if (!iommu)
		return -EINVAL;

	return iommu_pc_get_set_reg(iommu, bank, cntr, fxn, value, false);
}

int amd_iommu_pc_set_reg(struct amd_iommu *iommu, u8 bank, u8 cntr, u8 fxn, u64 *value)
{
	if (!iommu)
		return -EINVAL;

	return iommu_pc_get_set_reg(iommu, bank, cntr, fxn, value, true);
}

#ifdef CONFIG_AMD_MEM_ENCRYPT
int amd_iommu_snp_enable(void)
{
	/*
	 * The SNP support requires that IOMMU must be enabled, and is
	 * not configured in the passthrough mode.
	 */
	if (no_iommu || iommu_default_passthrough()) {
		pr_err("SNP: IOMMU is disabled or configured in passthrough mode, SNP cannot be supported");
		return -EINVAL;
	}

	/*
	 * Prevent enabling SNP after IOMMU_ENABLED state because this process
	 * affect how IOMMU driver sets up data structures and configures
	 * IOMMU hardware.
	 */
	if (init_state > IOMMU_ENABLED) {
		pr_err("SNP: Too late to enable SNP for IOMMU.\n");
		return -EINVAL;
	}

	amd_iommu_snp_en = check_feature_on_all_iommus(FEATURE_SNP);
	if (!amd_iommu_snp_en)
		return -EINVAL;

	pr_info("SNP enabled\n");

	/* Enforce IOMMU v1 pagetable when SNP is enabled. */
	if (amd_iommu_pgtable != AMD_IOMMU_V1) {
		pr_warn("Force to using AMD IOMMU v1 page table due to SNP\n");
		amd_iommu_pgtable = AMD_IOMMU_V1;
	}

	return 0;
}
#endif<|MERGE_RESOLUTION|>--- conflicted
+++ resolved
@@ -84,13 +84,10 @@
 #define ACPI_DEVFLAG_ATSDIS             0x10000000
 
 #define LOOP_TIMEOUT	2000000
-<<<<<<< HEAD
-=======
 
 #define IVRS_GET_SBDF_ID(seg, bus, dev, fd)	(((seg & 0xffff) << 16) | ((bus & 0xff) << 8) \
 						 | ((dev & 0x1f) << 3) | (fn & 0x7))
 
->>>>>>> 7365df19
 /*
  * ACPI table definitions
  *
@@ -321,11 +318,8 @@
 {
 	if (amd_iommu_ivinfo & IOMMU_IVINFO_EFRSUP) {
 		iommu->features = h->efr_reg;
-<<<<<<< HEAD
-=======
 		iommu->features2 = h->efr_reg2;
 	}
->>>>>>> 7365df19
 	if (amd_iommu_ivinfo & IOMMU_IVINFO_DMA_REMAP)
 		amdr_ivrs_remap_support = true;
 }
