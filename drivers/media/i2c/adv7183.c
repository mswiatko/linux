--- conflicted
+++ resolved
@@ -442,11 +442,6 @@
 	}
 	if (format->which == V4L2_SUBDEV_FORMAT_ACTIVE)
 		decoder->fmt = *fmt;
-<<<<<<< HEAD
-	else
-		*v4l2_subdev_state_get_format(sd_state, 0) = *fmt;
-=======
->>>>>>> efa28efd
 	return 0;
 }
 
