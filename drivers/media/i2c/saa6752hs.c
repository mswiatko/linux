--- conflicted
+++ resolved
@@ -594,12 +594,7 @@
 	f->field = V4L2_FIELD_INTERLACED;
 	f->colorspace = V4L2_COLORSPACE_SMPTE170M;
 
-<<<<<<< HEAD
-	if (format->which == V4L2_SUBDEV_FORMAT_TRY) {
-		*v4l2_subdev_state_get_format(sd_state, 0) = *f;
-=======
 	if (format->which == V4L2_SUBDEV_FORMAT_TRY)
->>>>>>> efa28efd
 		return 0;
 
 	/*
