# SPDX-License-Identifier: GPL-2.0

if LEDS_CLASS_MULTICOLOR

config LEDS_GROUP_MULTICOLOR
	tristate "LEDs group multi-color support"
	depends on OF || COMPILE_TEST
	help
	  This option enables support for monochrome LEDs that are grouped
	  into multicolor LEDs which is useful in the case where LEDs of
	  different colors are physically grouped in a single multi-color LED
	  and driven by a controller that doesn't have multi-color support.

	  To compile this driver as a module, choose M here: the module
	  will be called leds-group-multicolor.

<<<<<<< HEAD
=======
config LEDS_KTD202X
	tristate "LED support for KTD202x Chips"
	depends on I2C
	depends on OF
	select REGMAP_I2C
	help
	  This option enables support for the Kinetic KTD2026/KTD2027
	  RGB/White LED driver found in different BQ mobile phones.
	  It is a 3 or 4 channel LED driver programmed via an I2C interface.

	  To compile this driver as a module, choose M here: the module
	  will be called leds-ktd202x.

>>>>>>> 5c47251e
config LEDS_PWM_MULTICOLOR
	tristate "PWM driven multi-color LED Support"
	depends on PWM
	help
	  This option enables support for PWM driven monochrome LEDs that are
	  grouped into multicolor LEDs.

	  To compile this driver as a module, choose M here: the module
	  will be called leds-pwm-multicolor.

config LEDS_QCOM_LPG
	tristate "LED support for Qualcomm LPG"
	depends on OF
	depends on PWM
	depends on SPMI
	help
	  This option enables support for the Light Pulse Generator found in a
	  wide variety of Qualcomm PMICs. The LPG consists of a number of PWM
	  channels and typically a shared pattern lookup table and a current
	  sink, intended to drive RGB LEDs. Each channel can either be used as
	  a LED, grouped to represent a RGB LED or exposed as PWM channels.

	  If compiled as a module, the module will be named leds-qcom-lpg.

config LEDS_MT6370_RGB
	tristate "LED Support for MediaTek MT6370 PMIC"
	depends on MFD_MT6370
	select LINEAR_RANGES
	help
	  Say Y here to enable support for MT6370_RGB LED device.
	  In MT6370, there are four channel current-sink LED drivers that
	  support hardware pattern for constant current, PWM, and breath mode.
	  Isink4 channel can also be used as a CHG_VIN power good indicator.

	  This driver can also be built as a module. If so, the module
	  will be called "leds-mt6370-rgb".

endif # LEDS_CLASS_MULTICOLOR<|MERGE_RESOLUTION|>--- conflicted
+++ resolved
@@ -14,8 +14,6 @@
 	  To compile this driver as a module, choose M here: the module
 	  will be called leds-group-multicolor.
 
-<<<<<<< HEAD
-=======
 config LEDS_KTD202X
 	tristate "LED support for KTD202x Chips"
 	depends on I2C
@@ -29,7 +27,6 @@
 	  To compile this driver as a module, choose M here: the module
 	  will be called leds-ktd202x.
 
->>>>>>> 5c47251e
 config LEDS_PWM_MULTICOLOR
 	tristate "PWM driven multi-color LED Support"
 	depends on PWM
