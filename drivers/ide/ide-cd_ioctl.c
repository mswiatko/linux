/*
 * cdrom.c IOCTLs handling for ide-cd driver.
 *
 * Copyright (C) 1994-1996  Scott Snyder <snyder@fnald0.fnal.gov>
 * Copyright (C) 1996-1998  Erik Andersen <andersee@debian.org>
 * Copyright (C) 1998-2000  Jens Axboe <axboe@suse.de>
 */

#include <linux/kernel.h>
#include <linux/cdrom.h>
#include <linux/gfp.h>
#include <linux/ide.h>
#include <scsi/scsi.h>

#include "ide-cd.h"

/****************************************************************************
 * Other driver requests (open, close, check media change).
 */
int ide_cdrom_open_real(struct cdrom_device_info *cdi, int purpose)
{
	return 0;
}

/*
 * Close down the device.  Invalidate all cached blocks.
 */
void ide_cdrom_release_real(struct cdrom_device_info *cdi)
{
	ide_drive_t *drive = cdi->handle;

	if (!cdi->use_count)
		drive->atapi_flags &= ~IDE_AFLAG_TOC_VALID;
}

/*
 * add logic to try GET_EVENT command first to check for media and tray
 * status. this should be supported by newer cd-r/w and all DVD etc
 * drives
 */
int ide_cdrom_drive_status(struct cdrom_device_info *cdi, int slot_nr)
{
	ide_drive_t *drive = cdi->handle;
	struct media_event_desc med;
	struct request_sense sense;
	int stat;

	if (slot_nr != CDSL_CURRENT)
		return -EINVAL;

	stat = cdrom_check_status(drive, &sense);
	if (!stat || sense.sense_key == UNIT_ATTENTION)
		return CDS_DISC_OK;

	if (!cdrom_get_media_event(cdi, &med)) {
		if (med.media_present)
			return CDS_DISC_OK;
		else if (med.door_open)
			return CDS_TRAY_OPEN;
		else
			return CDS_NO_DISC;
	}

	if (sense.sense_key == NOT_READY && sense.asc == 0x04
			&& sense.ascq == 0x04)
		return CDS_DISC_OK;

	/*
	 * If not using Mt Fuji extended media tray reports,
	 * just return TRAY_OPEN since ATAPI doesn't provide
	 * any other way to detect this...
	 */
	if (sense.sense_key == NOT_READY) {
		if (sense.asc == 0x3a && sense.ascq == 1)
			return CDS_NO_DISC;
		else
			return CDS_TRAY_OPEN;
	}
	return CDS_DRIVE_NOT_READY;
}

<<<<<<< HEAD
=======
/*
 * ide-cd always generates media changed event if media is missing, which
 * makes it impossible to use for proper event reporting, so disk->events
 * is cleared to 0 and the following function is used only to trigger
 * revalidation and never propagated to userland.
 */
>>>>>>> d762f438
unsigned int ide_cdrom_check_events_real(struct cdrom_device_info *cdi,
					 unsigned int clearing, int slot_nr)
{
	ide_drive_t *drive = cdi->handle;
	int retval;

	if (slot_nr == CDSL_CURRENT) {
		(void) cdrom_check_status(drive, NULL);
		retval = (drive->dev_flags & IDE_DFLAG_MEDIA_CHANGED) ? 1 : 0;
		drive->dev_flags &= ~IDE_DFLAG_MEDIA_CHANGED;
		return retval ? DISK_EVENT_MEDIA_CHANGE : 0;
	} else {
		return 0;
	}
}

/* Eject the disk if EJECTFLAG is 0.
   If EJECTFLAG is 1, try to reload the disk. */
static
int cdrom_eject(ide_drive_t *drive, int ejectflag,
		struct request_sense *sense)
{
	struct cdrom_info *cd = drive->driver_data;
	struct cdrom_device_info *cdi = &cd->devinfo;
	char loej = 0x02;
	unsigned char cmd[BLK_MAX_CDB];

	if ((drive->atapi_flags & IDE_AFLAG_NO_EJECT) && !ejectflag)
		return -EDRIVE_CANT_DO_THIS;

	/* reload fails on some drives, if the tray is locked */
	if ((drive->atapi_flags & IDE_AFLAG_DOOR_LOCKED) && ejectflag)
		return 0;

	/* only tell drive to close tray if open, if it can do that */
	if (ejectflag && (cdi->mask & CDC_CLOSE_TRAY))
		loej = 0;

	memset(cmd, 0, BLK_MAX_CDB);

	cmd[0] = GPCMD_START_STOP_UNIT;
	cmd[4] = loej | (ejectflag != 0);

	return ide_cd_queue_pc(drive, cmd, 0, NULL, NULL, sense, 0, 0);
}

/* Lock the door if LOCKFLAG is nonzero; unlock it otherwise. */
static
int ide_cd_lockdoor(ide_drive_t *drive, int lockflag,
		    struct request_sense *sense)
{
	struct request_sense my_sense;
	int stat;

	if (sense == NULL)
		sense = &my_sense;

	/* If the drive cannot lock the door, just pretend. */
	if ((drive->dev_flags & IDE_DFLAG_DOORLOCKING) == 0) {
		stat = 0;
	} else {
		unsigned char cmd[BLK_MAX_CDB];

		memset(cmd, 0, BLK_MAX_CDB);

		cmd[0] = GPCMD_PREVENT_ALLOW_MEDIUM_REMOVAL;
		cmd[4] = lockflag ? 1 : 0;

		stat = ide_cd_queue_pc(drive, cmd, 0, NULL, NULL,
				       sense, 0, 0);
	}

	/* If we got an illegal field error, the drive
	   probably cannot lock the door. */
	if (stat != 0 &&
	    sense->sense_key == ILLEGAL_REQUEST &&
	    (sense->asc == 0x24 || sense->asc == 0x20)) {
		printk(KERN_ERR "%s: door locking not supported\n",
			drive->name);
		drive->dev_flags &= ~IDE_DFLAG_DOORLOCKING;
		stat = 0;
	}

	/* no medium, that's alright. */
	if (stat != 0 && sense->sense_key == NOT_READY && sense->asc == 0x3a)
		stat = 0;

	if (stat == 0) {
		if (lockflag)
			drive->atapi_flags |= IDE_AFLAG_DOOR_LOCKED;
		else
			drive->atapi_flags &= ~IDE_AFLAG_DOOR_LOCKED;
	}

	return stat;
}

int ide_cdrom_tray_move(struct cdrom_device_info *cdi, int position)
{
	ide_drive_t *drive = cdi->handle;
	struct request_sense sense;

	if (position) {
		int stat = ide_cd_lockdoor(drive, 0, &sense);

		if (stat)
			return stat;
	}

	return cdrom_eject(drive, !position, &sense);
}

int ide_cdrom_lock_door(struct cdrom_device_info *cdi, int lock)
{
	ide_drive_t *drive = cdi->handle;

	return ide_cd_lockdoor(drive, lock, NULL);
}

/*
 * ATAPI devices are free to select the speed you request or any slower
 * rate. :-(  Requesting too fast a speed will _not_ produce an error.
 */
int ide_cdrom_select_speed(struct cdrom_device_info *cdi, int speed)
{
	ide_drive_t *drive = cdi->handle;
	struct cdrom_info *cd = drive->driver_data;
	struct request_sense sense;
	u8 buf[ATAPI_CAPABILITIES_PAGE_SIZE];
	int stat;
	unsigned char cmd[BLK_MAX_CDB];

	if (speed == 0)
		speed = 0xffff; /* set to max */
	else
		speed *= 177;   /* Nx to kbytes/s */

	memset(cmd, 0, BLK_MAX_CDB);

	cmd[0] = GPCMD_SET_SPEED;
	/* Read Drive speed in kbytes/second MSB/LSB */
	cmd[2] = (speed >> 8) & 0xff;
	cmd[3] = speed & 0xff;
	if ((cdi->mask & (CDC_CD_R | CDC_CD_RW | CDC_DVD_R)) !=
	    (CDC_CD_R | CDC_CD_RW | CDC_DVD_R)) {
		/* Write Drive speed in kbytes/second MSB/LSB */
		cmd[4] = (speed >> 8) & 0xff;
		cmd[5] = speed & 0xff;
	}

	stat = ide_cd_queue_pc(drive, cmd, 0, NULL, NULL, &sense, 0, 0);

	if (!ide_cdrom_get_capabilities(drive, buf)) {
		ide_cdrom_update_speed(drive, buf);
		cdi->speed = cd->current_speed;
	}

	return 0;
}

int ide_cdrom_get_last_session(struct cdrom_device_info *cdi,
			       struct cdrom_multisession *ms_info)
{
	struct atapi_toc *toc;
	ide_drive_t *drive = cdi->handle;
	struct cdrom_info *info = drive->driver_data;
	struct request_sense sense;
	int ret;

	if ((drive->atapi_flags & IDE_AFLAG_TOC_VALID) == 0 || !info->toc) {
		ret = ide_cd_read_toc(drive, &sense);
		if (ret)
			return ret;
	}

	toc = info->toc;
	ms_info->addr.lba = toc->last_session_lba;
	ms_info->xa_flag = toc->xa_flag;

	return 0;
}

int ide_cdrom_get_mcn(struct cdrom_device_info *cdi,
		      struct cdrom_mcn *mcn_info)
{
	ide_drive_t *drive = cdi->handle;
	int stat, mcnlen;
	char buf[24];
	unsigned char cmd[BLK_MAX_CDB];
	unsigned len = sizeof(buf);

	memset(cmd, 0, BLK_MAX_CDB);

	cmd[0] = GPCMD_READ_SUBCHANNEL;
	cmd[1] = 2;		/* MSF addressing */
	cmd[2] = 0x40;	/* request subQ data */
	cmd[3] = 2;		/* format */
	cmd[8] = len;

	stat = ide_cd_queue_pc(drive, cmd, 0, buf, &len, NULL, 0, 0);
	if (stat)
		return stat;

	mcnlen = sizeof(mcn_info->medium_catalog_number) - 1;
	memcpy(mcn_info->medium_catalog_number, buf + 9, mcnlen);
	mcn_info->medium_catalog_number[mcnlen] = '\0';

	return 0;
}

int ide_cdrom_reset(struct cdrom_device_info *cdi)
{
	ide_drive_t *drive = cdi->handle;
	struct cdrom_info *cd = drive->driver_data;
	struct request_sense sense;
	struct request *rq;
	int ret;

	rq = blk_get_request(drive->queue, READ, __GFP_WAIT);
	rq->cmd_type = REQ_TYPE_SPECIAL;
	rq->cmd_flags = REQ_QUIET;
	ret = blk_execute_rq(drive->queue, cd->disk, rq, 0);
	blk_put_request(rq);
	/*
	 * A reset will unlock the door. If it was previously locked,
	 * lock it again.
	 */
	if (drive->atapi_flags & IDE_AFLAG_DOOR_LOCKED)
		(void)ide_cd_lockdoor(drive, 1, &sense);

	return ret;
}

static int ide_cd_get_toc_entry(ide_drive_t *drive, int track,
				struct atapi_toc_entry **ent)
{
	struct cdrom_info *info = drive->driver_data;
	struct atapi_toc *toc = info->toc;
	int ntracks;

	/*
	 * don't serve cached data, if the toc isn't valid
	 */
	if ((drive->atapi_flags & IDE_AFLAG_TOC_VALID) == 0)
		return -EINVAL;

	/* Check validity of requested track number. */
	ntracks = toc->hdr.last_track - toc->hdr.first_track + 1;

	if (toc->hdr.first_track == CDROM_LEADOUT)
		ntracks = 0;

	if (track == CDROM_LEADOUT)
		*ent = &toc->ent[ntracks];
	else if (track < toc->hdr.first_track || track > toc->hdr.last_track)
		return -EINVAL;
	else
		*ent = &toc->ent[track - toc->hdr.first_track];

	return 0;
}

static int ide_cd_fake_play_trkind(ide_drive_t *drive, void *arg)
{
	struct cdrom_ti *ti = arg;
	struct atapi_toc_entry *first_toc, *last_toc;
	unsigned long lba_start, lba_end;
	int stat;
	struct request_sense sense;
	unsigned char cmd[BLK_MAX_CDB];

	stat = ide_cd_get_toc_entry(drive, ti->cdti_trk0, &first_toc);
	if (stat)
		return stat;

	stat = ide_cd_get_toc_entry(drive, ti->cdti_trk1, &last_toc);
	if (stat)
		return stat;

	if (ti->cdti_trk1 != CDROM_LEADOUT)
		++last_toc;
	lba_start = first_toc->addr.lba;
	lba_end   = last_toc->addr.lba;

	if (lba_end <= lba_start)
		return -EINVAL;

	memset(cmd, 0, BLK_MAX_CDB);

	cmd[0] = GPCMD_PLAY_AUDIO_MSF;
	lba_to_msf(lba_start,   &cmd[3], &cmd[4], &cmd[5]);
	lba_to_msf(lba_end - 1, &cmd[6], &cmd[7], &cmd[8]);

	return ide_cd_queue_pc(drive, cmd, 0, NULL, NULL, &sense, 0, 0);
}

static int ide_cd_read_tochdr(ide_drive_t *drive, void *arg)
{
	struct cdrom_info *cd = drive->driver_data;
	struct cdrom_tochdr *tochdr = arg;
	struct atapi_toc *toc;
	int stat;

	/* Make sure our saved TOC is valid. */
	stat = ide_cd_read_toc(drive, NULL);
	if (stat)
		return stat;

	toc = cd->toc;
	tochdr->cdth_trk0 = toc->hdr.first_track;
	tochdr->cdth_trk1 = toc->hdr.last_track;

	return 0;
}

static int ide_cd_read_tocentry(ide_drive_t *drive, void *arg)
{
	struct cdrom_tocentry *tocentry = arg;
	struct atapi_toc_entry *toce;
	int stat;

	stat = ide_cd_get_toc_entry(drive, tocentry->cdte_track, &toce);
	if (stat)
		return stat;

	tocentry->cdte_ctrl = toce->control;
	tocentry->cdte_adr  = toce->adr;
	if (tocentry->cdte_format == CDROM_MSF) {
		lba_to_msf(toce->addr.lba,
			   &tocentry->cdte_addr.msf.minute,
			   &tocentry->cdte_addr.msf.second,
			   &tocentry->cdte_addr.msf.frame);
	} else
		tocentry->cdte_addr.lba = toce->addr.lba;

	return 0;
}

int ide_cdrom_audio_ioctl(struct cdrom_device_info *cdi,
			  unsigned int cmd, void *arg)
{
	ide_drive_t *drive = cdi->handle;

	switch (cmd) {
	/*
	 * emulate PLAY_AUDIO_TI command with PLAY_AUDIO_10, since
	 * atapi doesn't support it
	 */
	case CDROMPLAYTRKIND:
		return ide_cd_fake_play_trkind(drive, arg);
	case CDROMREADTOCHDR:
		return ide_cd_read_tochdr(drive, arg);
	case CDROMREADTOCENTRY:
		return ide_cd_read_tocentry(drive, arg);
	default:
		return -EINVAL;
	}
}

/* the generic packet interface to cdrom.c */
int ide_cdrom_packet(struct cdrom_device_info *cdi,
			    struct packet_command *cgc)
{
	ide_drive_t *drive = cdi->handle;
	unsigned int flags = 0;
	unsigned len = cgc->buflen;

	if (cgc->timeout <= 0)
		cgc->timeout = ATAPI_WAIT_PC;

	/* here we queue the commands from the uniform CD-ROM
	   layer. the packet must be complete, as we do not
	   touch it at all. */

	if (cgc->data_direction == CGC_DATA_WRITE)
		flags |= REQ_WRITE;

	if (cgc->sense)
		memset(cgc->sense, 0, sizeof(struct request_sense));

	if (cgc->quiet)
		flags |= REQ_QUIET;

	cgc->stat = ide_cd_queue_pc(drive, cgc->cmd,
				    cgc->data_direction == CGC_DATA_WRITE,
				    cgc->buffer, &len,
				    cgc->sense, cgc->timeout, flags);
	if (!cgc->stat)
		cgc->buflen -= len;
	return cgc->stat;
}<|MERGE_RESOLUTION|>--- conflicted
+++ resolved
@@ -79,15 +79,12 @@
 	return CDS_DRIVE_NOT_READY;
 }
 
-<<<<<<< HEAD
-=======
 /*
  * ide-cd always generates media changed event if media is missing, which
  * makes it impossible to use for proper event reporting, so disk->events
  * is cleared to 0 and the following function is used only to trigger
  * revalidation and never propagated to userland.
  */
->>>>>>> d762f438
 unsigned int ide_cdrom_check_events_real(struct cdrom_device_info *cdi,
 					 unsigned int clearing, int slot_nr)
 {
