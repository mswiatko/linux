/*
 * Copyright (c) 2008 Intel Corporation
 *
 * Permission is hereby granted, free of charge, to any person obtaining a
 * copy of this software and associated documentation files (the "Software"),
 * to deal in the Software without restriction, including without limitation
 * the rights to use, copy, modify, merge, publish, distribute, sublicense,
 * and/or sell copies of the Software, and to permit persons to whom the
 * Software is furnished to do so, subject to the following conditions:
 *
 * The above copyright notice and this permission notice (including the next
 * paragraph) shall be included in all copies or substantial portions of the
 * Software.
 *
 * THE SOFTWARE IS PROVIDED "AS IS", WITHOUT WARRANTY OF ANY KIND, EXPRESS OR
 * IMPLIED, INCLUDING BUT NOT LIMITED TO THE WARRANTIES OF MERCHANTABILITY,
 * FITNESS FOR A PARTICULAR PURPOSE AND NONINFRINGEMENT.  IN NO EVENT SHALL
 * THE AUTHORS OR COPYRIGHT HOLDERS BE LIABLE FOR ANY CLAIM, DAMAGES OR OTHER
 * LIABILITY, WHETHER IN AN ACTION OF CONTRACT, TORT OR OTHERWISE, ARISING
 * FROM, OUT OF OR IN CONNECTION WITH THE SOFTWARE OR THE USE OR OTHER DEALINGS
 * IN THE SOFTWARE.
 *
 * Authors:
 *    Eric Anholt <eric@anholt.net>
 *    Keith Packard <keithp@keithp.com>
 *    Mika Kuoppala <mika.kuoppala@intel.com>
 *
 */

#include <linux/ascii85.h>
#include <linux/nmi.h>
#include <linux/scatterlist.h>
#include <linux/stop_machine.h>
#include <linux/utsname.h>
#include <linux/zlib.h>

#include <drm/drm_print.h>

#include "i915_gpu_error.h"
#include "i915_drv.h"

static inline const struct intel_engine_cs *
engine_lookup(const struct drm_i915_private *i915, unsigned int id)
{
	if (id >= I915_NUM_ENGINES)
		return NULL;

	return i915->engine[id];
}

static inline const char *
__engine_name(const struct intel_engine_cs *engine)
{
	return engine ? engine->name : "";
}

static const char *
engine_name(const struct drm_i915_private *i915, unsigned int id)
{
	return __engine_name(engine_lookup(i915, id));
}

static const char *tiling_flag(int tiling)
{
	switch (tiling) {
	default:
	case I915_TILING_NONE: return "";
	case I915_TILING_X: return " X";
	case I915_TILING_Y: return " Y";
	}
}

static const char *dirty_flag(int dirty)
{
	return dirty ? " dirty" : "";
}

static const char *purgeable_flag(int purgeable)
{
	return purgeable ? " purgeable" : "";
}

static void __sg_set_buf(struct scatterlist *sg,
			 void *addr, unsigned int len, loff_t it)
{
	sg->page_link = (unsigned long)virt_to_page(addr);
	sg->offset = offset_in_page(addr);
	sg->length = len;
	sg->dma_address = it;
}

static bool __i915_error_grow(struct drm_i915_error_state_buf *e, size_t len)
{
	if (!len)
		return false;

	if (e->bytes + len + 1 <= e->size)
		return true;

	if (e->bytes) {
		__sg_set_buf(e->cur++, e->buf, e->bytes, e->iter);
		e->iter += e->bytes;
		e->buf = NULL;
		e->bytes = 0;
	}

	if (e->cur == e->end) {
		struct scatterlist *sgl;

		sgl = (typeof(sgl))__get_free_page(GFP_KERNEL);
		if (!sgl) {
			e->err = -ENOMEM;
			return false;
		}

		if (e->cur) {
			e->cur->offset = 0;
			e->cur->length = 0;
			e->cur->page_link =
				(unsigned long)sgl | SG_CHAIN;
		} else {
			e->sgl = sgl;
		}

		e->cur = sgl;
		e->end = sgl + SG_MAX_SINGLE_ALLOC - 1;
	}

	e->size = ALIGN(len + 1, SZ_64K);
	e->buf = kmalloc(e->size, GFP_KERNEL | __GFP_NOWARN | __GFP_NORETRY);
	if (!e->buf) {
		e->size = PAGE_ALIGN(len + 1);
		e->buf = kmalloc(e->size, GFP_KERNEL);
	}
	if (!e->buf) {
		e->err = -ENOMEM;
		return false;
	}

	return true;
}

__printf(2, 0)
static void i915_error_vprintf(struct drm_i915_error_state_buf *e,
			       const char *fmt, va_list args)
{
	va_list ap;
	int len;

	if (e->err)
		return;

	va_copy(ap, args);
	len = vsnprintf(NULL, 0, fmt, ap);
	va_end(ap);
	if (len <= 0) {
		e->err = len;
		return;
	}

	if (!__i915_error_grow(e, len))
		return;

	GEM_BUG_ON(e->bytes >= e->size);
	len = vscnprintf(e->buf + e->bytes, e->size - e->bytes, fmt, args);
	if (len < 0) {
		e->err = len;
		return;
	}
	e->bytes += len;
}

static void i915_error_puts(struct drm_i915_error_state_buf *e, const char *str)
{
	unsigned len;

	if (e->err || !str)
		return;

	len = strlen(str);
	if (!__i915_error_grow(e, len))
		return;

	GEM_BUG_ON(e->bytes + len > e->size);
	memcpy(e->buf + e->bytes, str, len);
	e->bytes += len;
}

#define err_printf(e, ...) i915_error_printf(e, __VA_ARGS__)
#define err_puts(e, s) i915_error_puts(e, s)

static void __i915_printfn_error(struct drm_printer *p, struct va_format *vaf)
{
	i915_error_vprintf(p->arg, vaf->fmt, *vaf->va);
}

static inline struct drm_printer
i915_error_printer(struct drm_i915_error_state_buf *e)
{
	struct drm_printer p = {
		.printfn = __i915_printfn_error,
		.arg = e,
	};
	return p;
}

#ifdef CONFIG_DRM_I915_COMPRESS_ERROR

struct compress {
	struct z_stream_s zstream;
	void *tmp;
};

static bool compress_init(struct compress *c)
{
	struct z_stream_s *zstream = memset(&c->zstream, 0, sizeof(c->zstream));

	zstream->workspace =
		kmalloc(zlib_deflate_workspacesize(MAX_WBITS, MAX_MEM_LEVEL),
			GFP_ATOMIC | __GFP_NOWARN);
	if (!zstream->workspace)
		return false;

	if (zlib_deflateInit(zstream, Z_DEFAULT_COMPRESSION) != Z_OK) {
		kfree(zstream->workspace);
		return false;
	}

	c->tmp = NULL;
	if (i915_has_memcpy_from_wc())
		c->tmp = (void *)__get_free_page(GFP_ATOMIC | __GFP_NOWARN);

	return true;
}

static void *compress_next_page(struct drm_i915_error_object *dst)
{
	unsigned long page;

	if (dst->page_count >= dst->num_pages)
		return ERR_PTR(-ENOSPC);

	page = __get_free_page(GFP_ATOMIC | __GFP_NOWARN);
	if (!page)
		return ERR_PTR(-ENOMEM);

	return dst->pages[dst->page_count++] = (void *)page;
}

static int compress_page(struct compress *c,
			 void *src,
			 struct drm_i915_error_object *dst)
{
	struct z_stream_s *zstream = &c->zstream;

	zstream->next_in = src;
	if (c->tmp && i915_memcpy_from_wc(c->tmp, src, PAGE_SIZE))
		zstream->next_in = c->tmp;
	zstream->avail_in = PAGE_SIZE;

	do {
		if (zstream->avail_out == 0) {
			zstream->next_out = compress_next_page(dst);
			if (IS_ERR(zstream->next_out))
				return PTR_ERR(zstream->next_out);

			zstream->avail_out = PAGE_SIZE;
		}

		if (zlib_deflate(zstream, Z_NO_FLUSH) != Z_OK)
			return -EIO;

		touch_nmi_watchdog();
	} while (zstream->avail_in);

	/* Fallback to uncompressed if we increase size? */
	if (0 && zstream->total_out > zstream->total_in)
		return -E2BIG;

	return 0;
}

static int compress_flush(struct compress *c,
			  struct drm_i915_error_object *dst)
{
	struct z_stream_s *zstream = &c->zstream;

	do {
		switch (zlib_deflate(zstream, Z_FINISH)) {
		case Z_OK: /* more space requested */
			zstream->next_out = compress_next_page(dst);
			if (IS_ERR(zstream->next_out))
				return PTR_ERR(zstream->next_out);

			zstream->avail_out = PAGE_SIZE;
			break;

		case Z_STREAM_END:
			goto end;

		default: /* any error */
			return -EIO;
		}
	} while (1);

end:
	memset(zstream->next_out, 0, zstream->avail_out);
	dst->unused = zstream->avail_out;
	return 0;
}

static void compress_fini(struct compress *c,
			  struct drm_i915_error_object *dst)
{
	struct z_stream_s *zstream = &c->zstream;

	zlib_deflateEnd(zstream);
	kfree(zstream->workspace);
	if (c->tmp)
		free_page((unsigned long)c->tmp);
}

static void err_compression_marker(struct drm_i915_error_state_buf *m)
{
	err_puts(m, ":");
}

#else

struct compress {
};

static bool compress_init(struct compress *c)
{
	return true;
}

static int compress_page(struct compress *c,
			 void *src,
			 struct drm_i915_error_object *dst)
{
	unsigned long page;
	void *ptr;

	page = __get_free_page(GFP_ATOMIC | __GFP_NOWARN);
	if (!page)
		return -ENOMEM;

	ptr = (void *)page;
	if (!i915_memcpy_from_wc(ptr, src, PAGE_SIZE))
		memcpy(ptr, src, PAGE_SIZE);
	dst->pages[dst->page_count++] = ptr;

	return 0;
}

static int compress_flush(struct compress *c,
			  struct drm_i915_error_object *dst)
{
	return 0;
}

static void compress_fini(struct compress *c,
			  struct drm_i915_error_object *dst)
{
}

static void err_compression_marker(struct drm_i915_error_state_buf *m)
{
	err_puts(m, "~");
}

#endif

static void print_error_buffers(struct drm_i915_error_state_buf *m,
				const char *name,
				struct drm_i915_error_buffer *err,
				int count)
{
	err_printf(m, "%s [%d]:\n", name, count);

	while (count--) {
		err_printf(m, "    %08x_%08x %8u %02x %02x %02x",
			   upper_32_bits(err->gtt_offset),
			   lower_32_bits(err->gtt_offset),
			   err->size,
			   err->read_domains,
			   err->write_domain,
			   err->wseqno);
		err_puts(m, tiling_flag(err->tiling));
		err_puts(m, dirty_flag(err->dirty));
		err_puts(m, purgeable_flag(err->purgeable));
		err_puts(m, err->userptr ? " userptr" : "");
		err_puts(m, err->engine != -1 ? " " : "");
		err_puts(m, engine_name(m->i915, err->engine));
		err_puts(m, i915_cache_level_str(m->i915, err->cache_level));

		if (err->name)
			err_printf(m, " (name: %d)", err->name);
		if (err->fence_reg != I915_FENCE_REG_NONE)
			err_printf(m, " (fence: %d)", err->fence_reg);

		err_puts(m, "\n");
		err++;
	}
}

static void error_print_instdone(struct drm_i915_error_state_buf *m,
				 const struct drm_i915_error_engine *ee)
{
	int slice;
	int subslice;

	err_printf(m, "  INSTDONE: 0x%08x\n",
		   ee->instdone.instdone);

	if (ee->engine_id != RCS || INTEL_GEN(m->i915) <= 3)
		return;

	err_printf(m, "  SC_INSTDONE: 0x%08x\n",
		   ee->instdone.slice_common);

	if (INTEL_GEN(m->i915) <= 6)
		return;

	for_each_instdone_slice_subslice(m->i915, slice, subslice)
		err_printf(m, "  SAMPLER_INSTDONE[%d][%d]: 0x%08x\n",
			   slice, subslice,
			   ee->instdone.sampler[slice][subslice]);

	for_each_instdone_slice_subslice(m->i915, slice, subslice)
		err_printf(m, "  ROW_INSTDONE[%d][%d]: 0x%08x\n",
			   slice, subslice,
			   ee->instdone.row[slice][subslice]);
}

static const char *bannable(const struct drm_i915_error_context *ctx)
{
	return ctx->bannable ? "" : " (unbannable)";
}

static void error_print_request(struct drm_i915_error_state_buf *m,
				const char *prefix,
				const struct drm_i915_error_request *erq,
				const unsigned long epoch)
{
	if (!erq->seqno)
		return;

	err_printf(m, "%s pid %d, ban score %d, seqno %8x:%08x, prio %d, emitted %dms, start %08x, head %08x, tail %08x\n",
		   prefix, erq->pid, erq->ban_score,
		   erq->context, erq->seqno, erq->sched_attr.priority,
		   jiffies_to_msecs(erq->jiffies - epoch),
		   erq->start, erq->head, erq->tail);
}

static void error_print_context(struct drm_i915_error_state_buf *m,
				const char *header,
				const struct drm_i915_error_context *ctx)
{
	err_printf(m, "%s%s[%d] user_handle %d hw_id %d, prio %d, ban score %d%s guilty %d active %d\n",
		   header, ctx->comm, ctx->pid, ctx->handle, ctx->hw_id,
		   ctx->sched_attr.priority, ctx->ban_score, bannable(ctx),
		   ctx->guilty, ctx->active);
}

static void error_print_engine(struct drm_i915_error_state_buf *m,
			       const struct drm_i915_error_engine *ee,
			       const unsigned long epoch)
{
	int n;

	err_printf(m, "%s command stream:\n",
		   engine_name(m->i915, ee->engine_id));
	err_printf(m, "  IDLE?: %s\n", yesno(ee->idle));
	err_printf(m, "  START: 0x%08x\n", ee->start);
	err_printf(m, "  HEAD:  0x%08x [0x%08x]\n", ee->head, ee->rq_head);
	err_printf(m, "  TAIL:  0x%08x [0x%08x, 0x%08x]\n",
		   ee->tail, ee->rq_post, ee->rq_tail);
	err_printf(m, "  CTL:   0x%08x\n", ee->ctl);
	err_printf(m, "  MODE:  0x%08x\n", ee->mode);
	err_printf(m, "  HWS:   0x%08x\n", ee->hws);
	err_printf(m, "  ACTHD: 0x%08x %08x\n",
		   (u32)(ee->acthd>>32), (u32)ee->acthd);
	err_printf(m, "  IPEIR: 0x%08x\n", ee->ipeir);
	err_printf(m, "  IPEHR: 0x%08x\n", ee->ipehr);

	error_print_instdone(m, ee);

	if (ee->batchbuffer) {
		u64 start = ee->batchbuffer->gtt_offset;
		u64 end = start + ee->batchbuffer->gtt_size;

		err_printf(m, "  batch: [0x%08x_%08x, 0x%08x_%08x]\n",
			   upper_32_bits(start), lower_32_bits(start),
			   upper_32_bits(end), lower_32_bits(end));
	}
	if (INTEL_GEN(m->i915) >= 4) {
		err_printf(m, "  BBADDR: 0x%08x_%08x\n",
			   (u32)(ee->bbaddr>>32), (u32)ee->bbaddr);
		err_printf(m, "  BB_STATE: 0x%08x\n", ee->bbstate);
		err_printf(m, "  INSTPS: 0x%08x\n", ee->instps);
	}
	err_printf(m, "  INSTPM: 0x%08x\n", ee->instpm);
	err_printf(m, "  FADDR: 0x%08x %08x\n", upper_32_bits(ee->faddr),
		   lower_32_bits(ee->faddr));
	if (INTEL_GEN(m->i915) >= 6) {
		err_printf(m, "  RC PSMI: 0x%08x\n", ee->rc_psmi);
		err_printf(m, "  FAULT_REG: 0x%08x\n", ee->fault_reg);
		err_printf(m, "  SYNC_0: 0x%08x\n",
			   ee->semaphore_mboxes[0]);
		err_printf(m, "  SYNC_1: 0x%08x\n",
			   ee->semaphore_mboxes[1]);
		if (HAS_VEBOX(m->i915))
			err_printf(m, "  SYNC_2: 0x%08x\n",
				   ee->semaphore_mboxes[2]);
	}
	if (HAS_PPGTT(m->i915)) {
		err_printf(m, "  GFX_MODE: 0x%08x\n", ee->vm_info.gfx_mode);

		if (INTEL_GEN(m->i915) >= 8) {
			int i;
			for (i = 0; i < 4; i++)
				err_printf(m, "  PDP%d: 0x%016llx\n",
					   i, ee->vm_info.pdp[i]);
		} else {
			err_printf(m, "  PP_DIR_BASE: 0x%08x\n",
				   ee->vm_info.pp_dir_base);
		}
	}
	err_printf(m, "  seqno: 0x%08x\n", ee->seqno);
	err_printf(m, "  last_seqno: 0x%08x\n", ee->last_seqno);
	err_printf(m, "  waiting: %s\n", yesno(ee->waiting));
	err_printf(m, "  ring->head: 0x%08x\n", ee->cpu_ring_head);
	err_printf(m, "  ring->tail: 0x%08x\n", ee->cpu_ring_tail);
	err_printf(m, "  hangcheck stall: %s\n", yesno(ee->hangcheck_stalled));
	err_printf(m, "  hangcheck action: %s\n",
		   hangcheck_action_to_str(ee->hangcheck_action));
	err_printf(m, "  hangcheck action timestamp: %dms (%lu%s)\n",
		   jiffies_to_msecs(ee->hangcheck_timestamp - epoch),
		   ee->hangcheck_timestamp,
		   ee->hangcheck_timestamp == epoch ? "; epoch" : "");
	err_printf(m, "  engine reset count: %u\n", ee->reset_count);

	for (n = 0; n < ee->num_ports; n++) {
		err_printf(m, "  ELSP[%d]:", n);
		error_print_request(m, " ", &ee->execlist[n], epoch);
	}

	error_print_context(m, "  Active context: ", &ee->context);
}

void i915_error_printf(struct drm_i915_error_state_buf *e, const char *f, ...)
{
	va_list args;

	va_start(args, f);
	i915_error_vprintf(e, f, args);
	va_end(args);
}

static void print_error_obj(struct drm_i915_error_state_buf *m,
			    struct intel_engine_cs *engine,
			    const char *name,
			    struct drm_i915_error_object *obj)
{
	char out[ASCII85_BUFSZ];
	int page;

	if (!obj)
		return;

	if (name) {
		err_printf(m, "%s --- %s = 0x%08x %08x\n",
			   engine ? engine->name : "global", name,
			   upper_32_bits(obj->gtt_offset),
			   lower_32_bits(obj->gtt_offset));
	}

	err_compression_marker(m);
	for (page = 0; page < obj->page_count; page++) {
		int i, len;

		len = PAGE_SIZE;
		if (page == obj->page_count - 1)
			len -= obj->unused;
		len = ascii85_encode_len(len);

		for (i = 0; i < len; i++)
			err_puts(m, ascii85_encode(obj->pages[page][i], out));
	}
	err_puts(m, "\n");
}

static void err_print_capabilities(struct drm_i915_error_state_buf *m,
				   const struct intel_device_info *info,
				   const struct intel_driver_caps *caps)
{
	struct drm_printer p = i915_error_printer(m);

	intel_device_info_dump_flags(info, &p);
	intel_driver_caps_print(caps, &p);
	intel_device_info_dump_topology(&info->sseu, &p);
}

static void err_print_params(struct drm_i915_error_state_buf *m,
			     const struct i915_params *params)
{
	struct drm_printer p = i915_error_printer(m);

	i915_params_dump(params, &p);
}

static void err_print_pciid(struct drm_i915_error_state_buf *m,
			    struct drm_i915_private *i915)
{
	struct pci_dev *pdev = i915->drm.pdev;

	err_printf(m, "PCI ID: 0x%04x\n", pdev->device);
	err_printf(m, "PCI Revision: 0x%02x\n", pdev->revision);
	err_printf(m, "PCI Subsystem: %04x:%04x\n",
		   pdev->subsystem_vendor,
		   pdev->subsystem_device);
}

static void err_print_uc(struct drm_i915_error_state_buf *m,
			 const struct i915_error_uc *error_uc)
{
	struct drm_printer p = i915_error_printer(m);
	const struct i915_gpu_state *error =
		container_of(error_uc, typeof(*error), uc);

	if (!error->device_info.has_guc)
		return;

	intel_uc_fw_dump(&error_uc->guc_fw, &p);
	intel_uc_fw_dump(&error_uc->huc_fw, &p);
	print_error_obj(m, NULL, "GuC log buffer", error_uc->guc_log);
}

static void err_free_sgl(struct scatterlist *sgl)
{
	while (sgl) {
		struct scatterlist *sg;

		for (sg = sgl; !sg_is_chain(sg); sg++) {
			kfree(sg_virt(sg));
			if (sg_is_last(sg))
				break;
		}

		sg = sg_is_last(sg) ? NULL : sg_chain_ptr(sg);
		free_page((unsigned long)sgl);
		sgl = sg;
	}
}

static void __err_print_to_sgl(struct drm_i915_error_state_buf *m,
			       struct i915_gpu_state *error)
{
	struct drm_i915_error_object *obj;
	struct timespec64 ts;
	int i, j;

	if (*error->error_msg)
		err_printf(m, "%s\n", error->error_msg);
	err_printf(m, "Kernel: %s\n", init_utsname()->release);
	ts = ktime_to_timespec64(error->time);
	err_printf(m, "Time: %lld s %ld us\n",
		   (s64)ts.tv_sec, ts.tv_nsec / NSEC_PER_USEC);
	ts = ktime_to_timespec64(error->boottime);
	err_printf(m, "Boottime: %lld s %ld us\n",
		   (s64)ts.tv_sec, ts.tv_nsec / NSEC_PER_USEC);
	ts = ktime_to_timespec64(error->uptime);
	err_printf(m, "Uptime: %lld s %ld us\n",
		   (s64)ts.tv_sec, ts.tv_nsec / NSEC_PER_USEC);
	err_printf(m, "Epoch: %lu jiffies (%u HZ)\n", error->epoch, HZ);
	err_printf(m, "Capture: %lu jiffies; %d ms ago, %d ms after epoch\n",
		   error->capture,
		   jiffies_to_msecs(jiffies - error->capture),
		   jiffies_to_msecs(error->capture - error->epoch));

	for (i = 0; i < ARRAY_SIZE(error->engine); i++) {
		if (error->engine[i].hangcheck_stalled &&
		    error->engine[i].context.pid) {
			err_printf(m, "Active process (on ring %s): %s [%d], score %d%s\n",
				   engine_name(m->i915, i),
				   error->engine[i].context.comm,
				   error->engine[i].context.pid,
				   error->engine[i].context.ban_score,
				   bannable(&error->engine[i].context));
		}
	}
	err_printf(m, "Reset count: %u\n", error->reset_count);
	err_printf(m, "Suspend count: %u\n", error->suspend_count);
	err_printf(m, "Platform: %s\n", intel_platform_name(error->device_info.platform));
	err_print_pciid(m, m->i915);

	err_printf(m, "IOMMU enabled?: %d\n", error->iommu);

	if (HAS_CSR(m->i915)) {
		struct intel_csr *csr = &m->i915->csr;

		err_printf(m, "DMC loaded: %s\n",
			   yesno(csr->dmc_payload != NULL));
		err_printf(m, "DMC fw version: %d.%d\n",
			   CSR_VERSION_MAJOR(csr->version),
			   CSR_VERSION_MINOR(csr->version));
	}

	err_printf(m, "GT awake: %s\n", yesno(error->awake));
	err_printf(m, "RPM wakelock: %s\n", yesno(error->wakelock));
	err_printf(m, "PM suspended: %s\n", yesno(error->suspended));
	err_printf(m, "EIR: 0x%08x\n", error->eir);
	err_printf(m, "IER: 0x%08x\n", error->ier);
	for (i = 0; i < error->ngtier; i++)
		err_printf(m, "GTIER[%d]: 0x%08x\n", i, error->gtier[i]);
	err_printf(m, "PGTBL_ER: 0x%08x\n", error->pgtbl_er);
	err_printf(m, "FORCEWAKE: 0x%08x\n", error->forcewake);
	err_printf(m, "DERRMR: 0x%08x\n", error->derrmr);
	err_printf(m, "CCID: 0x%08x\n", error->ccid);
	err_printf(m, "Missed interrupts: 0x%08lx\n",
		   m->i915->gpu_error.missed_irq_rings);

	for (i = 0; i < error->nfence; i++)
		err_printf(m, "  fence[%d] = %08llx\n", i, error->fence[i]);

	if (INTEL_GEN(m->i915) >= 6) {
		err_printf(m, "ERROR: 0x%08x\n", error->error);

		if (INTEL_GEN(m->i915) >= 8)
			err_printf(m, "FAULT_TLB_DATA: 0x%08x 0x%08x\n",
				   error->fault_data1, error->fault_data0);

		err_printf(m, "DONE_REG: 0x%08x\n", error->done_reg);
	}

	if (IS_GEN7(m->i915))
		err_printf(m, "ERR_INT: 0x%08x\n", error->err_int);

	for (i = 0; i < ARRAY_SIZE(error->engine); i++) {
		if (error->engine[i].engine_id != -1)
			error_print_engine(m, &error->engine[i], error->epoch);
	}

	for (i = 0; i < ARRAY_SIZE(error->active_vm); i++) {
		char buf[128];
		int len, first = 1;

		if (!error->active_vm[i])
			break;

		len = scnprintf(buf, sizeof(buf), "Active (");
		for (j = 0; j < ARRAY_SIZE(error->engine); j++) {
			if (error->engine[j].vm != error->active_vm[i])
				continue;

			len += scnprintf(buf + len, sizeof(buf), "%s%s",
					 first ? "" : ", ",
					 m->i915->engine[j]->name);
			first = 0;
		}
		scnprintf(buf + len, sizeof(buf), ")");
		print_error_buffers(m, buf,
				    error->active_bo[i],
				    error->active_bo_count[i]);
	}

	print_error_buffers(m, "Pinned (global)",
			    error->pinned_bo,
			    error->pinned_bo_count);

	for (i = 0; i < ARRAY_SIZE(error->engine); i++) {
		const struct drm_i915_error_engine *ee = &error->engine[i];

		obj = ee->batchbuffer;
		if (obj) {
			err_puts(m, m->i915->engine[i]->name);
			if (ee->context.pid)
				err_printf(m, " (submitted by %s [%d], ctx %d [%d], score %d%s)",
					   ee->context.comm,
					   ee->context.pid,
					   ee->context.handle,
					   ee->context.hw_id,
					   ee->context.ban_score,
					   bannable(&ee->context));
			err_printf(m, " --- gtt_offset = 0x%08x %08x\n",
				   upper_32_bits(obj->gtt_offset),
				   lower_32_bits(obj->gtt_offset));
			print_error_obj(m, m->i915->engine[i], NULL, obj);
		}

		for (j = 0; j < ee->user_bo_count; j++)
			print_error_obj(m, m->i915->engine[i],
					"user", ee->user_bo[j]);

		if (ee->num_requests) {
			err_printf(m, "%s --- %d requests\n",
				   m->i915->engine[i]->name,
				   ee->num_requests);
			for (j = 0; j < ee->num_requests; j++)
				error_print_request(m, " ",
						    &ee->requests[j],
						    error->epoch);
		}

		if (IS_ERR(ee->waiters)) {
			err_printf(m, "%s --- ? waiters [unable to acquire spinlock]\n",
				   m->i915->engine[i]->name);
		} else if (ee->num_waiters) {
			err_printf(m, "%s --- %d waiters\n",
				   m->i915->engine[i]->name,
				   ee->num_waiters);
			for (j = 0; j < ee->num_waiters; j++) {
				err_printf(m, " seqno 0x%08x for %s [%d]\n",
					   ee->waiters[j].seqno,
					   ee->waiters[j].comm,
					   ee->waiters[j].pid);
			}
		}

		print_error_obj(m, m->i915->engine[i],
				"ringbuffer", ee->ringbuffer);

		print_error_obj(m, m->i915->engine[i],
				"HW Status", ee->hws_page);

		print_error_obj(m, m->i915->engine[i],
				"HW context", ee->ctx);

		print_error_obj(m, m->i915->engine[i],
				"WA context", ee->wa_ctx);

		print_error_obj(m, m->i915->engine[i],
				"WA batchbuffer", ee->wa_batchbuffer);

		print_error_obj(m, m->i915->engine[i],
				"NULL context", ee->default_state);
	}

	if (error->overlay)
		intel_overlay_print_error_state(m, error->overlay);

	if (error->display)
		intel_display_print_error_state(m, error->display);

	err_print_capabilities(m, &error->device_info, &error->driver_caps);
	err_print_params(m, &error->params);
	err_print_uc(m, &error->uc);
}

static int err_print_to_sgl(struct i915_gpu_state *error)
{
	struct drm_i915_error_state_buf m;

	if (IS_ERR(error))
		return PTR_ERR(error);

	if (READ_ONCE(error->sgl))
		return 0;

	memset(&m, 0, sizeof(m));
	m.i915 = error->i915;
<<<<<<< HEAD

	__err_print_to_sgl(&m, error);

	if (m.buf) {
		__sg_set_buf(m.cur++, m.buf, m.bytes, m.iter);
		m.bytes = 0;
		m.buf = NULL;
	}
	if (m.cur) {
		GEM_BUG_ON(m.end < m.cur);
		sg_mark_end(m.cur - 1);
	}
	GEM_BUG_ON(m.sgl && !m.cur);

	if (m.err) {
		err_free_sgl(m.sgl);
		return m.err;
	}

=======

	__err_print_to_sgl(&m, error);

	if (m.buf) {
		__sg_set_buf(m.cur++, m.buf, m.bytes, m.iter);
		m.bytes = 0;
		m.buf = NULL;
	}
	if (m.cur) {
		GEM_BUG_ON(m.end < m.cur);
		sg_mark_end(m.cur - 1);
	}
	GEM_BUG_ON(m.sgl && !m.cur);

	if (m.err) {
		err_free_sgl(m.sgl);
		return m.err;
	}

>>>>>>> f17b5f06
	if (cmpxchg(&error->sgl, NULL, m.sgl))
		err_free_sgl(m.sgl);

	return 0;
}

ssize_t i915_gpu_state_copy_to_buffer(struct i915_gpu_state *error,
				      char *buf, loff_t off, size_t rem)
{
	struct scatterlist *sg;
	size_t count;
	loff_t pos;
	int err;

	if (!error || !rem)
		return 0;

	err = err_print_to_sgl(error);
	if (err)
		return err;

	sg = READ_ONCE(error->fit);
	if (!sg || off < sg->dma_address)
		sg = error->sgl;
	if (!sg)
		return 0;

	pos = sg->dma_address;
	count = 0;
	do {
		size_t len, start;

		if (sg_is_chain(sg)) {
			sg = sg_chain_ptr(sg);
			GEM_BUG_ON(sg_is_chain(sg));
		}

		len = sg->length;
		if (pos + len <= off) {
			pos += len;
			continue;
		}

		start = sg->offset;
		if (pos < off) {
			GEM_BUG_ON(off - pos > len);
			len -= off - pos;
			start += off - pos;
			pos = off;
		}

		len = min(len, rem);
		GEM_BUG_ON(!len || len > sg->length);

		memcpy(buf, page_address(sg_page(sg)) + start, len);

		count += len;
		pos += len;

		buf += len;
		rem -= len;
		if (!rem) {
			WRITE_ONCE(error->fit, sg);
			break;
		}
	} while (!sg_is_last(sg++));

	return count;
}

static void i915_error_object_free(struct drm_i915_error_object *obj)
{
	int page;

	if (obj == NULL)
		return;

	for (page = 0; page < obj->page_count; page++)
		free_page((unsigned long)obj->pages[page]);

	kfree(obj);
}

static __always_inline void free_param(const char *type, void *x)
{
	if (!__builtin_strcmp(type, "char *"))
		kfree(*(void **)x);
}

static void cleanup_params(struct i915_gpu_state *error)
{
#define FREE(T, x, ...) free_param(#T, &error->params.x);
	I915_PARAMS_FOR_EACH(FREE);
#undef FREE
}

static void cleanup_uc_state(struct i915_gpu_state *error)
{
	struct i915_error_uc *error_uc = &error->uc;

	kfree(error_uc->guc_fw.path);
	kfree(error_uc->huc_fw.path);
	i915_error_object_free(error_uc->guc_log);
}

void __i915_gpu_state_free(struct kref *error_ref)
{
	struct i915_gpu_state *error =
		container_of(error_ref, typeof(*error), ref);
	long i, j;

	for (i = 0; i < ARRAY_SIZE(error->engine); i++) {
		struct drm_i915_error_engine *ee = &error->engine[i];

		for (j = 0; j < ee->user_bo_count; j++)
			i915_error_object_free(ee->user_bo[j]);
		kfree(ee->user_bo);

		i915_error_object_free(ee->batchbuffer);
		i915_error_object_free(ee->wa_batchbuffer);
		i915_error_object_free(ee->ringbuffer);
		i915_error_object_free(ee->hws_page);
		i915_error_object_free(ee->ctx);
		i915_error_object_free(ee->wa_ctx);

		kfree(ee->requests);
		if (!IS_ERR_OR_NULL(ee->waiters))
			kfree(ee->waiters);
	}

	for (i = 0; i < ARRAY_SIZE(error->active_bo); i++)
		kfree(error->active_bo[i]);
	kfree(error->pinned_bo);

	kfree(error->overlay);
	kfree(error->display);

	cleanup_params(error);
	cleanup_uc_state(error);

	err_free_sgl(error->sgl);
	kfree(error);
}

static struct drm_i915_error_object *
i915_error_object_create(struct drm_i915_private *i915,
			 struct i915_vma *vma)
{
	struct i915_ggtt *ggtt = &i915->ggtt;
	const u64 slot = ggtt->error_capture.start;
	struct drm_i915_error_object *dst;
	struct compress compress;
	unsigned long num_pages;
	struct sgt_iter iter;
	dma_addr_t dma;
	int ret;

	if (!vma)
		return NULL;

	num_pages = min_t(u64, vma->size, vma->obj->base.size) >> PAGE_SHIFT;
	num_pages = DIV_ROUND_UP(10 * num_pages, 8); /* worstcase zlib growth */
	dst = kmalloc(sizeof(*dst) + num_pages * sizeof(u32 *),
		      GFP_ATOMIC | __GFP_NOWARN);
	if (!dst)
		return NULL;

	dst->gtt_offset = vma->node.start;
	dst->gtt_size = vma->node.size;
	dst->num_pages = num_pages;
	dst->page_count = 0;
	dst->unused = 0;

	if (!compress_init(&compress)) {
		kfree(dst);
		return NULL;
	}

	ret = -EINVAL;
	for_each_sgt_dma(dma, iter, vma->pages) {
		void __iomem *s;

		ggtt->vm.insert_page(&ggtt->vm, dma, slot, I915_CACHE_NONE, 0);

		s = io_mapping_map_atomic_wc(&ggtt->iomap, slot);
		ret = compress_page(&compress, (void  __force *)s, dst);
		io_mapping_unmap_atomic(s);
		if (ret)
			break;
	}

	if (ret || compress_flush(&compress, dst)) {
		while (dst->page_count--)
			free_page((unsigned long)dst->pages[dst->page_count]);
		kfree(dst);
		dst = NULL;
	}

	compress_fini(&compress, dst);
	return dst;
}

/* The error capture is special as tries to run underneath the normal
 * locking rules - so we use the raw version of the i915_gem_active lookup.
 */
static inline uint32_t
__active_get_seqno(struct i915_gem_active *active)
{
	struct i915_request *request;

	request = __i915_gem_active_peek(active);
	return request ? request->global_seqno : 0;
}

static inline int
__active_get_engine_id(struct i915_gem_active *active)
{
	struct i915_request *request;

	request = __i915_gem_active_peek(active);
	return request ? request->engine->id : -1;
}

static void capture_bo(struct drm_i915_error_buffer *err,
		       struct i915_vma *vma)
{
	struct drm_i915_gem_object *obj = vma->obj;

	err->size = obj->base.size;
	err->name = obj->base.name;

	err->wseqno = __active_get_seqno(&obj->frontbuffer_write);
	err->engine = __active_get_engine_id(&obj->frontbuffer_write);

	err->gtt_offset = vma->node.start;
	err->read_domains = obj->read_domains;
	err->write_domain = obj->write_domain;
	err->fence_reg = vma->fence ? vma->fence->id : -1;
	err->tiling = i915_gem_object_get_tiling(obj);
	err->dirty = obj->mm.dirty;
	err->purgeable = obj->mm.madv != I915_MADV_WILLNEED;
	err->userptr = obj->userptr.mm != NULL;
	err->cache_level = obj->cache_level;
}

static u32 capture_error_bo(struct drm_i915_error_buffer *err,
			    int count, struct list_head *head,
			    bool pinned_only)
{
	struct i915_vma *vma;
	int i = 0;

	list_for_each_entry(vma, head, vm_link) {
		if (!vma->obj)
			continue;

		if (pinned_only && !i915_vma_is_pinned(vma))
			continue;

		capture_bo(err++, vma);
		if (++i == count)
			break;
	}

	return i;
}

/* Generate a semi-unique error code. The code is not meant to have meaning, The
 * code's only purpose is to try to prevent false duplicated bug reports by
 * grossly estimating a GPU error state.
 *
 * TODO Ideally, hashing the batchbuffer would be a very nice way to determine
 * the hang if we could strip the GTT offset information from it.
 *
 * It's only a small step better than a random number in its current form.
 */
static uint32_t i915_error_generate_code(struct drm_i915_private *dev_priv,
					 struct i915_gpu_state *error,
					 int *engine_id)
{
	uint32_t error_code = 0;
	int i;

	/* IPEHR would be an ideal way to detect errors, as it's the gross
	 * measure of "the command that hung." However, has some very common
	 * synchronization commands which almost always appear in the case
	 * strictly a client bug. Use instdone to differentiate those some.
	 */
	for (i = 0; i < I915_NUM_ENGINES; i++) {
		if (error->engine[i].hangcheck_stalled) {
			if (engine_id)
				*engine_id = i;

			return error->engine[i].ipehr ^
			       error->engine[i].instdone.instdone;
		}
	}

	return error_code;
}

static void gem_record_fences(struct i915_gpu_state *error)
{
	struct drm_i915_private *dev_priv = error->i915;
	int i;

	if (INTEL_GEN(dev_priv) >= 6) {
		for (i = 0; i < dev_priv->num_fence_regs; i++)
			error->fence[i] = I915_READ64(FENCE_REG_GEN6_LO(i));
	} else if (INTEL_GEN(dev_priv) >= 4) {
		for (i = 0; i < dev_priv->num_fence_regs; i++)
			error->fence[i] = I915_READ64(FENCE_REG_965_LO(i));
	} else {
		for (i = 0; i < dev_priv->num_fence_regs; i++)
			error->fence[i] = I915_READ(FENCE_REG(i));
	}
	error->nfence = i;
}

static void gen6_record_semaphore_state(struct intel_engine_cs *engine,
					struct drm_i915_error_engine *ee)
{
	struct drm_i915_private *dev_priv = engine->i915;

	ee->semaphore_mboxes[0] = I915_READ(RING_SYNC_0(engine->mmio_base));
	ee->semaphore_mboxes[1] = I915_READ(RING_SYNC_1(engine->mmio_base));
	if (HAS_VEBOX(dev_priv))
		ee->semaphore_mboxes[2] =
			I915_READ(RING_SYNC_2(engine->mmio_base));
}

static void error_record_engine_waiters(struct intel_engine_cs *engine,
					struct drm_i915_error_engine *ee)
{
	struct intel_breadcrumbs *b = &engine->breadcrumbs;
	struct drm_i915_error_waiter *waiter;
	struct rb_node *rb;
	int count;

	ee->num_waiters = 0;
	ee->waiters = NULL;

	if (RB_EMPTY_ROOT(&b->waiters))
		return;

	if (!spin_trylock_irq(&b->rb_lock)) {
		ee->waiters = ERR_PTR(-EDEADLK);
		return;
	}

	count = 0;
	for (rb = rb_first(&b->waiters); rb != NULL; rb = rb_next(rb))
		count++;
	spin_unlock_irq(&b->rb_lock);

	waiter = NULL;
	if (count)
		waiter = kmalloc_array(count,
				       sizeof(struct drm_i915_error_waiter),
				       GFP_ATOMIC);
	if (!waiter)
		return;

	if (!spin_trylock_irq(&b->rb_lock)) {
		kfree(waiter);
		ee->waiters = ERR_PTR(-EDEADLK);
		return;
	}

	ee->waiters = waiter;
	for (rb = rb_first(&b->waiters); rb; rb = rb_next(rb)) {
		struct intel_wait *w = rb_entry(rb, typeof(*w), node);

		strcpy(waiter->comm, w->tsk->comm);
		waiter->pid = w->tsk->pid;
		waiter->seqno = w->seqno;
		waiter++;

		if (++ee->num_waiters == count)
			break;
	}
	spin_unlock_irq(&b->rb_lock);
}

static void error_record_engine_registers(struct i915_gpu_state *error,
					  struct intel_engine_cs *engine,
					  struct drm_i915_error_engine *ee)
{
	struct drm_i915_private *dev_priv = engine->i915;

	if (INTEL_GEN(dev_priv) >= 6) {
		ee->rc_psmi = I915_READ(RING_PSMI_CTL(engine->mmio_base));
		if (INTEL_GEN(dev_priv) >= 8) {
			ee->fault_reg = I915_READ(GEN8_RING_FAULT_REG);
		} else {
			gen6_record_semaphore_state(engine, ee);
			ee->fault_reg = I915_READ(RING_FAULT_REG(engine));
		}
	}

	if (INTEL_GEN(dev_priv) >= 4) {
		ee->faddr = I915_READ(RING_DMA_FADD(engine->mmio_base));
		ee->ipeir = I915_READ(RING_IPEIR(engine->mmio_base));
		ee->ipehr = I915_READ(RING_IPEHR(engine->mmio_base));
		ee->instps = I915_READ(RING_INSTPS(engine->mmio_base));
		ee->bbaddr = I915_READ(RING_BBADDR(engine->mmio_base));
		if (INTEL_GEN(dev_priv) >= 8) {
			ee->faddr |= (u64) I915_READ(RING_DMA_FADD_UDW(engine->mmio_base)) << 32;
			ee->bbaddr |= (u64) I915_READ(RING_BBADDR_UDW(engine->mmio_base)) << 32;
		}
		ee->bbstate = I915_READ(RING_BBSTATE(engine->mmio_base));
	} else {
		ee->faddr = I915_READ(DMA_FADD_I8XX);
		ee->ipeir = I915_READ(IPEIR);
		ee->ipehr = I915_READ(IPEHR);
	}

	intel_engine_get_instdone(engine, &ee->instdone);

	ee->waiting = intel_engine_has_waiter(engine);
	ee->instpm = I915_READ(RING_INSTPM(engine->mmio_base));
	ee->acthd = intel_engine_get_active_head(engine);
	ee->seqno = intel_engine_get_seqno(engine);
	ee->last_seqno = intel_engine_last_submit(engine);
	ee->start = I915_READ_START(engine);
	ee->head = I915_READ_HEAD(engine);
	ee->tail = I915_READ_TAIL(engine);
	ee->ctl = I915_READ_CTL(engine);
	if (INTEL_GEN(dev_priv) > 2)
		ee->mode = I915_READ_MODE(engine);

	if (!HWS_NEEDS_PHYSICAL(dev_priv)) {
		i915_reg_t mmio;

		if (IS_GEN7(dev_priv)) {
			switch (engine->id) {
			default:
			case RCS:
				mmio = RENDER_HWS_PGA_GEN7;
				break;
			case BCS:
				mmio = BLT_HWS_PGA_GEN7;
				break;
			case VCS:
				mmio = BSD_HWS_PGA_GEN7;
				break;
			case VECS:
				mmio = VEBOX_HWS_PGA_GEN7;
				break;
			}
		} else if (IS_GEN6(engine->i915)) {
			mmio = RING_HWS_PGA_GEN6(engine->mmio_base);
		} else {
			/* XXX: gen8 returns to sanity */
			mmio = RING_HWS_PGA(engine->mmio_base);
		}

		ee->hws = I915_READ(mmio);
	}

	ee->idle = intel_engine_is_idle(engine);
	ee->hangcheck_timestamp = engine->hangcheck.action_timestamp;
	ee->hangcheck_action = engine->hangcheck.action;
	ee->hangcheck_stalled = engine->hangcheck.stalled;
	ee->reset_count = i915_reset_engine_count(&dev_priv->gpu_error,
						  engine);

	if (HAS_PPGTT(dev_priv)) {
		int i;

		ee->vm_info.gfx_mode = I915_READ(RING_MODE_GEN7(engine));

		if (IS_GEN6(dev_priv))
			ee->vm_info.pp_dir_base =
				I915_READ(RING_PP_DIR_BASE_READ(engine));
		else if (IS_GEN7(dev_priv))
			ee->vm_info.pp_dir_base =
				I915_READ(RING_PP_DIR_BASE(engine));
		else if (INTEL_GEN(dev_priv) >= 8)
			for (i = 0; i < 4; i++) {
				ee->vm_info.pdp[i] =
					I915_READ(GEN8_RING_PDP_UDW(engine, i));
				ee->vm_info.pdp[i] <<= 32;
				ee->vm_info.pdp[i] |=
					I915_READ(GEN8_RING_PDP_LDW(engine, i));
			}
	}
}

static void record_request(struct i915_request *request,
			   struct drm_i915_error_request *erq)
{
	struct i915_gem_context *ctx = request->gem_context;

	erq->context = ctx->hw_id;
	erq->sched_attr = request->sched.attr;
	erq->ban_score = atomic_read(&ctx->ban_score);
	erq->seqno = request->global_seqno;
	erq->jiffies = request->emitted_jiffies;
	erq->start = i915_ggtt_offset(request->ring->vma);
	erq->head = request->head;
	erq->tail = request->tail;

	rcu_read_lock();
	erq->pid = ctx->pid ? pid_nr(ctx->pid) : 0;
	rcu_read_unlock();
}

static void engine_record_requests(struct intel_engine_cs *engine,
				   struct i915_request *first,
				   struct drm_i915_error_engine *ee)
{
	struct i915_request *request;
	int count;

	count = 0;
	request = first;
	list_for_each_entry_from(request, &engine->timeline.requests, link)
		count++;
	if (!count)
		return;

	ee->requests = kcalloc(count, sizeof(*ee->requests), GFP_ATOMIC);
	if (!ee->requests)
		return;

	ee->num_requests = count;

	count = 0;
	request = first;
	list_for_each_entry_from(request, &engine->timeline.requests, link) {
		if (count >= ee->num_requests) {
			/*
			 * If the ring request list was changed in
			 * between the point where the error request
			 * list was created and dimensioned and this
			 * point then just exit early to avoid crashes.
			 *
			 * We don't need to communicate that the
			 * request list changed state during error
			 * state capture and that the error state is
			 * slightly incorrect as a consequence since we
			 * are typically only interested in the request
			 * list state at the point of error state
			 * capture, not in any changes happening during
			 * the capture.
			 */
			break;
		}

		record_request(request, &ee->requests[count++]);
	}
	ee->num_requests = count;
}

static void error_record_engine_execlists(struct intel_engine_cs *engine,
					  struct drm_i915_error_engine *ee)
{
	const struct intel_engine_execlists * const execlists = &engine->execlists;
	unsigned int n;

	for (n = 0; n < execlists_num_ports(execlists); n++) {
		struct i915_request *rq = port_request(&execlists->port[n]);

		if (!rq)
			break;

		record_request(rq, &ee->execlist[n]);
	}

	ee->num_ports = n;
}

static void record_context(struct drm_i915_error_context *e,
			   struct i915_gem_context *ctx)
{
	if (ctx->pid) {
		struct task_struct *task;

		rcu_read_lock();
		task = pid_task(ctx->pid, PIDTYPE_PID);
		if (task) {
			strcpy(e->comm, task->comm);
			e->pid = task->pid;
		}
		rcu_read_unlock();
	}

	e->handle = ctx->user_handle;
	e->hw_id = ctx->hw_id;
	e->sched_attr = ctx->sched;
	e->ban_score = atomic_read(&ctx->ban_score);
	e->bannable = i915_gem_context_is_bannable(ctx);
	e->guilty = atomic_read(&ctx->guilty_count);
	e->active = atomic_read(&ctx->active_count);
}

static void request_record_user_bo(struct i915_request *request,
				   struct drm_i915_error_engine *ee)
{
	struct i915_capture_list *c;
	struct drm_i915_error_object **bo;
	long count, max;

	max = 0;
	for (c = request->capture_list; c; c = c->next)
		max++;
	if (!max)
		return;

	bo = kmalloc_array(max, sizeof(*bo), GFP_ATOMIC);
	if (!bo) {
		/* If we can't capture everything, try to capture something. */
		max = min_t(long, max, PAGE_SIZE / sizeof(*bo));
		bo = kmalloc_array(max, sizeof(*bo), GFP_ATOMIC);
	}
	if (!bo)
		return;

	count = 0;
	for (c = request->capture_list; c; c = c->next) {
		bo[count] = i915_error_object_create(request->i915, c->vma);
		if (!bo[count])
			break;
		if (++count == max)
			break;
	}

	ee->user_bo = bo;
	ee->user_bo_count = count;
}

static struct drm_i915_error_object *
capture_object(struct drm_i915_private *dev_priv,
	       struct drm_i915_gem_object *obj)
{
	if (obj && i915_gem_object_has_pages(obj)) {
		struct i915_vma fake = {
			.node = { .start = U64_MAX, .size = obj->base.size },
			.size = obj->base.size,
			.pages = obj->mm.pages,
			.obj = obj,
		};

		return i915_error_object_create(dev_priv, &fake);
	} else {
		return NULL;
	}
}

static void gem_record_rings(struct i915_gpu_state *error)
{
	struct drm_i915_private *i915 = error->i915;
	struct i915_ggtt *ggtt = &i915->ggtt;
	int i;

	for (i = 0; i < I915_NUM_ENGINES; i++) {
		struct intel_engine_cs *engine = i915->engine[i];
		struct drm_i915_error_engine *ee = &error->engine[i];
		struct i915_request *request;

		ee->engine_id = -1;

		if (!engine)
			continue;

		ee->engine_id = i;

		error_record_engine_registers(error, engine, ee);
		error_record_engine_waiters(engine, ee);
		error_record_engine_execlists(engine, ee);

		request = i915_gem_find_active_request(engine);
		if (request) {
			struct i915_gem_context *ctx = request->gem_context;
			struct intel_ring *ring;

			ee->vm = ctx->ppgtt ? &ctx->ppgtt->vm : &ggtt->vm;

			record_context(&ee->context, ctx);

			/* We need to copy these to an anonymous buffer
			 * as the simplest method to avoid being overwritten
			 * by userspace.
			 */
			ee->batchbuffer =
				i915_error_object_create(i915, request->batch);

			if (HAS_BROKEN_CS_TLB(i915))
				ee->wa_batchbuffer =
					i915_error_object_create(i915,
								 i915->gt.scratch);
			request_record_user_bo(request, ee);

			ee->ctx =
				i915_error_object_create(i915,
							 request->hw_context->state);

			error->simulated |=
				i915_gem_context_no_error_capture(ctx);

			ee->rq_head = request->head;
			ee->rq_post = request->postfix;
			ee->rq_tail = request->tail;

			ring = request->ring;
			ee->cpu_ring_head = ring->head;
			ee->cpu_ring_tail = ring->tail;
			ee->ringbuffer =
				i915_error_object_create(i915, ring->vma);

			engine_record_requests(engine, request, ee);
		}

		ee->hws_page =
			i915_error_object_create(i915,
						 engine->status_page.vma);

		ee->wa_ctx = i915_error_object_create(i915, engine->wa_ctx.vma);

		ee->default_state = capture_object(i915, engine->default_state);
	}
}

static void gem_capture_vm(struct i915_gpu_state *error,
			   struct i915_address_space *vm,
			   int idx)
{
	struct drm_i915_error_buffer *active_bo;
	struct i915_vma *vma;
	int count;

	count = 0;
	list_for_each_entry(vma, &vm->active_list, vm_link)
		count++;

	active_bo = NULL;
	if (count)
		active_bo = kcalloc(count, sizeof(*active_bo), GFP_ATOMIC);
	if (active_bo)
		count = capture_error_bo(active_bo, count, &vm->active_list, false);
	else
		count = 0;

	error->active_vm[idx] = vm;
	error->active_bo[idx] = active_bo;
	error->active_bo_count[idx] = count;
}

static void capture_active_buffers(struct i915_gpu_state *error)
{
	int cnt = 0, i, j;

	BUILD_BUG_ON(ARRAY_SIZE(error->engine) > ARRAY_SIZE(error->active_bo));
	BUILD_BUG_ON(ARRAY_SIZE(error->active_bo) != ARRAY_SIZE(error->active_vm));
	BUILD_BUG_ON(ARRAY_SIZE(error->active_bo) != ARRAY_SIZE(error->active_bo_count));

	/* Scan each engine looking for unique active contexts/vm */
	for (i = 0; i < ARRAY_SIZE(error->engine); i++) {
		struct drm_i915_error_engine *ee = &error->engine[i];
		bool found;

		if (!ee->vm)
			continue;

		found = false;
		for (j = 0; j < i && !found; j++)
			found = error->engine[j].vm == ee->vm;
		if (!found)
			gem_capture_vm(error, ee->vm, cnt++);
	}
}

static void capture_pinned_buffers(struct i915_gpu_state *error)
{
	struct i915_address_space *vm = &error->i915->ggtt.vm;
	struct drm_i915_error_buffer *bo;
	struct i915_vma *vma;
	int count_inactive, count_active;

	count_inactive = 0;
	list_for_each_entry(vma, &vm->inactive_list, vm_link)
		count_inactive++;

	count_active = 0;
	list_for_each_entry(vma, &vm->active_list, vm_link)
		count_active++;

	bo = NULL;
	if (count_inactive + count_active)
		bo = kcalloc(count_inactive + count_active,
			     sizeof(*bo), GFP_ATOMIC);
	if (!bo)
		return;

	count_inactive = capture_error_bo(bo, count_inactive,
					  &vm->active_list, true);
	count_active = capture_error_bo(bo + count_inactive, count_active,
					&vm->inactive_list, true);
	error->pinned_bo_count = count_inactive + count_active;
	error->pinned_bo = bo;
}

static void capture_uc_state(struct i915_gpu_state *error)
{
	struct drm_i915_private *i915 = error->i915;
	struct i915_error_uc *error_uc = &error->uc;

	/* Capturing uC state won't be useful if there is no GuC */
	if (!error->device_info.has_guc)
		return;

	error_uc->guc_fw = i915->guc.fw;
	error_uc->huc_fw = i915->huc.fw;

	/* Non-default firmware paths will be specified by the modparam.
	 * As modparams are generally accesible from the userspace make
	 * explicit copies of the firmware paths.
	 */
	error_uc->guc_fw.path = kstrdup(i915->guc.fw.path, GFP_ATOMIC);
	error_uc->huc_fw.path = kstrdup(i915->huc.fw.path, GFP_ATOMIC);
	error_uc->guc_log = i915_error_object_create(i915, i915->guc.log.vma);
}

/* Capture all registers which don't fit into another category. */
static void capture_reg_state(struct i915_gpu_state *error)
{
	struct drm_i915_private *dev_priv = error->i915;
	int i;

	/* General organization
	 * 1. Registers specific to a single generation
	 * 2. Registers which belong to multiple generations
	 * 3. Feature specific registers.
	 * 4. Everything else
	 * Please try to follow the order.
	 */

	/* 1: Registers specific to a single generation */
	if (IS_VALLEYVIEW(dev_priv)) {
		error->gtier[0] = I915_READ(GTIER);
		error->ier = I915_READ(VLV_IER);
		error->forcewake = I915_READ_FW(FORCEWAKE_VLV);
	}

	if (IS_GEN7(dev_priv))
		error->err_int = I915_READ(GEN7_ERR_INT);

	if (INTEL_GEN(dev_priv) >= 8) {
		error->fault_data0 = I915_READ(GEN8_FAULT_TLB_DATA0);
		error->fault_data1 = I915_READ(GEN8_FAULT_TLB_DATA1);
	}

	if (IS_GEN6(dev_priv)) {
		error->forcewake = I915_READ_FW(FORCEWAKE);
		error->gab_ctl = I915_READ(GAB_CTL);
		error->gfx_mode = I915_READ(GFX_MODE);
	}

	/* 2: Registers which belong to multiple generations */
	if (INTEL_GEN(dev_priv) >= 7)
		error->forcewake = I915_READ_FW(FORCEWAKE_MT);

	if (INTEL_GEN(dev_priv) >= 6) {
		error->derrmr = I915_READ(DERRMR);
		error->error = I915_READ(ERROR_GEN6);
		error->done_reg = I915_READ(DONE_REG);
	}

	if (INTEL_GEN(dev_priv) >= 5)
		error->ccid = I915_READ(CCID);

	/* 3: Feature specific registers */
	if (IS_GEN6(dev_priv) || IS_GEN7(dev_priv)) {
		error->gam_ecochk = I915_READ(GAM_ECOCHK);
		error->gac_eco = I915_READ(GAC_ECO_BITS);
	}

	/* 4: Everything else */
	if (INTEL_GEN(dev_priv) >= 11) {
		error->ier = I915_READ(GEN8_DE_MISC_IER);
		error->gtier[0] = I915_READ(GEN11_RENDER_COPY_INTR_ENABLE);
		error->gtier[1] = I915_READ(GEN11_VCS_VECS_INTR_ENABLE);
		error->gtier[2] = I915_READ(GEN11_GUC_SG_INTR_ENABLE);
		error->gtier[3] = I915_READ(GEN11_GPM_WGBOXPERF_INTR_ENABLE);
		error->gtier[4] = I915_READ(GEN11_CRYPTO_RSVD_INTR_ENABLE);
		error->gtier[5] = I915_READ(GEN11_GUNIT_CSME_INTR_ENABLE);
		error->ngtier = 6;
	} else if (INTEL_GEN(dev_priv) >= 8) {
		error->ier = I915_READ(GEN8_DE_MISC_IER);
		for (i = 0; i < 4; i++)
			error->gtier[i] = I915_READ(GEN8_GT_IER(i));
		error->ngtier = 4;
	} else if (HAS_PCH_SPLIT(dev_priv)) {
		error->ier = I915_READ(DEIER);
		error->gtier[0] = I915_READ(GTIER);
		error->ngtier = 1;
	} else if (IS_GEN2(dev_priv)) {
		error->ier = I915_READ16(IER);
	} else if (!IS_VALLEYVIEW(dev_priv)) {
		error->ier = I915_READ(IER);
	}
	error->eir = I915_READ(EIR);
	error->pgtbl_er = I915_READ(PGTBL_ER);
}

static void i915_error_capture_msg(struct drm_i915_private *dev_priv,
				   struct i915_gpu_state *error,
				   u32 engine_mask,
				   const char *error_msg)
{
	u32 ecode;
	int engine_id = -1, len;

	ecode = i915_error_generate_code(dev_priv, error, &engine_id);

	len = scnprintf(error->error_msg, sizeof(error->error_msg),
			"GPU HANG: ecode %d:%d:0x%08x",
			INTEL_GEN(dev_priv), engine_id, ecode);

	if (engine_id != -1 && error->engine[engine_id].context.pid)
		len += scnprintf(error->error_msg + len,
				 sizeof(error->error_msg) - len,
				 ", in %s [%d]",
				 error->engine[engine_id].context.comm,
				 error->engine[engine_id].context.pid);

	scnprintf(error->error_msg + len, sizeof(error->error_msg) - len,
		  ", reason: %s, action: %s",
		  error_msg,
		  engine_mask ? "reset" : "continue");
}

static void capture_gen_state(struct i915_gpu_state *error)
{
	struct drm_i915_private *i915 = error->i915;

	error->awake = i915->gt.awake;
	error->wakelock = atomic_read(&i915->runtime_pm.wakeref_count);
	error->suspended = i915->runtime_pm.suspended;

	error->iommu = -1;
#ifdef CONFIG_INTEL_IOMMU
	error->iommu = intel_iommu_gfx_mapped;
#endif
	error->reset_count = i915_reset_count(&i915->gpu_error);
	error->suspend_count = i915->suspend_count;

	memcpy(&error->device_info,
	       INTEL_INFO(i915),
	       sizeof(error->device_info));
	error->driver_caps = i915->caps;
}

static __always_inline void dup_param(const char *type, void *x)
{
	if (!__builtin_strcmp(type, "char *"))
		*(void **)x = kstrdup(*(void **)x, GFP_ATOMIC);
}

static void capture_params(struct i915_gpu_state *error)
{
	error->params = i915_modparams;
#define DUP(T, x, ...) dup_param(#T, &error->params.x);
	I915_PARAMS_FOR_EACH(DUP);
#undef DUP
}

static unsigned long capture_find_epoch(const struct i915_gpu_state *error)
{
	unsigned long epoch = error->capture;
	int i;

	for (i = 0; i < ARRAY_SIZE(error->engine); i++) {
		const struct drm_i915_error_engine *ee = &error->engine[i];

		if (ee->hangcheck_stalled &&
		    time_before(ee->hangcheck_timestamp, epoch))
			epoch = ee->hangcheck_timestamp;
	}

	return epoch;
}

static void capture_finish(struct i915_gpu_state *error)
{
	struct i915_ggtt *ggtt = &error->i915->ggtt;
	const u64 slot = ggtt->error_capture.start;

	ggtt->vm.clear_range(&ggtt->vm, slot, PAGE_SIZE);
}

static int capture(void *data)
{
	struct i915_gpu_state *error = data;

	error->time = ktime_get_real();
	error->boottime = ktime_get_boottime();
	error->uptime = ktime_sub(ktime_get(),
				  error->i915->gt.last_init_time);
	error->capture = jiffies;

	capture_params(error);
	capture_gen_state(error);
	capture_uc_state(error);
	capture_reg_state(error);
	gem_record_fences(error);
	gem_record_rings(error);
	capture_active_buffers(error);
	capture_pinned_buffers(error);

	error->overlay = intel_overlay_capture_error_state(error->i915);
	error->display = intel_display_capture_error_state(error->i915);

	error->epoch = capture_find_epoch(error);

	capture_finish(error);
	return 0;
}

#define DAY_AS_SECONDS(x) (24 * 60 * 60 * (x))

struct i915_gpu_state *
i915_capture_gpu_state(struct drm_i915_private *i915)
{
	struct i915_gpu_state *error;

	/* Check if GPU capture has been disabled */
	error = READ_ONCE(i915->gpu_error.first_error);
	if (IS_ERR(error))
		return error;

	error = kzalloc(sizeof(*error), GFP_ATOMIC);
	if (!error) {
		i915_disable_error_state(i915, -ENOMEM);
		return ERR_PTR(-ENOMEM);
	}

	kref_init(&error->ref);
	error->i915 = i915;

	stop_machine(capture, error, NULL);

	return error;
}

/**
 * i915_capture_error_state - capture an error record for later analysis
 * @i915: i915 device
 * @engine_mask: the mask of engines triggering the hang
 * @error_msg: a message to insert into the error capture header
 *
 * Should be called when an error is detected (either a hang or an error
 * interrupt) to capture error state from the time of the error.  Fills
 * out a structure which becomes available in debugfs for user level tools
 * to pick up.
 */
void i915_capture_error_state(struct drm_i915_private *i915,
			      u32 engine_mask,
			      const char *error_msg)
{
	static bool warned;
	struct i915_gpu_state *error;
	unsigned long flags;

	if (!i915_modparams.error_capture)
		return;

	if (READ_ONCE(i915->gpu_error.first_error))
		return;

	error = i915_capture_gpu_state(i915);
	if (IS_ERR(error))
		return;

	i915_error_capture_msg(i915, error, engine_mask, error_msg);
	DRM_INFO("%s\n", error->error_msg);

	if (!error->simulated) {
		spin_lock_irqsave(&i915->gpu_error.lock, flags);
		if (!i915->gpu_error.first_error) {
			i915->gpu_error.first_error = error;
			error = NULL;
		}
		spin_unlock_irqrestore(&i915->gpu_error.lock, flags);
	}

	if (error) {
		__i915_gpu_state_free(&error->ref);
		return;
	}

	if (!warned &&
	    ktime_get_real_seconds() - DRIVER_TIMESTAMP < DAY_AS_SECONDS(180)) {
		DRM_INFO("GPU hangs can indicate a bug anywhere in the entire gfx stack, including userspace.\n");
		DRM_INFO("Please file a _new_ bug report on bugs.freedesktop.org against DRI -> DRM/Intel\n");
		DRM_INFO("drm/i915 developers can then reassign to the right component if it's not a kernel issue.\n");
		DRM_INFO("The gpu crash dump is required to analyze gpu hangs, so please always attach it.\n");
		DRM_INFO("GPU crash dump saved to /sys/class/drm/card%d/error\n",
			 i915->drm.primary->index);
		warned = true;
	}
}

struct i915_gpu_state *
i915_first_error_state(struct drm_i915_private *i915)
{
	struct i915_gpu_state *error;

	spin_lock_irq(&i915->gpu_error.lock);
	error = i915->gpu_error.first_error;
	if (!IS_ERR_OR_NULL(error))
		i915_gpu_state_get(error);
	spin_unlock_irq(&i915->gpu_error.lock);

	return error;
}

void i915_reset_error_state(struct drm_i915_private *i915)
{
	struct i915_gpu_state *error;

	spin_lock_irq(&i915->gpu_error.lock);
	error = i915->gpu_error.first_error;
	if (error != ERR_PTR(-ENODEV)) /* if disabled, always disabled */
		i915->gpu_error.first_error = NULL;
	spin_unlock_irq(&i915->gpu_error.lock);

	if (!IS_ERR_OR_NULL(error))
		i915_gpu_state_put(error);
}

void i915_disable_error_state(struct drm_i915_private *i915, int err)
{
	spin_lock_irq(&i915->gpu_error.lock);
	if (!i915->gpu_error.first_error)
		i915->gpu_error.first_error = ERR_PTR(err);
	spin_unlock_irq(&i915->gpu_error.lock);
}<|MERGE_RESOLUTION|>--- conflicted
+++ resolved
@@ -861,7 +861,6 @@
 
 	memset(&m, 0, sizeof(m));
 	m.i915 = error->i915;
-<<<<<<< HEAD
 
 	__err_print_to_sgl(&m, error);
 
@@ -881,27 +880,6 @@
 		return m.err;
 	}
 
-=======
-
-	__err_print_to_sgl(&m, error);
-
-	if (m.buf) {
-		__sg_set_buf(m.cur++, m.buf, m.bytes, m.iter);
-		m.bytes = 0;
-		m.buf = NULL;
-	}
-	if (m.cur) {
-		GEM_BUG_ON(m.end < m.cur);
-		sg_mark_end(m.cur - 1);
-	}
-	GEM_BUG_ON(m.sgl && !m.cur);
-
-	if (m.err) {
-		err_free_sgl(m.sgl);
-		return m.err;
-	}
-
->>>>>>> f17b5f06
 	if (cmpxchg(&error->sgl, NULL, m.sgl))
 		err_free_sgl(m.sgl);
 
