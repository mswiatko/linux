/*
 * SPDX-License-Identifier: MIT
 *
 * Copyright © 2017 Intel Corporation
 */

#include <linux/prime_numbers.h>

#include "gem/i915_gem_pm.h"
#include "gt/intel_engine_pm.h"
#include "gt/intel_gt.h"
#include "gt/intel_gt_requests.h"
#include "gt/intel_reset.h"
#include "i915_selftest.h"

#include "gem/selftests/igt_gem_utils.h"
#include "selftests/i915_random.h"
#include "selftests/igt_flush_test.h"
#include "selftests/igt_live_test.h"
#include "selftests/igt_reset.h"
#include "selftests/igt_spinner.h"
#include "selftests/mock_drm.h"
#include "selftests/mock_gem_device.h"

#include "huge_gem_object.h"
#include "igt_gem_utils.h"

#define DW_PER_PAGE (PAGE_SIZE / sizeof(u32))

static int live_nop_switch(void *arg)
{
	const unsigned int nctx = 1024;
	struct drm_i915_private *i915 = arg;
	struct intel_engine_cs *engine;
	struct i915_gem_context **ctx;
	struct igt_live_test t;
	struct file *file;
	unsigned long n;
	int err = -ENODEV;

	/*
	 * Create as many contexts as we can feasibly get away with
	 * and check we can switch between them rapidly.
	 *
	 * Serves as very simple stress test for submission and HW switching
	 * between contexts.
	 */

	if (!DRIVER_CAPS(i915)->has_logical_contexts)
		return 0;

	file = mock_file(i915);
	if (IS_ERR(file))
		return PTR_ERR(file);

	ctx = kcalloc(nctx, sizeof(*ctx), GFP_KERNEL);
	if (!ctx) {
		err = -ENOMEM;
		goto out_file;
	}

	for (n = 0; n < nctx; n++) {
		ctx[n] = live_context(i915, file);
		if (IS_ERR(ctx[n])) {
			err = PTR_ERR(ctx[n]);
			goto out_file;
		}
	}

	for_each_uabi_engine(engine, i915) {
		struct i915_request *rq = NULL;
		unsigned long end_time, prime;
		ktime_t times[2] = {};

		times[0] = ktime_get_raw();
		for (n = 0; n < nctx; n++) {
			struct i915_request *this;

			this = igt_request_alloc(ctx[n], engine);
			if (IS_ERR(this)) {
				err = PTR_ERR(this);
				goto out_file;
			}
			if (rq) {
				i915_request_await_dma_fence(this, &rq->fence);
				i915_request_put(rq);
			}
			rq = i915_request_get(this);
			i915_request_add(this);
		}
<<<<<<< HEAD
		if (i915_request_wait(rq, 0, HZ) < 0) {
=======
		if (i915_request_wait(rq, 0, 10 * HZ) < 0) {
>>>>>>> 754e0b0e
			pr_err("Failed to populated %d contexts\n", nctx);
			intel_gt_set_wedged(to_gt(i915));
			i915_request_put(rq);
			err = -EIO;
			goto out_file;
		}
		i915_request_put(rq);

		times[1] = ktime_get_raw();

		pr_info("Populated %d contexts on %s in %lluns\n",
			nctx, engine->name, ktime_to_ns(times[1] - times[0]));

		err = igt_live_test_begin(&t, i915, __func__, engine->name);
		if (err)
			goto out_file;

		end_time = jiffies + i915_selftest.timeout_jiffies;
		for_each_prime_number_from(prime, 2, 8192) {
			times[1] = ktime_get_raw();

			rq = NULL;
			for (n = 0; n < prime; n++) {
				struct i915_request *this;

				this = igt_request_alloc(ctx[n % nctx], engine);
				if (IS_ERR(this)) {
					err = PTR_ERR(this);
					goto out_file;
				}

				if (rq) { /* Force submission order */
					i915_request_await_dma_fence(this, &rq->fence);
					i915_request_put(rq);
				}

				/*
				 * This space is left intentionally blank.
				 *
				 * We do not actually want to perform any
				 * action with this request, we just want
				 * to measure the latency in allocation
				 * and submission of our breadcrumbs -
				 * ensuring that the bare request is sufficient
				 * for the system to work (i.e. proper HEAD
				 * tracking of the rings, interrupt handling,
				 * etc). It also gives us the lowest bounds
				 * for latency.
				 */

				rq = i915_request_get(this);
				i915_request_add(this);
			}
			GEM_BUG_ON(!rq);
			if (i915_request_wait(rq, 0, HZ / 5) < 0) {
				pr_err("Switching between %ld contexts timed out\n",
				       prime);
				intel_gt_set_wedged(to_gt(i915));
				i915_request_put(rq);
				break;
			}
			i915_request_put(rq);

			times[1] = ktime_sub(ktime_get_raw(), times[1]);
			if (prime == 2)
				times[0] = times[1];

			if (__igt_timeout(end_time, NULL))
				break;
		}

		err = igt_live_test_end(&t);
		if (err)
			goto out_file;

		pr_info("Switch latencies on %s: 1 = %lluns, %lu = %lluns\n",
			engine->name,
			ktime_to_ns(times[0]),
			prime - 1, div64_u64(ktime_to_ns(times[1]), prime - 1));
	}

out_file:
	fput(file);
	return err;
}

struct parallel_switch {
	struct task_struct *tsk;
	struct intel_context *ce[2];
};

static int __live_parallel_switch1(void *data)
{
	struct parallel_switch *arg = data;
	IGT_TIMEOUT(end_time);
	unsigned long count;

	count = 0;
	do {
		struct i915_request *rq = NULL;
		int err, n;

		err = 0;
		for (n = 0; !err && n < ARRAY_SIZE(arg->ce); n++) {
			struct i915_request *prev = rq;

			rq = i915_request_create(arg->ce[n]);
			if (IS_ERR(rq)) {
				i915_request_put(prev);
				return PTR_ERR(rq);
			}

			i915_request_get(rq);
			if (prev) {
				err = i915_request_await_dma_fence(rq, &prev->fence);
				i915_request_put(prev);
			}

			i915_request_add(rq);
		}
		if (i915_request_wait(rq, 0, HZ / 5) < 0)
			err = -ETIME;
		i915_request_put(rq);
		if (err)
			return err;

		count++;
	} while (!__igt_timeout(end_time, NULL));

	pr_info("%s: %lu switches (sync)\n", arg->ce[0]->engine->name, count);
	return 0;
}

static int __live_parallel_switchN(void *data)
{
	struct parallel_switch *arg = data;
	struct i915_request *rq = NULL;
	IGT_TIMEOUT(end_time);
	unsigned long count;
	int n;

	count = 0;
	do {
		for (n = 0; n < ARRAY_SIZE(arg->ce); n++) {
			struct i915_request *prev = rq;
			int err = 0;

			rq = i915_request_create(arg->ce[n]);
			if (IS_ERR(rq)) {
				i915_request_put(prev);
				return PTR_ERR(rq);
			}

			i915_request_get(rq);
			if (prev) {
				err = i915_request_await_dma_fence(rq, &prev->fence);
				i915_request_put(prev);
			}

			i915_request_add(rq);
			if (err) {
				i915_request_put(rq);
				return err;
			}
		}

		count++;
	} while (!__igt_timeout(end_time, NULL));
	i915_request_put(rq);

	pr_info("%s: %lu switches (many)\n", arg->ce[0]->engine->name, count);
	return 0;
}

static int live_parallel_switch(void *arg)
{
	struct drm_i915_private *i915 = arg;
	static int (* const func[])(void *arg) = {
		__live_parallel_switch1,
		__live_parallel_switchN,
		NULL,
	};
	struct parallel_switch *data = NULL;
	struct i915_gem_engines *engines;
	struct i915_gem_engines_iter it;
	int (* const *fn)(void *arg);
	struct i915_gem_context *ctx;
	struct intel_context *ce;
	struct file *file;
	int n, m, count;
	int err = 0;

	/*
	 * Check we can process switches on all engines simultaneously.
	 */

	if (!DRIVER_CAPS(i915)->has_logical_contexts)
		return 0;

	file = mock_file(i915);
	if (IS_ERR(file))
		return PTR_ERR(file);

	ctx = live_context(i915, file);
	if (IS_ERR(ctx)) {
		err = PTR_ERR(ctx);
		goto out_file;
	}

	engines = i915_gem_context_lock_engines(ctx);
	count = engines->num_engines;

	data = kcalloc(count, sizeof(*data), GFP_KERNEL);
	if (!data) {
		i915_gem_context_unlock_engines(ctx);
		err = -ENOMEM;
		goto out_file;
	}

	m = 0; /* Use the first context as our template for the engines */
	for_each_gem_engine(ce, engines, it) {
		err = intel_context_pin(ce);
		if (err) {
			i915_gem_context_unlock_engines(ctx);
			goto out;
		}
		data[m++].ce[0] = intel_context_get(ce);
	}
	i915_gem_context_unlock_engines(ctx);

	/* Clone the same set of engines into the other contexts */
	for (n = 1; n < ARRAY_SIZE(data->ce); n++) {
		ctx = live_context(i915, file);
		if (IS_ERR(ctx)) {
			err = PTR_ERR(ctx);
			goto out;
		}

		for (m = 0; m < count; m++) {
			if (!data[m].ce[0])
				continue;

			ce = intel_context_create(data[m].ce[0]->engine);
			if (IS_ERR(ce))
				goto out;

			err = intel_context_pin(ce);
			if (err) {
				intel_context_put(ce);
				goto out;
			}

			data[m].ce[n] = ce;
		}
	}

	for (fn = func; !err && *fn; fn++) {
		struct igt_live_test t;
		int n;

		err = igt_live_test_begin(&t, i915, __func__, "");
		if (err)
			break;

		for (n = 0; n < count; n++) {
			if (!data[n].ce[0])
				continue;

			data[n].tsk = kthread_run(*fn, &data[n],
						  "igt/parallel:%s",
						  data[n].ce[0]->engine->name);
			if (IS_ERR(data[n].tsk)) {
				err = PTR_ERR(data[n].tsk);
				break;
			}
			get_task_struct(data[n].tsk);
		}

		yield(); /* start all threads before we kthread_stop() */

		for (n = 0; n < count; n++) {
			int status;

			if (IS_ERR_OR_NULL(data[n].tsk))
				continue;

			status = kthread_stop(data[n].tsk);
			if (status && !err)
				err = status;

			put_task_struct(data[n].tsk);
			data[n].tsk = NULL;
		}

		if (igt_live_test_end(&t))
			err = -EIO;
	}

out:
	for (n = 0; n < count; n++) {
		for (m = 0; m < ARRAY_SIZE(data->ce); m++) {
			if (!data[n].ce[m])
				continue;

			intel_context_unpin(data[n].ce[m]);
			intel_context_put(data[n].ce[m]);
		}
	}
	kfree(data);
out_file:
	fput(file);
	return err;
}

static unsigned long real_page_count(struct drm_i915_gem_object *obj)
{
	return huge_gem_object_phys_size(obj) >> PAGE_SHIFT;
}

static unsigned long fake_page_count(struct drm_i915_gem_object *obj)
{
	return huge_gem_object_dma_size(obj) >> PAGE_SHIFT;
}

static int gpu_fill(struct intel_context *ce,
		    struct drm_i915_gem_object *obj,
		    unsigned int dw)
{
	struct i915_vma *vma;
	int err;

	GEM_BUG_ON(obj->base.size > ce->vm->total);
	GEM_BUG_ON(!intel_engine_can_store_dword(ce->engine));

	vma = i915_vma_instance(obj, ce->vm, NULL);
	if (IS_ERR(vma))
		return PTR_ERR(vma);

	err = i915_vma_pin(vma, 0, 0, PIN_HIGH | PIN_USER);
	if (err)
		return err;

	/*
	 * Within the GTT the huge objects maps every page onto
	 * its 1024 real pages (using phys_pfn = dma_pfn % 1024).
	 * We set the nth dword within the page using the nth
	 * mapping via the GTT - this should exercise the GTT mapping
	 * whilst checking that each context provides a unique view
	 * into the object.
	 */
	err = igt_gpu_fill_dw(ce, vma,
			      (dw * real_page_count(obj)) << PAGE_SHIFT |
			      (dw * sizeof(u32)),
			      real_page_count(obj),
			      dw);
	i915_vma_unpin(vma);

	return err;
}

static int cpu_fill(struct drm_i915_gem_object *obj, u32 value)
{
	const bool has_llc = HAS_LLC(to_i915(obj->base.dev));
	unsigned int n, m, need_flush;
	int err;

	i915_gem_object_lock(obj, NULL);
	err = i915_gem_object_prepare_write(obj, &need_flush);
	if (err)
		goto out;

	for (n = 0; n < real_page_count(obj); n++) {
		u32 *map;

		map = kmap_atomic(i915_gem_object_get_page(obj, n));
		for (m = 0; m < DW_PER_PAGE; m++)
			map[m] = value;
		if (!has_llc)
			drm_clflush_virt_range(map, PAGE_SIZE);
		kunmap_atomic(map);
	}

	i915_gem_object_finish_access(obj);
	obj->read_domains = I915_GEM_DOMAIN_GTT | I915_GEM_DOMAIN_CPU;
	obj->write_domain = 0;
out:
	i915_gem_object_unlock(obj);
	return err;
}

static noinline int cpu_check(struct drm_i915_gem_object *obj,
			      unsigned int idx, unsigned int max)
{
	unsigned int n, m, needs_flush;
	int err;

	i915_gem_object_lock(obj, NULL);
	err = i915_gem_object_prepare_read(obj, &needs_flush);
	if (err)
		goto out_unlock;

	for (n = 0; n < real_page_count(obj); n++) {
		u32 *map;

		map = kmap_atomic(i915_gem_object_get_page(obj, n));
		if (needs_flush & CLFLUSH_BEFORE)
			drm_clflush_virt_range(map, PAGE_SIZE);

		for (m = 0; m < max; m++) {
			if (map[m] != m) {
				pr_err("%pS: Invalid value at object %d page %d/%ld, offset %d/%d: found %x expected %x\n",
				       __builtin_return_address(0), idx,
				       n, real_page_count(obj), m, max,
				       map[m], m);
				err = -EINVAL;
				goto out_unmap;
			}
		}

		for (; m < DW_PER_PAGE; m++) {
			if (map[m] != STACK_MAGIC) {
				pr_err("%pS: Invalid value at object %d page %d, offset %d: found %x expected %x (uninitialised)\n",
				       __builtin_return_address(0), idx, n, m,
				       map[m], STACK_MAGIC);
				err = -EINVAL;
				goto out_unmap;
			}
		}

out_unmap:
		kunmap_atomic(map);
		if (err)
			break;
	}

	i915_gem_object_finish_access(obj);
out_unlock:
	i915_gem_object_unlock(obj);
	return err;
}

static int file_add_object(struct file *file, struct drm_i915_gem_object *obj)
{
	int err;

	GEM_BUG_ON(obj->base.handle_count);

	/* tie the object to the drm_file for easy reaping */
	err = idr_alloc(&to_drm_file(file)->object_idr,
			&obj->base, 1, 0, GFP_KERNEL);
	if (err < 0)
		return err;

	i915_gem_object_get(obj);
	obj->base.handle_count++;
	return 0;
}

static struct drm_i915_gem_object *
create_test_object(struct i915_address_space *vm,
		   struct file *file,
		   struct list_head *objects)
{
	struct drm_i915_gem_object *obj;
	u64 size;
	int err;

	/* Keep in GEM's good graces */
	intel_gt_retire_requests(vm->gt);

	size = min(vm->total / 2, 1024ull * DW_PER_PAGE * PAGE_SIZE);
	size = round_down(size, DW_PER_PAGE * PAGE_SIZE);

	obj = huge_gem_object(vm->i915, DW_PER_PAGE * PAGE_SIZE, size);
	if (IS_ERR(obj))
		return obj;

	err = file_add_object(file, obj);
	i915_gem_object_put(obj);
	if (err)
		return ERR_PTR(err);

	err = cpu_fill(obj, STACK_MAGIC);
	if (err) {
		pr_err("Failed to fill object with cpu, err=%d\n",
		       err);
		return ERR_PTR(err);
	}

	list_add_tail(&obj->st_link, objects);
	return obj;
}

static unsigned long max_dwords(struct drm_i915_gem_object *obj)
{
	unsigned long npages = fake_page_count(obj);

	GEM_BUG_ON(!IS_ALIGNED(npages, DW_PER_PAGE));
	return npages / DW_PER_PAGE;
}

static void throttle_release(struct i915_request **q, int count)
{
	int i;

	for (i = 0; i < count; i++) {
		if (IS_ERR_OR_NULL(q[i]))
			continue;

		i915_request_put(fetch_and_zero(&q[i]));
	}
}

static int throttle(struct intel_context *ce,
		    struct i915_request **q, int count)
{
	int i;

	if (!IS_ERR_OR_NULL(q[0])) {
		if (i915_request_wait(q[0],
				      I915_WAIT_INTERRUPTIBLE,
				      MAX_SCHEDULE_TIMEOUT) < 0)
			return -EINTR;

		i915_request_put(q[0]);
	}

	for (i = 0; i < count - 1; i++)
		q[i] = q[i + 1];

	q[i] = intel_context_create_request(ce);
	if (IS_ERR(q[i]))
		return PTR_ERR(q[i]);

	i915_request_get(q[i]);
	i915_request_add(q[i]);

	return 0;
}

static int igt_ctx_exec(void *arg)
{
	struct drm_i915_private *i915 = arg;
	struct intel_engine_cs *engine;
	int err = -ENODEV;

	/*
	 * Create a few different contexts (with different mm) and write
	 * through each ctx/mm using the GPU making sure those writes end
	 * up in the expected pages of our obj.
	 */

	if (!DRIVER_CAPS(i915)->has_logical_contexts)
		return 0;

	for_each_uabi_engine(engine, i915) {
		struct drm_i915_gem_object *obj = NULL;
		unsigned long ncontexts, ndwords, dw;
		struct i915_request *tq[5] = {};
		struct igt_live_test t;
		IGT_TIMEOUT(end_time);
		LIST_HEAD(objects);
		struct file *file;

		if (!intel_engine_can_store_dword(engine))
			continue;

		if (!engine->context_size)
			continue; /* No logical context support in HW */

		file = mock_file(i915);
		if (IS_ERR(file))
			return PTR_ERR(file);

		err = igt_live_test_begin(&t, i915, __func__, engine->name);
		if (err)
			goto out_file;

		ncontexts = 0;
		ndwords = 0;
		dw = 0;
		while (!time_after(jiffies, end_time)) {
			struct i915_gem_context *ctx;
			struct intel_context *ce;

			ctx = kernel_context(i915, NULL);
			if (IS_ERR(ctx)) {
				err = PTR_ERR(ctx);
				goto out_file;
			}

			ce = i915_gem_context_get_engine(ctx, engine->legacy_idx);
			GEM_BUG_ON(IS_ERR(ce));

			if (!obj) {
				obj = create_test_object(ce->vm, file, &objects);
				if (IS_ERR(obj)) {
					err = PTR_ERR(obj);
					intel_context_put(ce);
					kernel_context_close(ctx);
					goto out_file;
				}
			}

			err = gpu_fill(ce, obj, dw);
			if (err) {
				pr_err("Failed to fill dword %lu [%lu/%lu] with gpu (%s) [full-ppgtt? %s], err=%d\n",
				       ndwords, dw, max_dwords(obj),
				       engine->name,
				       yesno(i915_gem_context_has_full_ppgtt(ctx)),
				       err);
				intel_context_put(ce);
				kernel_context_close(ctx);
				goto out_file;
			}

			err = throttle(ce, tq, ARRAY_SIZE(tq));
			if (err) {
				intel_context_put(ce);
				kernel_context_close(ctx);
				goto out_file;
			}

			if (++dw == max_dwords(obj)) {
				obj = NULL;
				dw = 0;
			}

			ndwords++;
			ncontexts++;

			intel_context_put(ce);
			kernel_context_close(ctx);
		}

		pr_info("Submitted %lu contexts to %s, filling %lu dwords\n",
			ncontexts, engine->name, ndwords);

		ncontexts = dw = 0;
		list_for_each_entry(obj, &objects, st_link) {
			unsigned int rem =
				min_t(unsigned int, ndwords - dw, max_dwords(obj));

			err = cpu_check(obj, ncontexts++, rem);
			if (err)
				break;

			dw += rem;
		}

out_file:
		throttle_release(tq, ARRAY_SIZE(tq));
		if (igt_live_test_end(&t))
			err = -EIO;

		fput(file);
		if (err)
			return err;

		i915_gem_drain_freed_objects(i915);
	}

	return 0;
}

static int igt_shared_ctx_exec(void *arg)
{
	struct drm_i915_private *i915 = arg;
	struct i915_request *tq[5] = {};
	struct i915_gem_context *parent;
	struct intel_engine_cs *engine;
	struct igt_live_test t;
	struct file *file;
	int err = 0;

	/*
	 * Create a few different contexts with the same mm and write
	 * through each ctx using the GPU making sure those writes end
	 * up in the expected pages of our obj.
	 */
	if (!DRIVER_CAPS(i915)->has_logical_contexts)
		return 0;

	file = mock_file(i915);
	if (IS_ERR(file))
		return PTR_ERR(file);

	parent = live_context(i915, file);
	if (IS_ERR(parent)) {
		err = PTR_ERR(parent);
		goto out_file;
	}

	if (!parent->vm) { /* not full-ppgtt; nothing to share */
		err = 0;
		goto out_file;
	}

	err = igt_live_test_begin(&t, i915, __func__, "");
	if (err)
		goto out_file;

	for_each_uabi_engine(engine, i915) {
		unsigned long ncontexts, ndwords, dw;
		struct drm_i915_gem_object *obj = NULL;
		IGT_TIMEOUT(end_time);
		LIST_HEAD(objects);

		if (!intel_engine_can_store_dword(engine))
			continue;

		dw = 0;
		ndwords = 0;
		ncontexts = 0;
		while (!time_after(jiffies, end_time)) {
			struct i915_gem_context *ctx;
			struct intel_context *ce;

			ctx = kernel_context(i915, parent->vm);
			if (IS_ERR(ctx)) {
				err = PTR_ERR(ctx);
				goto out_test;
			}

			ce = i915_gem_context_get_engine(ctx, engine->legacy_idx);
			GEM_BUG_ON(IS_ERR(ce));

			if (!obj) {
				obj = create_test_object(parent->vm,
							 file, &objects);
				if (IS_ERR(obj)) {
					err = PTR_ERR(obj);
					intel_context_put(ce);
					kernel_context_close(ctx);
					goto out_test;
				}
			}

			err = gpu_fill(ce, obj, dw);
			if (err) {
				pr_err("Failed to fill dword %lu [%lu/%lu] with gpu (%s) [full-ppgtt? %s], err=%d\n",
				       ndwords, dw, max_dwords(obj),
				       engine->name,
				       yesno(i915_gem_context_has_full_ppgtt(ctx)),
				       err);
				intel_context_put(ce);
				kernel_context_close(ctx);
				goto out_test;
			}

			err = throttle(ce, tq, ARRAY_SIZE(tq));
			if (err) {
				intel_context_put(ce);
				kernel_context_close(ctx);
				goto out_test;
			}

			if (++dw == max_dwords(obj)) {
				obj = NULL;
				dw = 0;
			}

			ndwords++;
			ncontexts++;

			intel_context_put(ce);
			kernel_context_close(ctx);
		}
		pr_info("Submitted %lu contexts to %s, filling %lu dwords\n",
			ncontexts, engine->name, ndwords);

		ncontexts = dw = 0;
		list_for_each_entry(obj, &objects, st_link) {
			unsigned int rem =
				min_t(unsigned int, ndwords - dw, max_dwords(obj));

			err = cpu_check(obj, ncontexts++, rem);
			if (err)
				goto out_test;

			dw += rem;
		}

		i915_gem_drain_freed_objects(i915);
	}
out_test:
	throttle_release(tq, ARRAY_SIZE(tq));
	if (igt_live_test_end(&t))
		err = -EIO;
out_file:
	fput(file);
	return err;
}

static int rpcs_query_batch(struct drm_i915_gem_object *rpcs, struct i915_vma *vma)
{
	u32 *cmd;

	GEM_BUG_ON(GRAPHICS_VER(vma->vm->i915) < 8);

	cmd = i915_gem_object_pin_map(rpcs, I915_MAP_WB);
	if (IS_ERR(cmd))
		return PTR_ERR(cmd);

	*cmd++ = MI_STORE_REGISTER_MEM_GEN8;
	*cmd++ = i915_mmio_reg_offset(GEN8_R_PWR_CLK_STATE);
	*cmd++ = lower_32_bits(vma->node.start);
	*cmd++ = upper_32_bits(vma->node.start);
	*cmd = MI_BATCH_BUFFER_END;

	__i915_gem_object_flush_map(rpcs, 0, 64);
	i915_gem_object_unpin_map(rpcs);

	intel_gt_chipset_flush(vma->vm->gt);

	return 0;
}

static int
emit_rpcs_query(struct drm_i915_gem_object *obj,
		struct intel_context *ce,
		struct i915_request **rq_out)
{
	struct drm_i915_private *i915 = to_i915(obj->base.dev);
	struct i915_request *rq;
	struct i915_gem_ww_ctx ww;
	struct i915_vma *batch;
	struct i915_vma *vma;
	struct drm_i915_gem_object *rpcs;
	int err;

	GEM_BUG_ON(!intel_engine_can_store_dword(ce->engine));

	if (GRAPHICS_VER(i915) < 8)
		return -EINVAL;

	vma = i915_vma_instance(obj, ce->vm, NULL);
	if (IS_ERR(vma))
		return PTR_ERR(vma);

	rpcs = i915_gem_object_create_internal(i915, PAGE_SIZE);
	if (IS_ERR(rpcs))
		return PTR_ERR(rpcs);

	batch = i915_vma_instance(rpcs, ce->vm, NULL);
	if (IS_ERR(batch)) {
		err = PTR_ERR(batch);
		goto err_put;
	}

	i915_gem_ww_ctx_init(&ww, false);
retry:
	err = i915_gem_object_lock(obj, &ww);
	if (!err)
		err = i915_gem_object_lock(rpcs, &ww);
	if (!err)
		err = i915_gem_object_set_to_gtt_domain(obj, false);
	if (!err)
		err = i915_vma_pin_ww(vma, &ww, 0, 0, PIN_USER);
	if (err)
		goto err_put;

	err = i915_vma_pin_ww(batch, &ww, 0, 0, PIN_USER);
	if (err)
		goto err_vma;

	err = rpcs_query_batch(rpcs, vma);
	if (err)
		goto err_batch;

	rq = i915_request_create(ce);
	if (IS_ERR(rq)) {
		err = PTR_ERR(rq);
		goto err_batch;
	}

	err = i915_request_await_object(rq, batch->obj, false);
	if (err == 0)
		err = i915_vma_move_to_active(batch, rq, 0);
	if (err)
		goto skip_request;

	err = i915_request_await_object(rq, vma->obj, true);
	if (err == 0)
		err = i915_vma_move_to_active(vma, rq, EXEC_OBJECT_WRITE);
	if (err)
		goto skip_request;

	if (rq->engine->emit_init_breadcrumb) {
		err = rq->engine->emit_init_breadcrumb(rq);
		if (err)
			goto skip_request;
	}

	err = rq->engine->emit_bb_start(rq,
					batch->node.start, batch->node.size,
					0);
	if (err)
		goto skip_request;

	*rq_out = i915_request_get(rq);

skip_request:
	if (err)
		i915_request_set_error_once(rq, err);
	i915_request_add(rq);
err_batch:
	i915_vma_unpin(batch);
err_vma:
	i915_vma_unpin(vma);
err_put:
	if (err == -EDEADLK) {
		err = i915_gem_ww_ctx_backoff(&ww);
		if (!err)
			goto retry;
	}
	i915_gem_ww_ctx_fini(&ww);
	i915_gem_object_put(rpcs);
	return err;
}

#define TEST_IDLE	BIT(0)
#define TEST_BUSY	BIT(1)
#define TEST_RESET	BIT(2)

static int
__sseu_prepare(const char *name,
	       unsigned int flags,
	       struct intel_context *ce,
	       struct igt_spinner **spin)
{
	struct i915_request *rq;
	int ret;

	*spin = NULL;
	if (!(flags & (TEST_BUSY | TEST_RESET)))
		return 0;

	*spin = kzalloc(sizeof(**spin), GFP_KERNEL);
	if (!*spin)
		return -ENOMEM;

	ret = igt_spinner_init(*spin, ce->engine->gt);
	if (ret)
		goto err_free;

	rq = igt_spinner_create_request(*spin, ce, MI_NOOP);
	if (IS_ERR(rq)) {
		ret = PTR_ERR(rq);
		goto err_fini;
	}

	i915_request_add(rq);

	if (!igt_wait_for_spinner(*spin, rq)) {
		pr_err("%s: Spinner failed to start!\n", name);
		ret = -ETIMEDOUT;
		goto err_end;
	}

	return 0;

err_end:
	igt_spinner_end(*spin);
err_fini:
	igt_spinner_fini(*spin);
err_free:
	kfree(fetch_and_zero(spin));
	return ret;
}

static int
__read_slice_count(struct intel_context *ce,
		   struct drm_i915_gem_object *obj,
		   struct igt_spinner *spin,
		   u32 *rpcs)
{
	struct i915_request *rq = NULL;
	u32 s_mask, s_shift;
	unsigned int cnt;
	u32 *buf, val;
	long ret;

	ret = emit_rpcs_query(obj, ce, &rq);
	if (ret)
		return ret;

	if (spin)
		igt_spinner_end(spin);

	ret = i915_request_wait(rq, 0, MAX_SCHEDULE_TIMEOUT);
	i915_request_put(rq);
	if (ret < 0)
		return ret;

	buf = i915_gem_object_pin_map_unlocked(obj, I915_MAP_WB);
	if (IS_ERR(buf)) {
		ret = PTR_ERR(buf);
		return ret;
	}

	if (GRAPHICS_VER(ce->engine->i915) >= 11) {
		s_mask = GEN11_RPCS_S_CNT_MASK;
		s_shift = GEN11_RPCS_S_CNT_SHIFT;
	} else {
		s_mask = GEN8_RPCS_S_CNT_MASK;
		s_shift = GEN8_RPCS_S_CNT_SHIFT;
	}

	val = *buf;
	cnt = (val & s_mask) >> s_shift;
	*rpcs = val;

	i915_gem_object_unpin_map(obj);

	return cnt;
}

static int
__check_rpcs(const char *name, u32 rpcs, int slices, unsigned int expected,
	     const char *prefix, const char *suffix)
{
	if (slices == expected)
		return 0;

	if (slices < 0) {
		pr_err("%s: %s read slice count failed with %d%s\n",
		       name, prefix, slices, suffix);
		return slices;
	}

	pr_err("%s: %s slice count %d is not %u%s\n",
	       name, prefix, slices, expected, suffix);

	pr_info("RPCS=0x%x; %u%sx%u%s\n",
		rpcs, slices,
		(rpcs & GEN8_RPCS_S_CNT_ENABLE) ? "*" : "",
		(rpcs & GEN8_RPCS_SS_CNT_MASK) >> GEN8_RPCS_SS_CNT_SHIFT,
		(rpcs & GEN8_RPCS_SS_CNT_ENABLE) ? "*" : "");

	return -EINVAL;
}

static int
__sseu_finish(const char *name,
	      unsigned int flags,
	      struct intel_context *ce,
	      struct drm_i915_gem_object *obj,
	      unsigned int expected,
	      struct igt_spinner *spin)
{
	unsigned int slices = hweight32(ce->engine->sseu.slice_mask);
	u32 rpcs = 0;
	int ret = 0;

	if (flags & TEST_RESET) {
		ret = intel_engine_reset(ce->engine, "sseu");
		if (ret)
			goto out;
	}

	ret = __read_slice_count(ce, obj,
				 flags & TEST_RESET ? NULL : spin, &rpcs);
	ret = __check_rpcs(name, rpcs, ret, expected, "Context", "!");
	if (ret)
		goto out;

	ret = __read_slice_count(ce->engine->kernel_context, obj, NULL, &rpcs);
	ret = __check_rpcs(name, rpcs, ret, slices, "Kernel context", "!");

out:
	if (spin)
		igt_spinner_end(spin);

	if ((flags & TEST_IDLE) && ret == 0) {
		ret = igt_flush_test(ce->engine->i915);
		if (ret)
			return ret;

		ret = __read_slice_count(ce, obj, NULL, &rpcs);
		ret = __check_rpcs(name, rpcs, ret, expected,
				   "Context", " after idle!");
	}

	return ret;
}

static int
__sseu_test(const char *name,
	    unsigned int flags,
	    struct intel_context *ce,
	    struct drm_i915_gem_object *obj,
	    struct intel_sseu sseu)
{
	struct igt_spinner *spin = NULL;
	int ret;

	intel_engine_pm_get(ce->engine);

	ret = __sseu_prepare(name, flags, ce, &spin);
	if (ret)
		goto out_pm;

	ret = intel_context_reconfigure_sseu(ce, sseu);
	if (ret)
		goto out_spin;

	ret = __sseu_finish(name, flags, ce, obj,
			    hweight32(sseu.slice_mask), spin);

out_spin:
	if (spin) {
		igt_spinner_end(spin);
		igt_spinner_fini(spin);
		kfree(spin);
	}
out_pm:
	intel_engine_pm_put(ce->engine);
	return ret;
}

static int
__igt_ctx_sseu(struct drm_i915_private *i915,
	       const char *name,
	       unsigned int flags)
{
	struct drm_i915_gem_object *obj;
	int inst = 0;
	int ret = 0;

	if (GRAPHICS_VER(i915) < 9)
		return 0;

	if (flags & TEST_RESET)
		igt_global_reset_lock(to_gt(i915));

	obj = i915_gem_object_create_internal(i915, PAGE_SIZE);
	if (IS_ERR(obj)) {
		ret = PTR_ERR(obj);
		goto out_unlock;
	}

	do {
		struct intel_engine_cs *engine;
		struct intel_context *ce;
		struct intel_sseu pg_sseu;

		engine = intel_engine_lookup_user(i915,
						  I915_ENGINE_CLASS_RENDER,
						  inst++);
		if (!engine)
			break;

		if (hweight32(engine->sseu.slice_mask) < 2)
			continue;

		if (!engine->gt->info.sseu.has_slice_pg)
			continue;

		/*
		 * Gen11 VME friendly power-gated configuration with
		 * half enabled sub-slices.
		 */
		pg_sseu = engine->sseu;
		pg_sseu.slice_mask = 1;
		pg_sseu.subslice_mask =
			~(~0 << (hweight32(engine->sseu.subslice_mask) / 2));

		pr_info("%s: SSEU subtest '%s', flags=%x, def_slices=%u, pg_slices=%u\n",
			engine->name, name, flags,
			hweight32(engine->sseu.slice_mask),
			hweight32(pg_sseu.slice_mask));

		ce = intel_context_create(engine);
		if (IS_ERR(ce)) {
			ret = PTR_ERR(ce);
			goto out_put;
		}

		ret = intel_context_pin(ce);
		if (ret)
			goto out_ce;

		/* First set the default mask. */
		ret = __sseu_test(name, flags, ce, obj, engine->sseu);
		if (ret)
			goto out_unpin;

		/* Then set a power-gated configuration. */
		ret = __sseu_test(name, flags, ce, obj, pg_sseu);
		if (ret)
			goto out_unpin;

		/* Back to defaults. */
		ret = __sseu_test(name, flags, ce, obj, engine->sseu);
		if (ret)
			goto out_unpin;

		/* One last power-gated configuration for the road. */
		ret = __sseu_test(name, flags, ce, obj, pg_sseu);
		if (ret)
			goto out_unpin;

out_unpin:
		intel_context_unpin(ce);
out_ce:
		intel_context_put(ce);
	} while (!ret);

	if (igt_flush_test(i915))
		ret = -EIO;

out_put:
	i915_gem_object_put(obj);

out_unlock:
	if (flags & TEST_RESET)
		igt_global_reset_unlock(to_gt(i915));

	if (ret)
		pr_err("%s: Failed with %d!\n", name, ret);

	return ret;
}

static int igt_ctx_sseu(void *arg)
{
	struct {
		const char *name;
		unsigned int flags;
	} *phase, phases[] = {
		{ .name = "basic", .flags = 0 },
		{ .name = "idle", .flags = TEST_IDLE },
		{ .name = "busy", .flags = TEST_BUSY },
		{ .name = "busy-reset", .flags = TEST_BUSY | TEST_RESET },
		{ .name = "busy-idle", .flags = TEST_BUSY | TEST_IDLE },
		{ .name = "reset-idle", .flags = TEST_RESET | TEST_IDLE },
	};
	unsigned int i;
	int ret = 0;

	for (i = 0, phase = phases; ret == 0 && i < ARRAY_SIZE(phases);
	     i++, phase++)
		ret = __igt_ctx_sseu(arg, phase->name, phase->flags);

	return ret;
}

static int igt_ctx_readonly(void *arg)
{
	struct drm_i915_private *i915 = arg;
	unsigned long idx, ndwords, dw, num_engines;
	struct drm_i915_gem_object *obj = NULL;
	struct i915_request *tq[5] = {};
	struct i915_gem_engines_iter it;
	struct i915_address_space *vm;
	struct i915_gem_context *ctx;
	struct intel_context *ce;
	struct igt_live_test t;
	I915_RND_STATE(prng);
	IGT_TIMEOUT(end_time);
	LIST_HEAD(objects);
	struct file *file;
	int err = -ENODEV;

	/*
	 * Create a few read-only objects (with the occasional writable object)
	 * and try to write into these object checking that the GPU discards
	 * any write to a read-only object.
	 */

	file = mock_file(i915);
	if (IS_ERR(file))
		return PTR_ERR(file);

	err = igt_live_test_begin(&t, i915, __func__, "");
	if (err)
		goto out_file;

	ctx = live_context(i915, file);
	if (IS_ERR(ctx)) {
		err = PTR_ERR(ctx);
		goto out_file;
	}

	vm = ctx->vm ?: &i915->ggtt.alias->vm;
	if (!vm || !vm->has_read_only) {
		err = 0;
		goto out_file;
	}

	num_engines = 0;
	for_each_gem_engine(ce, i915_gem_context_lock_engines(ctx), it)
		if (intel_engine_can_store_dword(ce->engine))
			num_engines++;
	i915_gem_context_unlock_engines(ctx);

	ndwords = 0;
	dw = 0;
	while (!time_after(jiffies, end_time)) {
		for_each_gem_engine(ce,
				    i915_gem_context_lock_engines(ctx), it) {
			if (!intel_engine_can_store_dword(ce->engine))
				continue;

			if (!obj) {
				obj = create_test_object(ce->vm, file, &objects);
				if (IS_ERR(obj)) {
					err = PTR_ERR(obj);
					i915_gem_context_unlock_engines(ctx);
					goto out_file;
				}

				if (prandom_u32_state(&prng) & 1)
					i915_gem_object_set_readonly(obj);
			}

			err = gpu_fill(ce, obj, dw);
			if (err) {
				pr_err("Failed to fill dword %lu [%lu/%lu] with gpu (%s) [full-ppgtt? %s], err=%d\n",
				       ndwords, dw, max_dwords(obj),
				       ce->engine->name,
				       yesno(i915_gem_context_has_full_ppgtt(ctx)),
				       err);
				i915_gem_context_unlock_engines(ctx);
				goto out_file;
			}

			err = throttle(ce, tq, ARRAY_SIZE(tq));
			if (err) {
				i915_gem_context_unlock_engines(ctx);
				goto out_file;
			}

			if (++dw == max_dwords(obj)) {
				obj = NULL;
				dw = 0;
			}
			ndwords++;
		}
		i915_gem_context_unlock_engines(ctx);
	}
	pr_info("Submitted %lu dwords (across %lu engines)\n",
		ndwords, num_engines);

	dw = 0;
	idx = 0;
	list_for_each_entry(obj, &objects, st_link) {
		unsigned int rem =
			min_t(unsigned int, ndwords - dw, max_dwords(obj));
		unsigned int num_writes;

		num_writes = rem;
		if (i915_gem_object_is_readonly(obj))
			num_writes = 0;

		err = cpu_check(obj, idx++, num_writes);
		if (err)
			break;

		dw += rem;
	}

out_file:
	throttle_release(tq, ARRAY_SIZE(tq));
	if (igt_live_test_end(&t))
		err = -EIO;

	fput(file);
	return err;
}

static int check_scratch(struct i915_address_space *vm, u64 offset)
{
	struct drm_mm_node *node;

	mutex_lock(&vm->mutex);
	node = __drm_mm_interval_first(&vm->mm,
				       offset, offset + sizeof(u32) - 1);
	mutex_unlock(&vm->mutex);
	if (!node || node->start > offset)
		return 0;

	GEM_BUG_ON(offset >= node->start + node->size);

	pr_err("Target offset 0x%08x_%08x overlaps with a node in the mm!\n",
	       upper_32_bits(offset), lower_32_bits(offset));
	return -EINVAL;
}

static int write_to_scratch(struct i915_gem_context *ctx,
			    struct intel_engine_cs *engine,
			    struct drm_i915_gem_object *obj,
			    u64 offset, u32 value)
{
	struct drm_i915_private *i915 = ctx->i915;
	struct i915_address_space *vm;
	struct i915_request *rq;
	struct i915_vma *vma;
	u32 *cmd;
	int err;

	GEM_BUG_ON(offset < I915_GTT_PAGE_SIZE);

	err = check_scratch(ctx->vm, offset);
	if (err)
		return err;

	cmd = i915_gem_object_pin_map_unlocked(obj, I915_MAP_WB);
	if (IS_ERR(cmd))
		return PTR_ERR(cmd);

	*cmd++ = MI_STORE_DWORD_IMM_GEN4;
	if (GRAPHICS_VER(i915) >= 8) {
		*cmd++ = lower_32_bits(offset);
		*cmd++ = upper_32_bits(offset);
	} else {
		*cmd++ = 0;
		*cmd++ = offset;
	}
	*cmd++ = value;
	*cmd = MI_BATCH_BUFFER_END;
	__i915_gem_object_flush_map(obj, 0, 64);
	i915_gem_object_unpin_map(obj);

	intel_gt_chipset_flush(engine->gt);

	vm = i915_gem_context_get_eb_vm(ctx);
	vma = i915_vma_instance(obj, vm, NULL);
	if (IS_ERR(vma)) {
		err = PTR_ERR(vma);
		goto out_vm;
	}

	err = i915_vma_pin(vma, 0, 0, PIN_USER | PIN_OFFSET_FIXED);
	if (err)
		goto out_vm;

	rq = igt_request_alloc(ctx, engine);
	if (IS_ERR(rq)) {
		err = PTR_ERR(rq);
		goto err_unpin;
	}

	i915_vma_lock(vma);
	err = i915_request_await_object(rq, vma->obj, false);
	if (err == 0)
		err = i915_vma_move_to_active(vma, rq, 0);
	i915_vma_unlock(vma);
	if (err)
		goto skip_request;

	if (rq->engine->emit_init_breadcrumb) {
		err = rq->engine->emit_init_breadcrumb(rq);
		if (err)
			goto skip_request;
	}

	err = engine->emit_bb_start(rq, vma->node.start, vma->node.size, 0);
	if (err)
		goto skip_request;

	i915_vma_unpin(vma);

	i915_request_add(rq);

	goto out_vm;
skip_request:
	i915_request_set_error_once(rq, err);
	i915_request_add(rq);
err_unpin:
	i915_vma_unpin(vma);
out_vm:
	i915_vm_put(vm);

	if (!err)
		err = i915_gem_object_wait(obj, 0, MAX_SCHEDULE_TIMEOUT);

	return err;
}

static int read_from_scratch(struct i915_gem_context *ctx,
			     struct intel_engine_cs *engine,
			     struct drm_i915_gem_object *obj,
			     u64 offset, u32 *value)
{
	struct drm_i915_private *i915 = ctx->i915;
	struct i915_address_space *vm;
	const u32 result = 0x100;
	struct i915_request *rq;
	struct i915_vma *vma;
	unsigned int flags;
	u32 *cmd;
	int err;

	GEM_BUG_ON(offset < I915_GTT_PAGE_SIZE);

	err = check_scratch(ctx->vm, offset);
	if (err)
		return err;

	if (GRAPHICS_VER(i915) >= 8) {
		const u32 GPR0 = engine->mmio_base + 0x600;

		vm = i915_gem_context_get_eb_vm(ctx);
		vma = i915_vma_instance(obj, vm, NULL);
		if (IS_ERR(vma)) {
			err = PTR_ERR(vma);
			goto out_vm;
		}

		err = i915_vma_pin(vma, 0, 0, PIN_USER | PIN_OFFSET_FIXED);
		if (err)
			goto out_vm;

		cmd = i915_gem_object_pin_map_unlocked(obj, I915_MAP_WB);
		if (IS_ERR(cmd)) {
			err = PTR_ERR(cmd);
			goto err_unpin;
		}

		memset(cmd, POISON_INUSE, PAGE_SIZE);
		*cmd++ = MI_LOAD_REGISTER_MEM_GEN8;
		*cmd++ = GPR0;
		*cmd++ = lower_32_bits(offset);
		*cmd++ = upper_32_bits(offset);
		*cmd++ = MI_STORE_REGISTER_MEM_GEN8;
		*cmd++ = GPR0;
		*cmd++ = result;
		*cmd++ = 0;
		*cmd = MI_BATCH_BUFFER_END;

		i915_gem_object_flush_map(obj);
		i915_gem_object_unpin_map(obj);

		flags = 0;
	} else {
		const u32 reg = engine->mmio_base + 0x420;

		/* hsw: register access even to 3DPRIM! is protected */
		vm = i915_vm_get(&engine->gt->ggtt->vm);
		vma = i915_vma_instance(obj, vm, NULL);
		if (IS_ERR(vma)) {
			err = PTR_ERR(vma);
			goto out_vm;
		}

		err = i915_vma_pin(vma, 0, 0, PIN_GLOBAL);
		if (err)
			goto out_vm;

		cmd = i915_gem_object_pin_map_unlocked(obj, I915_MAP_WB);
		if (IS_ERR(cmd)) {
			err = PTR_ERR(cmd);
			goto err_unpin;
		}

		memset(cmd, POISON_INUSE, PAGE_SIZE);
		*cmd++ = MI_LOAD_REGISTER_MEM;
		*cmd++ = reg;
		*cmd++ = offset;
		*cmd++ = MI_STORE_REGISTER_MEM | MI_USE_GGTT;
		*cmd++ = reg;
		*cmd++ = vma->node.start + result;
		*cmd = MI_BATCH_BUFFER_END;

		i915_gem_object_flush_map(obj);
		i915_gem_object_unpin_map(obj);

		flags = I915_DISPATCH_SECURE;
	}

	intel_gt_chipset_flush(engine->gt);

	rq = igt_request_alloc(ctx, engine);
	if (IS_ERR(rq)) {
		err = PTR_ERR(rq);
		goto err_unpin;
	}

	i915_vma_lock(vma);
	err = i915_request_await_object(rq, vma->obj, true);
	if (err == 0)
		err = i915_vma_move_to_active(vma, rq, EXEC_OBJECT_WRITE);
	i915_vma_unlock(vma);
	if (err)
		goto skip_request;

	if (rq->engine->emit_init_breadcrumb) {
		err = rq->engine->emit_init_breadcrumb(rq);
		if (err)
			goto skip_request;
	}

	err = engine->emit_bb_start(rq, vma->node.start, vma->node.size, flags);
	if (err)
		goto skip_request;

	i915_vma_unpin(vma);

	i915_request_add(rq);

	i915_gem_object_lock(obj, NULL);
	err = i915_gem_object_set_to_cpu_domain(obj, false);
	i915_gem_object_unlock(obj);
	if (err)
		goto out_vm;

	cmd = i915_gem_object_pin_map_unlocked(obj, I915_MAP_WB);
	if (IS_ERR(cmd)) {
		err = PTR_ERR(cmd);
		goto out_vm;
	}

	*value = cmd[result / sizeof(*cmd)];
	i915_gem_object_unpin_map(obj);

	goto out_vm;
skip_request:
	i915_request_set_error_once(rq, err);
	i915_request_add(rq);
err_unpin:
	i915_vma_unpin(vma);
out_vm:
	i915_vm_put(vm);

	if (!err)
		err = i915_gem_object_wait(obj, 0, MAX_SCHEDULE_TIMEOUT);

	return err;
}

static int check_scratch_page(struct i915_gem_context *ctx, u32 *out)
{
	struct i915_address_space *vm;
	u32 *vaddr;
	int err = 0;

	vm = ctx->vm;
	if (!vm)
		return -ENODEV;

	if (!vm->scratch[0]) {
		pr_err("No scratch page!\n");
		return -EINVAL;
	}

	vaddr = __px_vaddr(vm->scratch[0]);

	memcpy(out, vaddr, sizeof(*out));
	if (memchr_inv(vaddr, *out, PAGE_SIZE)) {
		pr_err("Inconsistent initial state of scratch page!\n");
		err = -EINVAL;
	}

	return err;
}

static int igt_vm_isolation(void *arg)
{
	struct drm_i915_private *i915 = arg;
	struct i915_gem_context *ctx_a, *ctx_b;
	struct drm_i915_gem_object *obj_a, *obj_b;
	unsigned long num_engines, count;
	struct intel_engine_cs *engine;
	struct igt_live_test t;
	I915_RND_STATE(prng);
	struct file *file;
	u64 vm_total;
	u32 expected;
	int err;

	if (GRAPHICS_VER(i915) < 7)
		return 0;

	/*
	 * The simple goal here is that a write into one context is not
	 * observed in a second (separate page tables and scratch).
	 */

	file = mock_file(i915);
	if (IS_ERR(file))
		return PTR_ERR(file);

	err = igt_live_test_begin(&t, i915, __func__, "");
	if (err)
		goto out_file;

	ctx_a = live_context(i915, file);
	if (IS_ERR(ctx_a)) {
		err = PTR_ERR(ctx_a);
		goto out_file;
	}

	ctx_b = live_context(i915, file);
	if (IS_ERR(ctx_b)) {
		err = PTR_ERR(ctx_b);
		goto out_file;
	}

	/* We can only test vm isolation, if the vm are distinct */
	if (ctx_a->vm == ctx_b->vm)
		goto out_file;

	/* Read the initial state of the scratch page */
	err = check_scratch_page(ctx_a, &expected);
	if (err)
		goto out_file;

	err = check_scratch_page(ctx_b, &expected);
	if (err)
		goto out_file;

	vm_total = ctx_a->vm->total;
	GEM_BUG_ON(ctx_b->vm->total != vm_total);
<<<<<<< HEAD
=======

	obj_a = i915_gem_object_create_internal(i915, PAGE_SIZE);
	if (IS_ERR(obj_a)) {
		err = PTR_ERR(obj_a);
		goto out_file;
	}

	obj_b = i915_gem_object_create_internal(i915, PAGE_SIZE);
	if (IS_ERR(obj_b)) {
		err = PTR_ERR(obj_b);
		goto put_a;
	}
>>>>>>> 754e0b0e

	count = 0;
	num_engines = 0;
	for_each_uabi_engine(engine, i915) {
		IGT_TIMEOUT(end_time);
		unsigned long this = 0;

		if (!intel_engine_can_store_dword(engine))
			continue;

		/* Not all engines have their own GPR! */
		if (GRAPHICS_VER(i915) < 8 && engine->class != RENDER_CLASS)
			continue;

		while (!__igt_timeout(end_time, NULL)) {
			u32 value = 0xc5c5c5c5;
			u64 offset;

			/* Leave enough space at offset 0 for the batch */
			offset = igt_random_offset(&prng,
						   I915_GTT_PAGE_SIZE, vm_total,
						   sizeof(u32), alignof_dword);

			err = write_to_scratch(ctx_a, engine, obj_a,
					       offset, 0xdeadbeef);
			if (err == 0)
				err = read_from_scratch(ctx_b, engine, obj_b,
							offset, &value);
			if (err)
				goto put_b;

			if (value != expected) {
				pr_err("%s: Read %08x from scratch (offset 0x%08x_%08x), after %lu reads!\n",
				       engine->name, value,
				       upper_32_bits(offset),
				       lower_32_bits(offset),
				       this);
				err = -EINVAL;
				goto put_b;
			}

			this++;
		}
		count += this;
		num_engines++;
	}
	pr_info("Checked %lu scratch offsets across %lu engines\n",
		count, num_engines);

put_b:
	i915_gem_object_put(obj_b);
put_a:
	i915_gem_object_put(obj_a);
out_file:
	if (igt_live_test_end(&t))
		err = -EIO;
	fput(file);
	return err;
}

int i915_gem_context_live_selftests(struct drm_i915_private *i915)
{
	static const struct i915_subtest tests[] = {
		SUBTEST(live_nop_switch),
		SUBTEST(live_parallel_switch),
		SUBTEST(igt_ctx_exec),
		SUBTEST(igt_ctx_readonly),
		SUBTEST(igt_ctx_sseu),
		SUBTEST(igt_shared_ctx_exec),
		SUBTEST(igt_vm_isolation),
	};

	if (intel_gt_is_wedged(to_gt(i915)))
		return 0;

	return i915_live_subtests(tests, i915);
}<|MERGE_RESOLUTION|>--- conflicted
+++ resolved
@@ -88,11 +88,7 @@
 			rq = i915_request_get(this);
 			i915_request_add(this);
 		}
-<<<<<<< HEAD
-		if (i915_request_wait(rq, 0, HZ) < 0) {
-=======
 		if (i915_request_wait(rq, 0, 10 * HZ) < 0) {
->>>>>>> 754e0b0e
 			pr_err("Failed to populated %d contexts\n", nctx);
 			intel_gt_set_wedged(to_gt(i915));
 			i915_request_put(rq);
@@ -1808,8 +1804,6 @@
 
 	vm_total = ctx_a->vm->total;
 	GEM_BUG_ON(ctx_b->vm->total != vm_total);
-<<<<<<< HEAD
-=======
 
 	obj_a = i915_gem_object_create_internal(i915, PAGE_SIZE);
 	if (IS_ERR(obj_a)) {
@@ -1822,7 +1816,6 @@
 		err = PTR_ERR(obj_b);
 		goto put_a;
 	}
->>>>>>> 754e0b0e
 
 	count = 0;
 	num_engines = 0;
