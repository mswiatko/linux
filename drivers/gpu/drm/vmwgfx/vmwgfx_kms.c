--- conflicted
+++ resolved
@@ -1727,11 +1727,7 @@
 	/* vmw_user_lookup_handle takes one ref so does new_fb */
 	if (bo) {
 		vmw_bo_unreference(&bo);
-<<<<<<< HEAD
-		drm_gem_object_put(&bo->base.base);
-=======
 		drm_gem_object_put(&bo->tbo.base);
->>>>>>> 9228742c
 	}
 	if (surface)
 		vmw_surface_unreference(&surface);
