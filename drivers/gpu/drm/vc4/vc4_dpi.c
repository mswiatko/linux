--- conflicted
+++ resolved
@@ -133,10 +133,7 @@
 	struct drm_connector_list_iter conn_iter;
 	struct drm_connector *connector = NULL, *connector_scan;
 	u32 dpi_c = DPI_ENABLE;
-<<<<<<< HEAD
-=======
 	int idx;
->>>>>>> 7365df19
 	int ret;
 
 	/* Look up the connector attached to DPI so we can get the
@@ -209,24 +206,15 @@
 			dpi_c |= DPI_HSYNC_INVERT;
 		else if (!(mode->flags & DRM_MODE_FLAG_PHSYNC))
 			dpi_c |= DPI_HSYNC_DISABLE;
-<<<<<<< HEAD
 
 		if (mode->flags & DRM_MODE_FLAG_NVSYNC)
 			dpi_c |= DPI_VSYNC_INVERT;
 		else if (!(mode->flags & DRM_MODE_FLAG_PVSYNC))
 			dpi_c |= DPI_VSYNC_DISABLE;
 	}
-=======
-
-		if (mode->flags & DRM_MODE_FLAG_NVSYNC)
-			dpi_c |= DPI_VSYNC_INVERT;
-		else if (!(mode->flags & DRM_MODE_FLAG_PVSYNC))
-			dpi_c |= DPI_VSYNC_DISABLE;
-	}
 
 	if (!drm_dev_enter(dev, &idx))
 		return;
->>>>>>> 7365df19
 
 	DPI_WRITE(DPI_C, dpi_c);
 
