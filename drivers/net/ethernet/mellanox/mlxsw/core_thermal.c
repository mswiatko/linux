// SPDX-License-Identifier: BSD-3-Clause OR GPL-2.0
/* Copyright (c) 2016-2018 Mellanox Technologies. All rights reserved
 * Copyright (c) 2016 Ivan Vecera <cera@cera.cz>
 */

#include <linux/kernel.h>
#include <linux/types.h>
#include <linux/device.h>
#include <linux/sysfs.h>
#include <linux/thermal.h>
#include <linux/err.h>
#include <linux/sfp.h>

#include "core.h"
#include "core_env.h"

#define MLXSW_THERMAL_POLL_INT	1000	/* ms */
#define MLXSW_THERMAL_SLOW_POLL_INT	20000	/* ms */
#define MLXSW_THERMAL_ASIC_TEMP_NORM	75000	/* 75C */
#define MLXSW_THERMAL_ASIC_TEMP_HIGH	85000	/* 85C */
#define MLXSW_THERMAL_ASIC_TEMP_HOT	105000	/* 105C */
#define MLXSW_THERMAL_HYSTERESIS_TEMP	5000	/* 5C */
#define MLXSW_THERMAL_MODULE_TEMP_SHIFT	(MLXSW_THERMAL_HYSTERESIS_TEMP * 2)
<<<<<<< HEAD
#define MLXSW_THERMAL_TEMP_SCORE_MAX	GENMASK(31, 0)
=======
>>>>>>> 7365df19
#define MLXSW_THERMAL_MAX_STATE	10
#define MLXSW_THERMAL_MIN_STATE	2
#define MLXSW_THERMAL_MAX_DUTY	255

/* External cooling devices, allowed for binding to mlxsw thermal zones. */
static char * const mlxsw_thermal_external_allowed_cdev[] = {
	"mlxreg_fan",
};

enum mlxsw_thermal_trips {
	MLXSW_THERMAL_TEMP_TRIP_NORM,
	MLXSW_THERMAL_TEMP_TRIP_HIGH,
	MLXSW_THERMAL_TEMP_TRIP_HOT,
};

struct mlxsw_thermal_trip {
	int	type;
	int	temp;
	int	hyst;
	int	min_state;
	int	max_state;
};

static const struct mlxsw_thermal_trip default_thermal_trips[] = {
	{	/* In range - 0-40% PWM */
		.type		= THERMAL_TRIP_ACTIVE,
		.temp		= MLXSW_THERMAL_ASIC_TEMP_NORM,
		.hyst		= MLXSW_THERMAL_HYSTERESIS_TEMP,
		.min_state	= 0,
		.max_state	= (4 * MLXSW_THERMAL_MAX_STATE) / 10,
	},
	{
		/* In range - 40-100% PWM */
		.type		= THERMAL_TRIP_ACTIVE,
		.temp		= MLXSW_THERMAL_ASIC_TEMP_HIGH,
		.hyst		= MLXSW_THERMAL_HYSTERESIS_TEMP,
		.min_state	= (4 * MLXSW_THERMAL_MAX_STATE) / 10,
		.max_state	= MLXSW_THERMAL_MAX_STATE,
	},
	{	/* Warning */
		.type		= THERMAL_TRIP_HOT,
		.temp		= MLXSW_THERMAL_ASIC_TEMP_HOT,
		.min_state	= MLXSW_THERMAL_MAX_STATE,
		.max_state	= MLXSW_THERMAL_MAX_STATE,
	},
};

#define MLXSW_THERMAL_NUM_TRIPS	ARRAY_SIZE(default_thermal_trips)

/* Make sure all trips are writable */
#define MLXSW_THERMAL_TRIP_MASK	(BIT(MLXSW_THERMAL_NUM_TRIPS) - 1)

struct mlxsw_thermal;

struct mlxsw_thermal_module {
	struct mlxsw_thermal *parent;
	struct thermal_zone_device *tzdev;
	struct mlxsw_thermal_trip trips[MLXSW_THERMAL_NUM_TRIPS];
	int module; /* Module or gearbox number */
	u8 slot_index;
};

struct mlxsw_thermal_area {
	struct mlxsw_thermal_module *tz_module_arr;
	u8 tz_module_num;
	struct mlxsw_thermal_module *tz_gearbox_arr;
	u8 tz_gearbox_num;
	u8 slot_index;
	bool active;
};

struct mlxsw_thermal {
	struct mlxsw_core *core;
	const struct mlxsw_bus_info *bus_info;
	struct thermal_zone_device *tzdev;
	int polling_delay;
	struct thermal_cooling_device *cdevs[MLXSW_MFCR_PWMS_MAX];
	u8 cooling_levels[MLXSW_THERMAL_MAX_STATE + 1];
	struct mlxsw_thermal_trip trips[MLXSW_THERMAL_NUM_TRIPS];
<<<<<<< HEAD
	unsigned int tz_highest_score;
	struct thermal_zone_device *tz_highest_dev;
=======
>>>>>>> 7365df19
	struct mlxsw_thermal_area line_cards[];
};

static inline u8 mlxsw_state_to_duty(int state)
{
	return DIV_ROUND_CLOSEST(state * MLXSW_THERMAL_MAX_DUTY,
				 MLXSW_THERMAL_MAX_STATE);
}

static inline int mlxsw_duty_to_state(u8 duty)
{
	return DIV_ROUND_CLOSEST(duty * MLXSW_THERMAL_MAX_STATE,
				 MLXSW_THERMAL_MAX_DUTY);
}

static int mlxsw_get_cooling_device_idx(struct mlxsw_thermal *thermal,
					struct thermal_cooling_device *cdev)
{
	int i;

	for (i = 0; i < MLXSW_MFCR_PWMS_MAX; i++)
		if (thermal->cdevs[i] == cdev)
			return i;

	/* Allow mlxsw thermal zone binding to an external cooling device */
	for (i = 0; i < ARRAY_SIZE(mlxsw_thermal_external_allowed_cdev); i++) {
		if (!strcmp(cdev->type, mlxsw_thermal_external_allowed_cdev[i]))
			return 0;
	}

	return -ENODEV;
}

static void
mlxsw_thermal_module_trips_reset(struct mlxsw_thermal_module *tz)
{
	tz->trips[MLXSW_THERMAL_TEMP_TRIP_NORM].temp = 0;
	tz->trips[MLXSW_THERMAL_TEMP_TRIP_HIGH].temp = 0;
	tz->trips[MLXSW_THERMAL_TEMP_TRIP_HOT].temp = 0;
}

static int
mlxsw_thermal_module_trips_update(struct device *dev, struct mlxsw_core *core,
				  struct mlxsw_thermal_module *tz,
				  int crit_temp, int emerg_temp)
{
	int err;

	/* Do not try to query temperature thresholds directly from the module's
	 * EEPROM if we got valid thresholds from MTMP.
	 */
	if (!emerg_temp || !crit_temp) {
		err = mlxsw_env_module_temp_thresholds_get(core, tz->slot_index,
							   tz->module,
							   SFP_TEMP_HIGH_WARN,
							   &crit_temp);
		if (err)
			return err;

		err = mlxsw_env_module_temp_thresholds_get(core, tz->slot_index,
							   tz->module,
							   SFP_TEMP_HIGH_ALARM,
							   &emerg_temp);
		if (err)
			return err;
	}

	if (crit_temp > emerg_temp) {
		dev_warn(dev, "%s : Critical threshold %d is above emergency threshold %d\n",
			 tz->tzdev->type, crit_temp, emerg_temp);
		return 0;
	}

	/* According to the system thermal requirements, the thermal zones are
	 * defined with three trip points. The critical and emergency
	 * temperature thresholds, provided by QSFP module are set as "active"
	 * and "hot" trip points, "normal" trip point is derived from "active"
	 * by subtracting double hysteresis value.
	 */
	if (crit_temp >= MLXSW_THERMAL_MODULE_TEMP_SHIFT)
		tz->trips[MLXSW_THERMAL_TEMP_TRIP_NORM].temp = crit_temp -
					MLXSW_THERMAL_MODULE_TEMP_SHIFT;
	else
		tz->trips[MLXSW_THERMAL_TEMP_TRIP_NORM].temp = crit_temp;
	tz->trips[MLXSW_THERMAL_TEMP_TRIP_HIGH].temp = crit_temp;
	tz->trips[MLXSW_THERMAL_TEMP_TRIP_HOT].temp = emerg_temp;

	return 0;
}

static int mlxsw_thermal_bind(struct thermal_zone_device *tzdev,
			      struct thermal_cooling_device *cdev)
{
	struct mlxsw_thermal *thermal = tzdev->devdata;
	struct device *dev = thermal->bus_info->dev;
	int i, err;

	/* If the cooling device is one of ours bind it */
	if (mlxsw_get_cooling_device_idx(thermal, cdev) < 0)
		return 0;

	for (i = 0; i < MLXSW_THERMAL_NUM_TRIPS; i++) {
		const struct mlxsw_thermal_trip *trip = &thermal->trips[i];

		err = thermal_zone_bind_cooling_device(tzdev, i, cdev,
						       trip->max_state,
						       trip->min_state,
						       THERMAL_WEIGHT_DEFAULT);
		if (err < 0) {
			dev_err(dev, "Failed to bind cooling device to trip %d\n", i);
			return err;
		}
	}
	return 0;
}

static int mlxsw_thermal_unbind(struct thermal_zone_device *tzdev,
				struct thermal_cooling_device *cdev)
{
	struct mlxsw_thermal *thermal = tzdev->devdata;
	struct device *dev = thermal->bus_info->dev;
	int i;
	int err;

	/* If the cooling device is our one unbind it */
	if (mlxsw_get_cooling_device_idx(thermal, cdev) < 0)
		return 0;

	for (i = 0; i < MLXSW_THERMAL_NUM_TRIPS; i++) {
		err = thermal_zone_unbind_cooling_device(tzdev, i, cdev);
		if (err < 0) {
			dev_err(dev, "Failed to unbind cooling device\n");
			return err;
		}
	}
	return 0;
}

static int mlxsw_thermal_get_temp(struct thermal_zone_device *tzdev,
				  int *p_temp)
{
	struct mlxsw_thermal *thermal = tzdev->devdata;
	struct device *dev = thermal->bus_info->dev;
	char mtmp_pl[MLXSW_REG_MTMP_LEN];
	int temp;
	int err;

	mlxsw_reg_mtmp_pack(mtmp_pl, 0, 0, false, false);

	err = mlxsw_reg_query(thermal->core, MLXSW_REG(mtmp), mtmp_pl);
	if (err) {
		dev_err(dev, "Failed to query temp sensor\n");
		return err;
	}
	mlxsw_reg_mtmp_unpack(mtmp_pl, &temp, NULL, NULL, NULL, NULL);

	*p_temp = temp;
	return 0;
}

static int mlxsw_thermal_get_trip_type(struct thermal_zone_device *tzdev,
				       int trip,
				       enum thermal_trip_type *p_type)
{
	struct mlxsw_thermal *thermal = tzdev->devdata;

	if (trip < 0 || trip >= MLXSW_THERMAL_NUM_TRIPS)
		return -EINVAL;

	*p_type = thermal->trips[trip].type;
	return 0;
}

static int mlxsw_thermal_get_trip_temp(struct thermal_zone_device *tzdev,
				       int trip, int *p_temp)
{
	struct mlxsw_thermal *thermal = tzdev->devdata;

	if (trip < 0 || trip >= MLXSW_THERMAL_NUM_TRIPS)
		return -EINVAL;

	*p_temp = thermal->trips[trip].temp;
	return 0;
}

static int mlxsw_thermal_set_trip_temp(struct thermal_zone_device *tzdev,
				       int trip, int temp)
{
	struct mlxsw_thermal *thermal = tzdev->devdata;

	if (trip < 0 || trip >= MLXSW_THERMAL_NUM_TRIPS)
		return -EINVAL;

	thermal->trips[trip].temp = temp;
	return 0;
}

static int mlxsw_thermal_get_trip_hyst(struct thermal_zone_device *tzdev,
				       int trip, int *p_hyst)
{
	struct mlxsw_thermal *thermal = tzdev->devdata;

	*p_hyst = thermal->trips[trip].hyst;
	return 0;
}

static int mlxsw_thermal_set_trip_hyst(struct thermal_zone_device *tzdev,
				       int trip, int hyst)
{
	struct mlxsw_thermal *thermal = tzdev->devdata;

	thermal->trips[trip].hyst = hyst;
	return 0;
}

static struct thermal_zone_params mlxsw_thermal_params = {
	.no_hwmon = true,
};

static struct thermal_zone_device_ops mlxsw_thermal_ops = {
	.bind = mlxsw_thermal_bind,
	.unbind = mlxsw_thermal_unbind,
	.get_temp = mlxsw_thermal_get_temp,
	.get_trip_type	= mlxsw_thermal_get_trip_type,
	.get_trip_temp	= mlxsw_thermal_get_trip_temp,
	.set_trip_temp	= mlxsw_thermal_set_trip_temp,
	.get_trip_hyst	= mlxsw_thermal_get_trip_hyst,
	.set_trip_hyst	= mlxsw_thermal_set_trip_hyst,
};

static int mlxsw_thermal_module_bind(struct thermal_zone_device *tzdev,
				     struct thermal_cooling_device *cdev)
{
	struct mlxsw_thermal_module *tz = tzdev->devdata;
	struct mlxsw_thermal *thermal = tz->parent;
	int i, j, err;

	/* If the cooling device is one of ours bind it */
	if (mlxsw_get_cooling_device_idx(thermal, cdev) < 0)
		return 0;

	for (i = 0; i < MLXSW_THERMAL_NUM_TRIPS; i++) {
		const struct mlxsw_thermal_trip *trip = &tz->trips[i];

		err = thermal_zone_bind_cooling_device(tzdev, i, cdev,
						       trip->max_state,
						       trip->min_state,
						       THERMAL_WEIGHT_DEFAULT);
		if (err < 0)
			goto err_thermal_zone_bind_cooling_device;
	}
	return 0;

err_thermal_zone_bind_cooling_device:
	for (j = i - 1; j >= 0; j--)
		thermal_zone_unbind_cooling_device(tzdev, j, cdev);
	return err;
}

static int mlxsw_thermal_module_unbind(struct thermal_zone_device *tzdev,
				       struct thermal_cooling_device *cdev)
{
	struct mlxsw_thermal_module *tz = tzdev->devdata;
	struct mlxsw_thermal *thermal = tz->parent;
	int i;
	int err;

	/* If the cooling device is one of ours unbind it */
	if (mlxsw_get_cooling_device_idx(thermal, cdev) < 0)
		return 0;

	for (i = 0; i < MLXSW_THERMAL_NUM_TRIPS; i++) {
		err = thermal_zone_unbind_cooling_device(tzdev, i, cdev);
		WARN_ON(err);
	}
	return err;
}

static void
mlxsw_thermal_module_temp_and_thresholds_get(struct mlxsw_core *core,
					     u8 slot_index, u16 sensor_index,
					     int *p_temp, int *p_crit_temp,
					     int *p_emerg_temp)
{
	char mtmp_pl[MLXSW_REG_MTMP_LEN];
	int err;

	/* Read module temperature and thresholds. */
	mlxsw_reg_mtmp_pack(mtmp_pl, slot_index, sensor_index,
			    false, false);
	err = mlxsw_reg_query(core, MLXSW_REG(mtmp), mtmp_pl);
	if (err) {
		/* Set temperature and thresholds to zero to avoid passing
		 * uninitialized data back to the caller.
		 */
		*p_temp = 0;
		*p_crit_temp = 0;
		*p_emerg_temp = 0;

		return;
	}
	mlxsw_reg_mtmp_unpack(mtmp_pl, p_temp, NULL, p_crit_temp, p_emerg_temp,
			      NULL);
}

static int mlxsw_thermal_module_temp_get(struct thermal_zone_device *tzdev,
					 int *p_temp)
{
	struct mlxsw_thermal_module *tz = tzdev->devdata;
	struct mlxsw_thermal *thermal = tz->parent;
	int temp, crit_temp, emerg_temp;
	struct device *dev;
	u16 sensor_index;

	dev = thermal->bus_info->dev;
	sensor_index = MLXSW_REG_MTMP_MODULE_INDEX_MIN + tz->module;

	/* Read module temperature and thresholds. */
	mlxsw_thermal_module_temp_and_thresholds_get(thermal->core,
						     tz->slot_index,
						     sensor_index, &temp,
						     &crit_temp, &emerg_temp);
	*p_temp = temp;

	if (!temp)
		return 0;

	/* Update trip points. */
	mlxsw_thermal_module_trips_update(dev, thermal->core, tz,
					  crit_temp, emerg_temp);

	return 0;
}

static int
mlxsw_thermal_module_trip_type_get(struct thermal_zone_device *tzdev, int trip,
				   enum thermal_trip_type *p_type)
{
	struct mlxsw_thermal_module *tz = tzdev->devdata;

	if (trip < 0 || trip >= MLXSW_THERMAL_NUM_TRIPS)
		return -EINVAL;

	*p_type = tz->trips[trip].type;
	return 0;
}

static int
mlxsw_thermal_module_trip_temp_get(struct thermal_zone_device *tzdev,
				   int trip, int *p_temp)
{
	struct mlxsw_thermal_module *tz = tzdev->devdata;

	if (trip < 0 || trip >= MLXSW_THERMAL_NUM_TRIPS)
		return -EINVAL;

	*p_temp = tz->trips[trip].temp;
	return 0;
}

static int
mlxsw_thermal_module_trip_temp_set(struct thermal_zone_device *tzdev,
				   int trip, int temp)
{
	struct mlxsw_thermal_module *tz = tzdev->devdata;

	if (trip < 0 || trip >= MLXSW_THERMAL_NUM_TRIPS)
		return -EINVAL;

	tz->trips[trip].temp = temp;
	return 0;
}

static int
mlxsw_thermal_module_trip_hyst_get(struct thermal_zone_device *tzdev, int trip,
				   int *p_hyst)
{
	struct mlxsw_thermal_module *tz = tzdev->devdata;

	*p_hyst = tz->trips[trip].hyst;
	return 0;
}

static int
mlxsw_thermal_module_trip_hyst_set(struct thermal_zone_device *tzdev, int trip,
				   int hyst)
{
	struct mlxsw_thermal_module *tz = tzdev->devdata;

	tz->trips[trip].hyst = hyst;
	return 0;
}

static struct thermal_zone_device_ops mlxsw_thermal_module_ops = {
	.bind		= mlxsw_thermal_module_bind,
	.unbind		= mlxsw_thermal_module_unbind,
	.get_temp	= mlxsw_thermal_module_temp_get,
	.get_trip_type	= mlxsw_thermal_module_trip_type_get,
	.get_trip_temp	= mlxsw_thermal_module_trip_temp_get,
	.set_trip_temp	= mlxsw_thermal_module_trip_temp_set,
	.get_trip_hyst	= mlxsw_thermal_module_trip_hyst_get,
	.set_trip_hyst	= mlxsw_thermal_module_trip_hyst_set,
};

static int mlxsw_thermal_gearbox_temp_get(struct thermal_zone_device *tzdev,
					  int *p_temp)
{
	struct mlxsw_thermal_module *tz = tzdev->devdata;
	struct mlxsw_thermal *thermal = tz->parent;
	char mtmp_pl[MLXSW_REG_MTMP_LEN];
	u16 index;
	int temp;
	int err;

	index = MLXSW_REG_MTMP_GBOX_INDEX_MIN + tz->module;
	mlxsw_reg_mtmp_pack(mtmp_pl, tz->slot_index, index, false, false);

	err = mlxsw_reg_query(thermal->core, MLXSW_REG(mtmp), mtmp_pl);
	if (err)
		return err;

	mlxsw_reg_mtmp_unpack(mtmp_pl, &temp, NULL, NULL, NULL, NULL);

	*p_temp = temp;
	return 0;
}

static struct thermal_zone_device_ops mlxsw_thermal_gearbox_ops = {
	.bind		= mlxsw_thermal_module_bind,
	.unbind		= mlxsw_thermal_module_unbind,
	.get_temp	= mlxsw_thermal_gearbox_temp_get,
	.get_trip_type	= mlxsw_thermal_module_trip_type_get,
	.get_trip_temp	= mlxsw_thermal_module_trip_temp_get,
	.set_trip_temp	= mlxsw_thermal_module_trip_temp_set,
	.get_trip_hyst	= mlxsw_thermal_module_trip_hyst_get,
	.set_trip_hyst	= mlxsw_thermal_module_trip_hyst_set,
};

static int mlxsw_thermal_get_max_state(struct thermal_cooling_device *cdev,
				       unsigned long *p_state)
{
	*p_state = MLXSW_THERMAL_MAX_STATE;
	return 0;
}

static int mlxsw_thermal_get_cur_state(struct thermal_cooling_device *cdev,
				       unsigned long *p_state)

{
	struct mlxsw_thermal *thermal = cdev->devdata;
	struct device *dev = thermal->bus_info->dev;
	char mfsc_pl[MLXSW_REG_MFSC_LEN];
	int err, idx;
	u8 duty;

	idx = mlxsw_get_cooling_device_idx(thermal, cdev);
	if (idx < 0)
		return idx;

	mlxsw_reg_mfsc_pack(mfsc_pl, idx, 0);
	err = mlxsw_reg_query(thermal->core, MLXSW_REG(mfsc), mfsc_pl);
	if (err) {
		dev_err(dev, "Failed to query PWM duty\n");
		return err;
	}

	duty = mlxsw_reg_mfsc_pwm_duty_cycle_get(mfsc_pl);
	*p_state = mlxsw_duty_to_state(duty);
	return 0;
}

static int mlxsw_thermal_set_cur_state(struct thermal_cooling_device *cdev,
				       unsigned long state)

{
	struct mlxsw_thermal *thermal = cdev->devdata;
	struct device *dev = thermal->bus_info->dev;
	char mfsc_pl[MLXSW_REG_MFSC_LEN];
	int idx;
	int err;

	if (state > MLXSW_THERMAL_MAX_STATE)
		return -EINVAL;

	idx = mlxsw_get_cooling_device_idx(thermal, cdev);
	if (idx < 0)
		return idx;

	/* Normalize the state to the valid speed range. */
	state = thermal->cooling_levels[state];
	mlxsw_reg_mfsc_pack(mfsc_pl, idx, mlxsw_state_to_duty(state));
	err = mlxsw_reg_write(thermal->core, MLXSW_REG(mfsc), mfsc_pl);
	if (err) {
		dev_err(dev, "Failed to write PWM duty\n");
		return err;
	}
	return 0;
}

static const struct thermal_cooling_device_ops mlxsw_cooling_ops = {
	.get_max_state	= mlxsw_thermal_get_max_state,
	.get_cur_state	= mlxsw_thermal_get_cur_state,
	.set_cur_state	= mlxsw_thermal_set_cur_state,
};

static int
mlxsw_thermal_module_tz_init(struct mlxsw_thermal_module *module_tz)
{
	char tz_name[THERMAL_NAME_LENGTH];
	int err;

	if (module_tz->slot_index)
		snprintf(tz_name, sizeof(tz_name), "mlxsw-lc%d-module%d",
			 module_tz->slot_index, module_tz->module + 1);
	else
		snprintf(tz_name, sizeof(tz_name), "mlxsw-module%d",
			 module_tz->module + 1);
	module_tz->tzdev = thermal_zone_device_register(tz_name,
							MLXSW_THERMAL_NUM_TRIPS,
							MLXSW_THERMAL_TRIP_MASK,
							module_tz,
							&mlxsw_thermal_module_ops,
							&mlxsw_thermal_params,
							0,
							module_tz->parent->polling_delay);
	if (IS_ERR(module_tz->tzdev)) {
		err = PTR_ERR(module_tz->tzdev);
		return err;
	}

	err = thermal_zone_device_enable(module_tz->tzdev);
	if (err)
		thermal_zone_device_unregister(module_tz->tzdev);

	return err;
}

static void mlxsw_thermal_module_tz_fini(struct thermal_zone_device *tzdev)
{
	thermal_zone_device_unregister(tzdev);
}

static int
mlxsw_thermal_module_init(struct device *dev, struct mlxsw_core *core,
			  struct mlxsw_thermal *thermal,
			  struct mlxsw_thermal_area *area, u8 module)
{
	struct mlxsw_thermal_module *module_tz;
	int dummy_temp, crit_temp, emerg_temp;
	u16 sensor_index;

	sensor_index = MLXSW_REG_MTMP_MODULE_INDEX_MIN + module;
	module_tz = &area->tz_module_arr[module];
	/* Skip if parent is already set (case of port split). */
	if (module_tz->parent)
		return 0;
	module_tz->module = module;
	module_tz->slot_index = area->slot_index;
	module_tz->parent = thermal;
	memcpy(module_tz->trips, default_thermal_trips,
	       sizeof(thermal->trips));
	/* Initialize all trip point. */
	mlxsw_thermal_module_trips_reset(module_tz);
	/* Read module temperature and thresholds. */
	mlxsw_thermal_module_temp_and_thresholds_get(core, area->slot_index,
						     sensor_index, &dummy_temp,
						     &crit_temp, &emerg_temp);
	/* Update trip point according to the module data. */
	return mlxsw_thermal_module_trips_update(dev, core, module_tz,
						 crit_temp, emerg_temp);
}

static void mlxsw_thermal_module_fini(struct mlxsw_thermal_module *module_tz)
{
	if (module_tz && module_tz->tzdev) {
		mlxsw_thermal_module_tz_fini(module_tz->tzdev);
		module_tz->tzdev = NULL;
		module_tz->parent = NULL;
	}
}

static int
mlxsw_thermal_modules_init(struct device *dev, struct mlxsw_core *core,
			   struct mlxsw_thermal *thermal,
			   struct mlxsw_thermal_area *area)
{
	struct mlxsw_thermal_module *module_tz;
	char mgpir_pl[MLXSW_REG_MGPIR_LEN];
	int i, err;

	mlxsw_reg_mgpir_pack(mgpir_pl, area->slot_index);
	err = mlxsw_reg_query(core, MLXSW_REG(mgpir), mgpir_pl);
	if (err)
		return err;

	mlxsw_reg_mgpir_unpack(mgpir_pl, NULL, NULL, NULL,
			       &area->tz_module_num, NULL);
<<<<<<< HEAD

	/* For modular system module counter could be zero. */
	if (!area->tz_module_num)
		return 0;

=======

	/* For modular system module counter could be zero. */
	if (!area->tz_module_num)
		return 0;

>>>>>>> 7365df19
	area->tz_module_arr = kcalloc(area->tz_module_num,
				      sizeof(*area->tz_module_arr),
				      GFP_KERNEL);
	if (!area->tz_module_arr)
		return -ENOMEM;

	for (i = 0; i < area->tz_module_num; i++) {
		err = mlxsw_thermal_module_init(dev, core, thermal, area, i);
		if (err)
			goto err_thermal_module_init;
	}

	for (i = 0; i < area->tz_module_num; i++) {
		module_tz = &area->tz_module_arr[i];
		if (!module_tz->parent)
			continue;
		err = mlxsw_thermal_module_tz_init(module_tz);
		if (err)
			goto err_thermal_module_tz_init;
	}

	return 0;

err_thermal_module_tz_init:
err_thermal_module_init:
	for (i = area->tz_module_num - 1; i >= 0; i--)
		mlxsw_thermal_module_fini(&area->tz_module_arr[i]);
	kfree(area->tz_module_arr);
	return err;
}

static void
mlxsw_thermal_modules_fini(struct mlxsw_thermal *thermal,
			   struct mlxsw_thermal_area *area)
{
	int i;

	for (i = area->tz_module_num - 1; i >= 0; i--)
		mlxsw_thermal_module_fini(&area->tz_module_arr[i]);
	kfree(area->tz_module_arr);
}

static int
mlxsw_thermal_gearbox_tz_init(struct mlxsw_thermal_module *gearbox_tz)
{
	char tz_name[THERMAL_NAME_LENGTH];
	int ret;

	if (gearbox_tz->slot_index)
		snprintf(tz_name, sizeof(tz_name), "mlxsw-lc%d-gearbox%d",
			 gearbox_tz->slot_index, gearbox_tz->module + 1);
	else
		snprintf(tz_name, sizeof(tz_name), "mlxsw-gearbox%d",
			 gearbox_tz->module + 1);
	gearbox_tz->tzdev = thermal_zone_device_register(tz_name,
						MLXSW_THERMAL_NUM_TRIPS,
						MLXSW_THERMAL_TRIP_MASK,
						gearbox_tz,
						&mlxsw_thermal_gearbox_ops,
						&mlxsw_thermal_params, 0,
						gearbox_tz->parent->polling_delay);
	if (IS_ERR(gearbox_tz->tzdev))
		return PTR_ERR(gearbox_tz->tzdev);

	ret = thermal_zone_device_enable(gearbox_tz->tzdev);
	if (ret)
		thermal_zone_device_unregister(gearbox_tz->tzdev);

	return ret;
}

static void
mlxsw_thermal_gearbox_tz_fini(struct mlxsw_thermal_module *gearbox_tz)
{
	thermal_zone_device_unregister(gearbox_tz->tzdev);
}

static int
mlxsw_thermal_gearboxes_init(struct device *dev, struct mlxsw_core *core,
			     struct mlxsw_thermal *thermal,
			     struct mlxsw_thermal_area *area)
{
	enum mlxsw_reg_mgpir_device_type device_type;
	struct mlxsw_thermal_module *gearbox_tz;
	char mgpir_pl[MLXSW_REG_MGPIR_LEN];
	u8 gbox_num;
	int i;
	int err;

	mlxsw_reg_mgpir_pack(mgpir_pl, area->slot_index);
	err = mlxsw_reg_query(core, MLXSW_REG(mgpir), mgpir_pl);
	if (err)
		return err;

	mlxsw_reg_mgpir_unpack(mgpir_pl, &gbox_num, &device_type, NULL,
			       NULL, NULL);
	if (device_type != MLXSW_REG_MGPIR_DEVICE_TYPE_GEARBOX_DIE ||
	    !gbox_num)
		return 0;

	area->tz_gearbox_num = gbox_num;
	area->tz_gearbox_arr = kcalloc(area->tz_gearbox_num,
				       sizeof(*area->tz_gearbox_arr),
				       GFP_KERNEL);
	if (!area->tz_gearbox_arr)
		return -ENOMEM;

	for (i = 0; i < area->tz_gearbox_num; i++) {
		gearbox_tz = &area->tz_gearbox_arr[i];
		memcpy(gearbox_tz->trips, default_thermal_trips,
		       sizeof(thermal->trips));
		gearbox_tz->module = i;
		gearbox_tz->parent = thermal;
		gearbox_tz->slot_index = area->slot_index;
		err = mlxsw_thermal_gearbox_tz_init(gearbox_tz);
		if (err)
			goto err_thermal_gearbox_tz_init;
	}

	return 0;

err_thermal_gearbox_tz_init:
	for (i--; i >= 0; i--)
		mlxsw_thermal_gearbox_tz_fini(&area->tz_gearbox_arr[i]);
	kfree(area->tz_gearbox_arr);
	return err;
}

static void
mlxsw_thermal_gearboxes_fini(struct mlxsw_thermal *thermal,
			     struct mlxsw_thermal_area *area)
{
	int i;

	for (i = area->tz_gearbox_num - 1; i >= 0; i--)
		mlxsw_thermal_gearbox_tz_fini(&area->tz_gearbox_arr[i]);
	kfree(area->tz_gearbox_arr);
<<<<<<< HEAD
}

static void
mlxsw_thermal_got_active(struct mlxsw_core *mlxsw_core, u8 slot_index,
			 void *priv)
{
	struct mlxsw_thermal *thermal = priv;
	struct mlxsw_thermal_area *linecard;
	int err;

	linecard = &thermal->line_cards[slot_index];

	if (linecard->active)
		return;

	linecard->slot_index = slot_index;
	err = mlxsw_thermal_modules_init(thermal->bus_info->dev, thermal->core,
					 thermal, linecard);
	if (err) {
		dev_err(thermal->bus_info->dev, "Failed to configure thermal objects for line card modules in slot %d\n",
			slot_index);
		return;
	}

	err = mlxsw_thermal_gearboxes_init(thermal->bus_info->dev,
					   thermal->core, thermal, linecard);
	if (err) {
		dev_err(thermal->bus_info->dev, "Failed to configure thermal objects for line card gearboxes in slot %d\n",
			slot_index);
		goto err_thermal_linecard_gearboxes_init;
	}

	linecard->active = true;

	return;

err_thermal_linecard_gearboxes_init:
	mlxsw_thermal_modules_fini(thermal, linecard);
}

static void
mlxsw_thermal_got_inactive(struct mlxsw_core *mlxsw_core, u8 slot_index,
			   void *priv)
{
	struct mlxsw_thermal *thermal = priv;
	struct mlxsw_thermal_area *linecard;

	linecard = &thermal->line_cards[slot_index];
	if (!linecard->active)
		return;
	linecard->active = false;
	mlxsw_thermal_gearboxes_fini(thermal, linecard);
	mlxsw_thermal_modules_fini(thermal, linecard);
}

=======
}

static void
mlxsw_thermal_got_active(struct mlxsw_core *mlxsw_core, u8 slot_index,
			 void *priv)
{
	struct mlxsw_thermal *thermal = priv;
	struct mlxsw_thermal_area *linecard;
	int err;

	linecard = &thermal->line_cards[slot_index];

	if (linecard->active)
		return;

	linecard->slot_index = slot_index;
	err = mlxsw_thermal_modules_init(thermal->bus_info->dev, thermal->core,
					 thermal, linecard);
	if (err) {
		dev_err(thermal->bus_info->dev, "Failed to configure thermal objects for line card modules in slot %d\n",
			slot_index);
		return;
	}

	err = mlxsw_thermal_gearboxes_init(thermal->bus_info->dev,
					   thermal->core, thermal, linecard);
	if (err) {
		dev_err(thermal->bus_info->dev, "Failed to configure thermal objects for line card gearboxes in slot %d\n",
			slot_index);
		goto err_thermal_linecard_gearboxes_init;
	}

	linecard->active = true;

	return;

err_thermal_linecard_gearboxes_init:
	mlxsw_thermal_modules_fini(thermal, linecard);
}

static void
mlxsw_thermal_got_inactive(struct mlxsw_core *mlxsw_core, u8 slot_index,
			   void *priv)
{
	struct mlxsw_thermal *thermal = priv;
	struct mlxsw_thermal_area *linecard;

	linecard = &thermal->line_cards[slot_index];
	if (!linecard->active)
		return;
	linecard->active = false;
	mlxsw_thermal_gearboxes_fini(thermal, linecard);
	mlxsw_thermal_modules_fini(thermal, linecard);
}

>>>>>>> 7365df19
static struct mlxsw_linecards_event_ops mlxsw_thermal_event_ops = {
	.got_active = mlxsw_thermal_got_active,
	.got_inactive = mlxsw_thermal_got_inactive,
};

int mlxsw_thermal_init(struct mlxsw_core *core,
		       const struct mlxsw_bus_info *bus_info,
		       struct mlxsw_thermal **p_thermal)
{
	char mfcr_pl[MLXSW_REG_MFCR_LEN] = { 0 };
	enum mlxsw_reg_mfcr_pwm_frequency freq;
	struct device *dev = bus_info->dev;
	char mgpir_pl[MLXSW_REG_MGPIR_LEN];
	struct mlxsw_thermal *thermal;
	u8 pwm_active, num_of_slots;
	u16 tacho_active;
	int err, i;

	mlxsw_reg_mgpir_pack(mgpir_pl, 0);
	err = mlxsw_reg_query(core, MLXSW_REG(mgpir), mgpir_pl);
	if (err)
		return err;

	mlxsw_reg_mgpir_unpack(mgpir_pl, NULL, NULL, NULL, NULL,
			       &num_of_slots);

	thermal = kzalloc(struct_size(thermal, line_cards, num_of_slots + 1),
			  GFP_KERNEL);
	if (!thermal)
		return -ENOMEM;

	thermal->core = core;
	thermal->bus_info = bus_info;
	memcpy(thermal->trips, default_thermal_trips, sizeof(thermal->trips));
	thermal->line_cards[0].slot_index = 0;

	err = mlxsw_reg_query(thermal->core, MLXSW_REG(mfcr), mfcr_pl);
	if (err) {
		dev_err(dev, "Failed to probe PWMs\n");
		goto err_reg_query;
	}
	mlxsw_reg_mfcr_unpack(mfcr_pl, &freq, &tacho_active, &pwm_active);

	for (i = 0; i < MLXSW_MFCR_TACHOS_MAX; i++) {
		if (tacho_active & BIT(i)) {
			char mfsl_pl[MLXSW_REG_MFSL_LEN];

			mlxsw_reg_mfsl_pack(mfsl_pl, i, 0, 0);

			/* We need to query the register to preserve maximum */
			err = mlxsw_reg_query(thermal->core, MLXSW_REG(mfsl),
					      mfsl_pl);
			if (err)
				goto err_reg_query;

			/* set the minimal RPMs to 0 */
			mlxsw_reg_mfsl_tach_min_set(mfsl_pl, 0);
			err = mlxsw_reg_write(thermal->core, MLXSW_REG(mfsl),
					      mfsl_pl);
			if (err)
				goto err_reg_write;
		}
	}
	for (i = 0; i < MLXSW_MFCR_PWMS_MAX; i++) {
		if (pwm_active & BIT(i)) {
			struct thermal_cooling_device *cdev;

			cdev = thermal_cooling_device_register("mlxsw_fan",
							       thermal,
							       &mlxsw_cooling_ops);
			if (IS_ERR(cdev)) {
				err = PTR_ERR(cdev);
				dev_err(dev, "Failed to register cooling device\n");
				goto err_thermal_cooling_device_register;
			}
			thermal->cdevs[i] = cdev;
		}
	}

	/* Initialize cooling levels per PWM state. */
	for (i = 0; i < MLXSW_THERMAL_MAX_STATE; i++)
		thermal->cooling_levels[i] = max(MLXSW_THERMAL_MIN_STATE, i);

	thermal->polling_delay = bus_info->low_frequency ?
				 MLXSW_THERMAL_SLOW_POLL_INT :
				 MLXSW_THERMAL_POLL_INT;

	thermal->tzdev = thermal_zone_device_register("mlxsw",
						      MLXSW_THERMAL_NUM_TRIPS,
						      MLXSW_THERMAL_TRIP_MASK,
						      thermal,
						      &mlxsw_thermal_ops,
						      &mlxsw_thermal_params, 0,
						      thermal->polling_delay);
	if (IS_ERR(thermal->tzdev)) {
		err = PTR_ERR(thermal->tzdev);
		dev_err(dev, "Failed to register thermal zone\n");
		goto err_thermal_zone_device_register;
	}

	err = mlxsw_thermal_modules_init(dev, core, thermal,
					 &thermal->line_cards[0]);
	if (err)
		goto err_thermal_modules_init;

	err = mlxsw_thermal_gearboxes_init(dev, core, thermal,
					   &thermal->line_cards[0]);
	if (err)
		goto err_thermal_gearboxes_init;

	err = mlxsw_linecards_event_ops_register(core,
						 &mlxsw_thermal_event_ops,
						 thermal);
	if (err)
		goto err_linecards_event_ops_register;

	err = thermal_zone_device_enable(thermal->tzdev);
	if (err)
		goto err_thermal_zone_device_enable;

	thermal->line_cards[0].active = true;
	*p_thermal = thermal;
	return 0;

err_thermal_zone_device_enable:
	mlxsw_linecards_event_ops_unregister(thermal->core,
					     &mlxsw_thermal_event_ops,
					     thermal);
err_linecards_event_ops_register:
	mlxsw_thermal_gearboxes_fini(thermal, &thermal->line_cards[0]);
err_thermal_gearboxes_init:
	mlxsw_thermal_modules_fini(thermal, &thermal->line_cards[0]);
err_thermal_modules_init:
	if (thermal->tzdev) {
		thermal_zone_device_unregister(thermal->tzdev);
		thermal->tzdev = NULL;
	}
err_thermal_zone_device_register:
err_thermal_cooling_device_register:
	for (i = 0; i < MLXSW_MFCR_PWMS_MAX; i++)
		if (thermal->cdevs[i])
			thermal_cooling_device_unregister(thermal->cdevs[i]);
err_reg_write:
err_reg_query:
	kfree(thermal);
	return err;
}

void mlxsw_thermal_fini(struct mlxsw_thermal *thermal)
{
	int i;

	thermal->line_cards[0].active = false;
	mlxsw_linecards_event_ops_unregister(thermal->core,
					     &mlxsw_thermal_event_ops,
					     thermal);
	mlxsw_thermal_gearboxes_fini(thermal, &thermal->line_cards[0]);
	mlxsw_thermal_modules_fini(thermal, &thermal->line_cards[0]);
	if (thermal->tzdev) {
		thermal_zone_device_unregister(thermal->tzdev);
		thermal->tzdev = NULL;
	}

	for (i = 0; i < MLXSW_MFCR_PWMS_MAX; i++) {
		if (thermal->cdevs[i]) {
			thermal_cooling_device_unregister(thermal->cdevs[i]);
			thermal->cdevs[i] = NULL;
		}
	}

	kfree(thermal);
}<|MERGE_RESOLUTION|>--- conflicted
+++ resolved
@@ -21,10 +21,6 @@
 #define MLXSW_THERMAL_ASIC_TEMP_HOT	105000	/* 105C */
 #define MLXSW_THERMAL_HYSTERESIS_TEMP	5000	/* 5C */
 #define MLXSW_THERMAL_MODULE_TEMP_SHIFT	(MLXSW_THERMAL_HYSTERESIS_TEMP * 2)
-<<<<<<< HEAD
-#define MLXSW_THERMAL_TEMP_SCORE_MAX	GENMASK(31, 0)
-=======
->>>>>>> 7365df19
 #define MLXSW_THERMAL_MAX_STATE	10
 #define MLXSW_THERMAL_MIN_STATE	2
 #define MLXSW_THERMAL_MAX_DUTY	255
@@ -104,11 +100,6 @@
 	struct thermal_cooling_device *cdevs[MLXSW_MFCR_PWMS_MAX];
 	u8 cooling_levels[MLXSW_THERMAL_MAX_STATE + 1];
 	struct mlxsw_thermal_trip trips[MLXSW_THERMAL_NUM_TRIPS];
-<<<<<<< HEAD
-	unsigned int tz_highest_score;
-	struct thermal_zone_device *tz_highest_dev;
-=======
->>>>>>> 7365df19
 	struct mlxsw_thermal_area line_cards[];
 };
 
@@ -706,19 +697,11 @@
 
 	mlxsw_reg_mgpir_unpack(mgpir_pl, NULL, NULL, NULL,
 			       &area->tz_module_num, NULL);
-<<<<<<< HEAD
 
 	/* For modular system module counter could be zero. */
 	if (!area->tz_module_num)
 		return 0;
 
-=======
-
-	/* For modular system module counter could be zero. */
-	if (!area->tz_module_num)
-		return 0;
-
->>>>>>> 7365df19
 	area->tz_module_arr = kcalloc(area->tz_module_num,
 				      sizeof(*area->tz_module_arr),
 				      GFP_KERNEL);
@@ -856,7 +839,6 @@
 	for (i = area->tz_gearbox_num - 1; i >= 0; i--)
 		mlxsw_thermal_gearbox_tz_fini(&area->tz_gearbox_arr[i]);
 	kfree(area->tz_gearbox_arr);
-<<<<<<< HEAD
 }
 
 static void
@@ -912,63 +894,6 @@
 	mlxsw_thermal_modules_fini(thermal, linecard);
 }
 
-=======
-}
-
-static void
-mlxsw_thermal_got_active(struct mlxsw_core *mlxsw_core, u8 slot_index,
-			 void *priv)
-{
-	struct mlxsw_thermal *thermal = priv;
-	struct mlxsw_thermal_area *linecard;
-	int err;
-
-	linecard = &thermal->line_cards[slot_index];
-
-	if (linecard->active)
-		return;
-
-	linecard->slot_index = slot_index;
-	err = mlxsw_thermal_modules_init(thermal->bus_info->dev, thermal->core,
-					 thermal, linecard);
-	if (err) {
-		dev_err(thermal->bus_info->dev, "Failed to configure thermal objects for line card modules in slot %d\n",
-			slot_index);
-		return;
-	}
-
-	err = mlxsw_thermal_gearboxes_init(thermal->bus_info->dev,
-					   thermal->core, thermal, linecard);
-	if (err) {
-		dev_err(thermal->bus_info->dev, "Failed to configure thermal objects for line card gearboxes in slot %d\n",
-			slot_index);
-		goto err_thermal_linecard_gearboxes_init;
-	}
-
-	linecard->active = true;
-
-	return;
-
-err_thermal_linecard_gearboxes_init:
-	mlxsw_thermal_modules_fini(thermal, linecard);
-}
-
-static void
-mlxsw_thermal_got_inactive(struct mlxsw_core *mlxsw_core, u8 slot_index,
-			   void *priv)
-{
-	struct mlxsw_thermal *thermal = priv;
-	struct mlxsw_thermal_area *linecard;
-
-	linecard = &thermal->line_cards[slot_index];
-	if (!linecard->active)
-		return;
-	linecard->active = false;
-	mlxsw_thermal_gearboxes_fini(thermal, linecard);
-	mlxsw_thermal_modules_fini(thermal, linecard);
-}
-
->>>>>>> 7365df19
 static struct mlxsw_linecards_event_ops mlxsw_thermal_event_ops = {
 	.got_active = mlxsw_thermal_got_active,
 	.got_inactive = mlxsw_thermal_got_inactive,
