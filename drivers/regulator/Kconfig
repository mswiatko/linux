# SPDX-License-Identifier: GPL-2.0-only
menuconfig REGULATOR
	bool "Voltage and Current Regulator Support"
	select LINEAR_RANGES
	help
	  Generic Voltage and Current Regulator support.

	  This framework is designed to provide a generic interface to voltage
	  and current regulators within the Linux kernel. It's intended to
	  provide voltage and current control to client or consumer drivers and
	  also provide status information to user space applications through a
	  sysfs interface.

	  The intention is to allow systems to dynamically control regulator
	  output in order to save power and prolong battery life. This applies
	  to both voltage regulators (where voltage output is controllable) and
	  current sinks (where current output is controllable).

	  This framework safely compiles out if not selected so that client
	  drivers can still be used in systems with no software controllable
	  regulators.

	  If unsure, say no.


if REGULATOR

config REGULATOR_DEBUG
	bool "Regulator debug support"
	help
	  Say yes here to enable debugging support.

config REGULATOR_FIXED_VOLTAGE
	tristate "Fixed voltage regulator support"
	help
	  This driver provides support for fixed voltage regulators,
	  useful for systems which use a combination of software
	  managed regulators and simple non-configurable regulators.

config REGULATOR_VIRTUAL_CONSUMER
	tristate "Virtual regulator consumer support"
	help
	  This driver provides a virtual consumer for the voltage and
	  current regulator API which provides sysfs controls for
	  configuring the supplies requested.  This is mainly useful
	  for test purposes.

	  If unsure, say no.

config REGULATOR_USERSPACE_CONSUMER
	tristate "Userspace regulator consumer support"
	help
	  There are some classes of devices that are controlled entirely
	  from user space. Userspace consumer driver provides ability to
	  control power supplies for such devices.

	  If unsure, say no.

config REGULATOR_88PG86X
	tristate "Marvell 88PG86X voltage regulators"
	depends on I2C
	select REGMAP_I2C
	help
	  This driver supports Marvell 88PG867 and 88PG868 voltage regulators.
	  They provide two I2C-controlled DC/DC step-down converters with
	  sleep mode and separate enable pins.

config REGULATOR_88PM800
	tristate "Marvell 88PM800 Power regulators"
	depends on MFD_88PM800
	help
	  This driver supports Marvell 88PM800 voltage regulator chips.
	  It delivers digitally programmable output,
	  the voltage is programmed via I2C interface.
	  It's suitable to support PXA988 chips to control VCC_MAIN and
	  various voltages.

config REGULATOR_88PM8607
	tristate "Marvell 88PM8607 Power regulators"
	depends on MFD_88PM860X=y
	help
	  This driver supports 88PM8607 voltage regulator chips.

config REGULATOR_ACT8865
	tristate "Active-semi act8865 voltage regulator"
	depends on I2C
	depends on POWER_SUPPLY
	select REGMAP_I2C
	help
	  This driver controls a active-semi act8865 voltage output
	  regulator via I2C bus.

config REGULATOR_ACT8945A
	tristate "Active-semi ACT8945A voltage regulator"
	depends on MFD_ACT8945A
	help
	  This driver controls a active-semi ACT8945A voltage regulator
	  via I2C bus. The ACT8945A features three step-down DC/DC converters
	  and four low-dropout linear regulators, along with a ActivePath
	  battery charger.

config REGULATOR_AD5398
	tristate "Analog Devices AD5398/AD5821 regulators"
	depends on I2C
	help
	  This driver supports AD5398 and AD5821 current regulator chips.
	  If building into module, its name is ad5398.ko.

config REGULATOR_ANATOP
	tristate "Freescale i.MX on-chip ANATOP LDO regulators"
	depends on ARCH_MXC || COMPILE_TEST
	depends on MFD_SYSCON
	help
	  Say y here to support Freescale i.MX on-chip ANATOP LDOs
	  regulators. It is recommended that this option be
	  enabled on i.MX6 platform.

config REGULATOR_AAT2870
	tristate "AnalogicTech AAT2870 Regulators"
	depends on MFD_AAT2870_CORE
	help
	  If you have a AnalogicTech AAT2870 say Y to enable the
	  regulator driver.

config REGULATOR_AB3100
	tristate "ST-Ericsson AB3100 Regulator functions"
	depends on AB3100_CORE
	default y if AB3100_CORE
	help
	 These regulators correspond to functionality in the
	 AB3100 analog baseband dealing with power regulators
	 for the system.

config REGULATOR_AB8500
	bool "ST-Ericsson AB8500 Power Regulators"
	depends on AB8500_CORE
	help
	  This driver supports the regulators found on the ST-Ericsson mixed
	  signal AB8500 PMIC

config REGULATOR_ARIZONA_LDO1
	tristate "Cirrus Madera and Wolfson Arizona class devices LDO1"
	depends on MFD_ARIZONA || MFD_MADERA
	depends on SND_SOC
	help
	  Support for the LDO1 regulators found on Cirrus Logic Madera codecs
	  and Wolfson Microelectronic Arizona codecs.

config REGULATOR_ARIZONA_MICSUPP
	tristate "Cirrus Madera and Wolfson Arizona class devices MICSUPP"
	depends on MFD_ARIZONA || MFD_MADERA
	depends on SND_SOC
	help
	  Support for the MICSUPP regulators found on Cirrus Logic Madera codecs
	  and Wolfson Microelectronic Arizona codecs
	  devices.

config REGULATOR_ARM_SCMI
	tristate "SCMI based regulator driver"
	depends on ARM_SCMI_PROTOCOL && OF
	help
	  This adds the regulator driver support for ARM platforms using SCMI
	  protocol for device voltage management.
	  This driver uses SCMI Message Protocol driver to interact with the
	  firmware providing the device Voltage functionality.

config REGULATOR_AS3711
	tristate "AS3711 PMIC"
	depends on MFD_AS3711
	help
	  This driver provides support for the voltage regulators on the
	  AS3711 PMIC

config REGULATOR_AS3722
	tristate "AMS AS3722 PMIC Regulators"
	depends on MFD_AS3722
	help
	  This driver provides support for the voltage regulators on the
	  AS3722 PMIC. This will enable support for all the software
	  controllable DCDC/LDO regulators.

config REGULATOR_AXP20X
	tristate "X-POWERS AXP20X PMIC Regulators"
	depends on MFD_AXP20X
	help
	  This driver provides support for the voltage regulators on the
	  AXP20X PMIC.

config REGULATOR_BCM590XX
	tristate "Broadcom BCM590xx PMU Regulators"
	depends on MFD_BCM590XX
	help
	  This driver provides support for the voltage regulators on the
	  BCM590xx PMUs. This will enable support for the software
	  controllable LDO/Switching regulators.

config REGULATOR_BD70528
	tristate "ROHM BD70528 Power Regulator"
	depends on MFD_ROHM_BD70528
	help
	  This driver supports voltage regulators on ROHM BD70528 PMIC.
	  This will enable support for the software controllable buck
	  and LDO regulators.

	  This driver can also be built as a module. If so, the module
	  will be called bd70528-regulator.

config REGULATOR_BD71828
	tristate "ROHM BD71828 Power Regulator"
	depends on MFD_ROHM_BD71828
	select REGULATOR_ROHM
	help
	  This driver supports voltage regulators on ROHM BD71828 PMIC.
	  This will enable support for the software controllable buck
	  and LDO regulators.

	  This driver can also be built as a module. If so, the module
	  will be called bd71828-regulator.

config REGULATOR_BD718XX
	tristate "ROHM BD71837 Power Regulator"
	depends on MFD_ROHM_BD718XX
	select REGULATOR_ROHM
	help
	  This driver supports voltage regulators on ROHM BD71837 PMIC.
	  This will enable support for the software controllable buck
	  and LDO regulators.

	  This driver can also be built as a module. If so, the module
	  will be called bd718x7-regulator.

config REGULATOR_BD9571MWV
	tristate "ROHM BD9571MWV Regulators"
	depends on MFD_BD9571MWV
	help
	  This driver provides support for the voltage regulators on the
	  ROHM BD9571MWV PMIC. This will enable support for the software
	  controllable regulator and voltage sampling units.

	  This driver can also be built as a module. If so, the module
	  will be called bd9571mwv-regulator.

config REGULATOR_BD957XMUF
	tristate "ROHM BD9576MUF and BD9573MUF Regulators"
	depends on MFD_ROHM_BD957XMUF
	help
	  This driver supports voltage regulators on ROHM BD9576MUF and
	  BD9573MUF PMICs.

	  This driver can also be built as a module. If so, the module
	  will be called bd9576-regulator.

config REGULATOR_CPCAP
	tristate "Motorola CPCAP regulator"
	depends on MFD_CPCAP
	help
	  Say y here for CPCAP regulator found on some Motorola phones
	  and tablets such as Droid 4.

config REGULATOR_CROS_EC
	tristate "ChromeOS EC regulators"
	depends on CROS_EC && OF
	help
	  This driver supports voltage regulators that is connected to ChromeOS
	  EC and controlled through EC host commands.

	  This driver can also be built as a module. If so, the module
	  will be called cros-ec-regulator.

config REGULATOR_DA903X
	tristate "Dialog Semiconductor DA9030/DA9034 regulators"
	depends on PMIC_DA903X
	depends on !CC_IS_CLANG # https://bugs.llvm.org/show_bug.cgi?id=38789
	help
	  Say y here to support the BUCKs and LDOs regulators found on
	  Dialog Semiconductor DA9030/DA9034 PMIC.

config REGULATOR_DA9052
	tristate "Dialog Semiconductor DA9052/DA9053 regulators"
	depends on PMIC_DA9052
	help
	  This driver supports the voltage regulators of DA9052-BC and
	  DA9053-AA/Bx PMIC.

config REGULATOR_DA9055
	tristate "Dialog Semiconductor DA9055 regulators"
	depends on MFD_DA9055
	help
	  Say y here to support the BUCKs and LDOs regulators found on
	  Dialog Semiconductor DA9055 PMIC.

	  This driver can also be built as a module. If so, the module
	  will be called da9055-regulator.

config REGULATOR_DA9062
	tristate "Dialog Semiconductor DA9061/62 regulators"
	depends on MFD_DA9062
	help
	  Say y here to support the BUCKs and LDOs regulators found on
	  DA9061 and DA9062 PMICs.

	  This driver can also be built as a module. If so, the module
	  will be called da9062-regulator.

config REGULATOR_DA9063
	tristate "Dialog Semiconductor DA9063 regulators"
	depends on MFD_DA9063 && OF
	help
	  Say y here to support the BUCKs and LDOs regulators found on
	  DA9063 PMICs.

	  This driver can also be built as a module. If so, the module
	  will be called da9063-regulator.

config REGULATOR_DA9121
	tristate "Dialog Semiconductor DA9121/DA9122/DA9220/DA9217/DA9130/DA9131/DA9132 regulator"
	depends on I2C && OF
	select REGMAP_I2C
	help
	  Say y here to support for the Dialog Semiconductor DA9121.  The
	  DA9121 is a single channel dual-phase buck converter controlled
	  through an I2C interface.

	  DA9121 Single-channel dual-phase 10A buck converter
	  DA9130 Single-channel dual-phase 10A buck converter (Automotive)
	  DA9217 Single-channel dual-phase  6A buck converter
	  DA9122 Dual-channel single-phase  5A buck converter
	  DA9131 Dual-channel single-phase  5A buck converter (Automotive)
	  DA9220 Dual-channel single-phase  3A buck converter
	  DA9132 Dual-channel single-phase  3A buck converter (Automotive)

	  This driver can also be built as a module. If so, the module
	  will be called da9121-regulator.

config REGULATOR_DA9210
	tristate "Dialog Semiconductor DA9210 regulator"
	depends on I2C
	select REGMAP_I2C
	help
	  Say y here to support for the Dialog Semiconductor DA9210.
	  The DA9210 is a multi-phase synchronous step down
	  converter 12A DC-DC Buck controlled through an I2C
	  interface.

config REGULATOR_DA9211
	tristate "Dialog Semiconductor DA9211/DA9212/DA9213/DA9223/DA9214/DA9224/DA9215/DA9225 regulator"
	depends on I2C
	select REGMAP_I2C
	help
	  Say y here to support for the Dialog Semiconductor DA9211/DA9212
	  /DA9213/DA9214/DA9215.
	  The DA9211/DA9212/DA9213/DA9214/DA9215 is a multi-phase synchronous
	  step down converter 12A or 16A DC-DC Buck controlled through an I2C
	  interface.

config REGULATOR_DBX500_PRCMU
	bool

config REGULATOR_DB8500_PRCMU
	bool "ST-Ericsson DB8500 Voltage Domain Regulators"
	depends on MFD_DB8500_PRCMU
	select REGULATOR_DBX500_PRCMU
	help
	  This driver supports the voltage domain regulators controlled by the
	  DB8500 PRCMU

config REGULATOR_FAN53555
	tristate "Fairchild FAN53555 Regulator"
	depends on I2C
	select REGMAP_I2C
	help
	  This driver supports Fairchild FAN53555 Digitally Programmable
	  TinyBuck Regulator. The FAN53555 is a step-down switching voltage
	  regulator that delivers a digitally programmable output from an
	  input voltage supply of 2.5V to 5.5V. The output voltage is
	  programmed through an I2C interface.

config REGULATOR_FAN53880
	tristate "Fairchild FAN53880 Regulator"
	depends on I2C && (OF || COMPILE_TEST)
	select REGMAP_I2C
	help
	  This driver supports Fairchild (ON Semiconductor) FAN53880
	  regulator. The regulator is a programmable power management IC
	  (PMIC), it is controlled by I2C and provides one BUCK, one BOOST
	  and four LDO outputs.

config REGULATOR_GPIO
	tristate "GPIO regulator support"
	depends on GPIOLIB || COMPILE_TEST
	help
	  This driver provides support for regulators that can be
	  controlled via gpios.
	  It is capable of supporting current and voltage regulators
	  and the platform has to provide a mapping of GPIO-states
	  to target volts/amps.

config REGULATOR_HI6421
	tristate "HiSilicon Hi6421 PMIC voltage regulator support"
	depends on MFD_HI6421_PMIC && OF
	help
	  This driver provides support for the voltage regulators on the
	  HiSilicon Hi6421 PMU / Codec IC.
	  Hi6421 is a multi-function device which, on regulator part, provides
	  21 general purpose LDOs, 3 dedicated LDOs, and 5 BUCKs. All
	  of them come with support to either ECO (idle) or sleep mode.

config REGULATOR_HI6421V530
	tristate "HiSilicon Hi6421v530 PMIC voltage regulator support"
	depends on MFD_HI6421_PMIC && OF
	help
	  This driver provides support for the voltage regulators on
	  HiSilicon Hi6421v530 PMU / Codec IC.
	  Hi6421v530 is a multi-function device which, on regulator part,
	  provides 5 general purpose LDOs, and all of them come with support
	  to either ECO (idle) or sleep mode.

config REGULATOR_HI655X
	tristate "Hisilicon HI655X PMIC regulators support"
	depends on ARCH_HISI || COMPILE_TEST
	depends on MFD_HI655X_PMIC && OF
	help
	  This driver provides support for the voltage regulators of the
	  Hisilicon Hi655x PMIC device.

config REGULATOR_ISL9305
	tristate "Intersil ISL9305 regulator"
	depends on I2C
	select REGMAP_I2C
	help
	  This driver supports ISL9305 voltage regulator chip.

config REGULATOR_ISL6271A
	tristate "Intersil ISL6271A Power regulator"
	depends on I2C
	help
	  This driver supports ISL6271A voltage regulator chip.

config REGULATOR_LM363X
	tristate "TI LM363X voltage regulators"
	depends on MFD_TI_LMU
	help
	  This driver supports LM3631, LM3632 and LM36274 voltage regulators for
	  the LCD bias.
	  One boost output voltage is configurable and always on.
	  Other LDOs are used for the display module.

config REGULATOR_LOCHNAGAR
	tristate "Cirrus Logic Lochnagar regulator driver"
	depends on MFD_LOCHNAGAR
	help
	  This enables regulator support on the Cirrus Logic Lochnagar audio
	  development board.

config REGULATOR_LP3971
	tristate "National Semiconductors LP3971 PMIC regulator driver"
	depends on I2C
	help
	 Say Y here to support the voltage regulators and convertors
	 on National Semiconductors LP3971 PMIC

config REGULATOR_LP3972
	tristate "National Semiconductors LP3972 PMIC regulator driver"
	depends on I2C
	help
	 Say Y here to support the voltage regulators and convertors
	 on National Semiconductors LP3972 PMIC

config REGULATOR_LP872X
	tristate "TI/National Semiconductor LP8720/LP8725 voltage regulators"
	depends on I2C
	select REGMAP_I2C
	help
	  This driver supports LP8720/LP8725 PMIC

config REGULATOR_LP873X
	tristate "TI LP873X Power regulators"
	depends on MFD_TI_LP873X && OF
	help
	  This driver supports LP873X voltage regulator chips. LP873X
	  provides two step-down converters and two general-purpose LDO
	  voltage regulators. It supports software based voltage control
	  for different voltage domains

config REGULATOR_LP8755
	tristate "TI LP8755 High Performance PMU driver"
	depends on I2C
	select REGMAP_I2C
	help
	  This driver supports LP8755 High Performance PMU driver. This
	  chip contains six step-down DC/DC converters which can support
	  9 mode multiphase configuration.

config REGULATOR_LP87565
	tristate "TI LP87565 Power regulators"
	depends on MFD_TI_LP87565 && OF
	help
	  This driver supports LP87565 voltage regulator chips. LP87565
	  provides four step-down converters. It supports software based
	  voltage control for different voltage domains

config REGULATOR_LP8788
	tristate "TI LP8788 Power Regulators"
	depends on MFD_LP8788
	help
	  This driver supports LP8788 voltage regulator chip.

config REGULATOR_LTC3589
	tristate "LTC3589 8-output voltage regulator"
	depends on I2C
	select REGMAP_I2C
	help
	  This enables support for the LTC3589, LTC3589-1, and LTC3589-2
	  8-output regulators controlled via I2C.

config REGULATOR_LTC3676
	tristate "LTC3676 8-output voltage regulator"
	depends on I2C
	select REGMAP_I2C
	help
	  This enables support for the LTC3676
	  8-output regulators controlled via I2C.

config REGULATOR_MAX14577
	tristate "Maxim 14577/77836 regulator"
	depends on MFD_MAX14577
	help
	  This driver controls a Maxim MAX14577/77836 regulator via I2C bus.
	  The MAX14577 regulators include safeout LDO and charger current
	  regulator. The MAX77836 has two additional LDOs.

config REGULATOR_MAX1586
	tristate "Maxim 1586/1587 voltage regulator"
	depends on I2C
	help
	  This driver controls a Maxim 1586 or 1587 voltage output
	  regulator via I2C bus. The provided regulator is suitable
	  for PXA27x chips to control VCC_CORE and VCC_USIM voltages.

config REGULATOR_MAX77620
	tristate "Maxim 77620/MAX20024 voltage regulator"
	depends on MFD_MAX77620 || COMPILE_TEST
	help
	  This driver controls Maxim MAX77620 voltage output regulator
	  via I2C bus. The provided regulator is suitable for Tegra
	  chip to control Step-Down DC-DC and LDOs. Say Y here to
	  enable the regulator driver.

config REGULATOR_MAX77650
	tristate "Maxim MAX77650/77651 regulator support"
	depends on MFD_MAX77650 || COMPILE_TEST
	help
	  Regulator driver for MAX77650/77651 PMIC from Maxim
	  Semiconductor. This device has a SIMO with three independent
	  power rails and an LDO.

config REGULATOR_MAX8649
	tristate "Maxim 8649 voltage regulator"
	depends on I2C
	select REGMAP_I2C
	help
	  This driver controls a Maxim 8649 voltage output regulator via
	  I2C bus.

config REGULATOR_MAX8660
	tristate "Maxim 8660/8661 voltage regulator"
	depends on I2C
	help
	  This driver controls a Maxim 8660/8661 voltage output
	  regulator via I2C bus.

config REGULATOR_MAX8907
	tristate "Maxim 8907 voltage regulator"
	depends on MFD_MAX8907 || COMPILE_TEST
	help
	  This driver controls a Maxim 8907 voltage output regulator
	  via I2C bus. The provided regulator is suitable for Tegra
	  chip to control Step-Down DC-DC and LDOs.

config REGULATOR_MAX8925
	tristate "Maxim MAX8925 Power Management IC"
	depends on MFD_MAX8925
	help
	  Say y here to support the voltage regulator of Maxim MAX8925 PMIC.

config REGULATOR_MAX8952
	tristate "Maxim MAX8952 Power Management IC"
	depends on I2C
	help
	  This driver controls a Maxim 8952 voltage output regulator
	  via I2C bus. Maxim 8952 has one voltage output and supports 4 DVS
	  modes ranging from 0.77V to 1.40V by 0.01V steps.

config REGULATOR_MAX8973
	tristate "Maxim MAX8973 voltage regulator "
	depends on I2C
	depends on THERMAL && THERMAL_OF
	select REGMAP_I2C
	help
	  The MAXIM MAX8973 high-efficiency. three phase, DC-DC step-down
	  switching regulator delivers up to 9A of output current. Each
	  phase operates at a 2MHz fixed frequency with a 120 deg shift
	  from the adjacent phase, allowing the use of small magnetic component.

config REGULATOR_MAX8997
	tristate "Maxim 8997/8966 regulator"
	depends on MFD_MAX8997
	help
	  This driver controls a Maxim 8997/8966 regulator
	  via I2C bus. The provided regulator is suitable for S5PC110,
	  S5PV210, and Exynos-4 chips to control VCC_CORE and
	  VCC_USIM voltages.

config REGULATOR_MAX8998
	tristate "Maxim 8998 voltage regulator"
	depends on MFD_MAX8998
	help
	  This driver controls a Maxim 8998 voltage output regulator
	  via I2C bus. The provided regulator is suitable for S3C6410
	  and S5PC1XX chips to control VCC_CORE and VCC_USIM voltages.

config REGULATOR_MAX77686
	tristate "Maxim 77686 regulator"
	depends on MFD_MAX77686 || COMPILE_TEST
	help
	  This driver controls a Maxim 77686 regulator
	  via I2C bus. The provided regulator is suitable for
	  Exynos-4 chips to control VARM and VINT voltages.

config REGULATOR_MAX77693
	tristate "Maxim 77693/77843 regulator"
	depends on MFD_MAX77693 || MFD_MAX77843 || COMPILE_TEST
	help
	  This driver controls a Maxim 77693/77843 regulators via I2C bus.
	  The regulators include two LDOs, 'SAFEOUT1', 'SAFEOUT2'
	  and one current regulator 'CHARGER'. This is suitable for
	  Exynos-4x12 (MAX77693) or Exynos5433 (MAX77843) SoC chips.

config REGULATOR_MAX77802
	tristate "Maxim 77802 regulator"
	depends on MFD_MAX77686 || COMPILE_TEST
	help
	  This driver controls a Maxim 77802 regulator
	  via I2C bus. The provided regulator is suitable for
	  Exynos5420/Exynos5800 SoCs to control various voltages.
	  It includes support for control of voltage and ramp speed.

config REGULATOR_MAX77826
	tristate "Maxim 77826 regulator"
	depends on I2C
	select REGMAP_I2C
	help
	  This driver controls a Maxim 77826 regulator via I2C bus.
	  The regulator include 15 LDOs, BUCK and BUCK BOOST regulator.
	  It includes support for control of output voltage. This
	  regulator is found on the Samsung Galaxy S5 (klte) smartphone.

config REGULATOR_MC13XXX_CORE
	tristate

config REGULATOR_MC13783
	tristate "Freescale MC13783 regulator driver"
	depends on MFD_MC13XXX
	select REGULATOR_MC13XXX_CORE
	help
	  Say y here to support the regulators found on the Freescale MC13783
	  PMIC.

config REGULATOR_MC13892
	tristate "Freescale MC13892 regulator driver"
	depends on MFD_MC13XXX
	select REGULATOR_MC13XXX_CORE
	help
	  Say y here to support the regulators found on the Freescale MC13892
	  PMIC.

config REGULATOR_MCP16502
	tristate "Microchip MCP16502 PMIC"
	depends on I2C && OF
	select REGMAP_I2C
	help
	  Say y here to support the MCP16502 PMIC. This driver supports
	  basic operations (get/set voltage, get/set operating mode)
	  through the regulator interface. In addition it enables
	  suspend-to-ram/standby transition.

config REGULATOR_MP5416
	tristate "Monolithic MP5416 PMIC"
	depends on I2C && OF
	select REGMAP_I2C
	help
	  Say y here to support the MP5416 PMIC. This will enable supports
	  the software controllable 4 buck and 4 LDO regulators.
	  Say M here if you want to include support for the regulator as a
	  module.

config REGULATOR_MP8859
	tristate "MPS MP8859 regulator driver"
	depends on I2C
	select REGMAP_I2C
	help
	  Say y here to support the MP8859 voltage regulator. This driver
	  supports basic operations (get/set voltage) through the regulator
	  interface.
	  Say M here if you want to include support for the regulator as a
	  module. The module will be named "mp8859".

config REGULATOR_MP886X
	tristate "MPS MP8869 regulator driver"
	depends on I2C && (OF || COMPILE_TEST)
	select REGMAP_I2C
	help
	  This driver supports the MP8869 voltage regulator.

config REGULATOR_MPQ7920
	tristate "Monolithic MPQ7920 PMIC"
	depends on I2C && OF
	select REGMAP_I2C
	help
	  Say y here to support the MPQ7920 PMIC. This will enable supports
	  the software controllable 4 buck and 5 LDO regulators.
	  This driver supports the control of different power rails of device
	  through regulator interface.

config REGULATOR_MT6311
	tristate "MediaTek MT6311 PMIC"
	depends on I2C
	select REGMAP_I2C
	help
	  Say y here to select this option to enable the power regulator of
	  MediaTek MT6311 PMIC.
	  This driver supports the control of different power rails of device
	  through regulator interface.

config REGULATOR_MT6323
	tristate "MediaTek MT6323 PMIC"
	depends on MFD_MT6397
	help
	  Say y here to select this option to enable the power regulator of
	  MediaTek MT6323 PMIC.
	  This driver supports the control of different power rails of device
	  through regulator interface.

config REGULATOR_MT6358
	tristate "MediaTek MT6358 PMIC"
	depends on MFD_MT6397
	help
	  Say y here to select this option to enable the power regulator of
	  MediaTek MT6358 PMIC.
	  This driver supports the control of different power rails of device
	  through regulator interface.

config REGULATOR_MT6360
	tristate "MT6360 SubPMIC Regulator"
	depends on MFD_MT6360
	help
	  Say Y here to enable MT6360 regulator support.
	  This is support MT6360 PMIC/LDO part include
	  2-channel buck with Thermal Shutdown and Overload Protection
	  6-channel High PSRR and Low Dropout LDO.

config REGULATOR_MT6380
	tristate "MediaTek MT6380 PMIC"
	depends on MTK_PMIC_WRAP
	help
	  Say y here to select this option to enable the power regulator of
	  MediaTek MT6380 PMIC.
	  This driver supports the control of different power rails of device
	  through regulator interface.

config REGULATOR_MT6397
	tristate "MediaTek MT6397 PMIC"
	depends on MFD_MT6397
	help
	  Say y here to select this option to enable the power regulator of
	  MediaTek MT6397 PMIC.
	  This driver supports the control of different power rails of device
	  through regulator interface.

config REGULATOR_PALMAS
	tristate "TI Palmas PMIC Regulators"
	depends on MFD_PALMAS
	help
	  If you wish to control the regulators on the Palmas series of
	  chips say Y here. This will enable support for all the software
	  controllable SMPS/LDO regulators.

	  The regulators available on Palmas series chips vary depending
	  on the muxing. This is handled automatically in the driver by
	  reading the mux info from OTP.

config REGULATOR_PBIAS
	tristate "PBIAS OMAP regulator driver"
	depends on (ARCH_OMAP || COMPILE_TEST) && MFD_SYSCON
	help
	 Say y here to support pbias regulator for mmc1:SD card i/o
	 on OMAP SoCs.
	 This driver provides support for OMAP pbias modelled
	 regulators.

config REGULATOR_PCA9450
	tristate "NXP PCA9450A/PCA9450B/PCA9450C regulator driver"
	depends on I2C
	select REGMAP_I2C
	help
	  Say y here to support the NXP PCA9450A/PCA9450B/PCA9450C PMIC
	  regulator driver.

config REGULATOR_PCAP
	tristate "Motorola PCAP2 regulator driver"
	depends on EZX_PCAP
	help
	 This driver provides support for the voltage regulators of the
	 PCAP2 PMIC.

config REGULATOR_PCF50633
	tristate "NXP PCF50633 regulator driver"
	depends on MFD_PCF50633
	help
	 Say Y here to support the voltage regulators and converters
	 on PCF50633

config REGULATOR_PF8X00
	tristate "NXP PF8100/PF8121A/PF8200 regulator driver"
	depends on I2C && OF
	select REGMAP_I2C
	help
	  Say y here to support the regulators found on the NXP
	  PF8100/PF8121A/PF8200 PMIC.

config REGULATOR_PFUZE100
	tristate "Freescale PFUZE100/200/3000/3001 regulator driver"
	depends on I2C && OF
	select REGMAP_I2C
	help
	  Say y here to support the regulators found on the Freescale
	  PFUZE100/200/3000/3001 PMIC.

config REGULATOR_PV88060
	tristate "Powerventure Semiconductor PV88060 regulator"
	depends on I2C
	select REGMAP_I2C
	help
	  Say y here to support the voltage regulators and convertors
	  PV88060

config REGULATOR_PV88080
	tristate "Powerventure Semiconductor PV88080 regulator"
	depends on I2C
	select REGMAP_I2C
	help
	  Say y here to support the buck convertors on PV88080

config REGULATOR_PV88090
	tristate "Powerventure Semiconductor PV88090 regulator"
	depends on I2C
	select REGMAP_I2C
	help
	  Say y here to support the voltage regulators and convertors
	  on PV88090

config REGULATOR_PWM
	tristate "PWM voltage regulator"
	depends on PWM
	help
	  This driver supports PWM controlled voltage regulators. PWM
	  duty cycle can increase or decrease the voltage.

config REGULATOR_QCOM_RPM
	tristate "Qualcomm RPM regulator driver"
	depends on MFD_QCOM_RPM
	help
	  If you say yes to this option, support will be included for the
	  regulators exposed by the Resource Power Manager found in Qualcomm
	  8660, 8960 and 8064 based devices.

	  Say M here if you want to include support for the regulators on the
	  Qualcomm RPM as a module. The module will be named
	  "qcom_rpm-regulator".

config REGULATOR_QCOM_RPMH
	tristate "Qualcomm Technologies, Inc. RPMh regulator driver"
	depends on QCOM_RPMH || (QCOM_RPMH=n && COMPILE_TEST)
<<<<<<< HEAD
=======
	depends on QCOM_COMMAND_DB || (QCOM_COMMAND_DB=n && COMPILE_TEST)
>>>>>>> 7505c06d
	help
	  This driver supports control of PMIC regulators via the RPMh hardware
	  block found on Qualcomm Technologies Inc. SoCs.  RPMh regulator
	  control allows for voting on regulator state between multiple
	  processors within the SoC.

config REGULATOR_QCOM_SMD_RPM
	tristate "Qualcomm SMD based RPM regulator driver"
	depends on QCOM_SMD_RPM
	help
	  If you say yes to this option, support will be included for the
	  regulators exposed by the Resource Power Manager found in Qualcomm
	  8974 based devices.

	  Say M here if you want to include support for the regulators on the
	  Qualcomm RPM as a module. The module will be named
	  "qcom_smd-regulator".

config REGULATOR_QCOM_SPMI
	tristate "Qualcomm SPMI regulator driver"
	depends on SPMI || COMPILE_TEST
	help
	  If you say yes to this option, support will be included for the
	  regulators found in Qualcomm SPMI PMICs.

	  Say M here if you want to include support for the regulators on the
	  Qualcomm SPMI PMICs as a module. The module will be named
	  "qcom_spmi-regulator".

config REGULATOR_QCOM_USB_VBUS
	tristate "Qualcomm USB Vbus regulator driver"
	depends on SPMI || COMPILE_TEST
	help
	  If you say yes to this option, support will be included for the
	  regulator used to enable the VBUS output.

	  Say M here if you want to include support for enabling the VBUS output
	  as a module. The module will be named "qcom_usb_vbus_regulator".

config REGULATOR_RASPBERRYPI_TOUCHSCREEN_ATTINY
	tristate "Raspberry Pi 7-inch touchscreen panel ATTINY regulator"
	depends on BACKLIGHT_CLASS_DEVICE
	depends on I2C
	select REGMAP_I2C
	help
	  This driver supports ATTINY regulator on the Raspberry Pi 7-inch
	  touchscreen unit. The regulator is used to enable power to the
	  TC358762, display and to control backlight.

config REGULATOR_RC5T583
	tristate "RICOH RC5T583 Power regulators"
	depends on MFD_RC5T583
	help
	  Select this option to enable the power regulator of RICOH
	  PMIC RC5T583.
	  This driver supports the control of different power rails of device
	  through regulator interface. The device supports multiple DCDC/LDO
	  outputs which can be controlled by i2c communication.

config REGULATOR_RK808
	tristate "Rockchip RK805/RK808/RK809/RK817/RK818 Power regulators"
	depends on MFD_RK808
	help
	  Select this option to enable the power regulator of ROCKCHIP
	  PMIC RK805,RK809&RK817,RK808 and RK818.
	  This driver supports the control of different power rails of device
	  through regulator interface. The device supports multiple DCDC/LDO
	  outputs which can be controlled by i2c communication.

config REGULATOR_RN5T618
	tristate "Ricoh RN5T567/618 voltage regulators"
	depends on MFD_RN5T618
	help
	  Say y here to support the regulators found on Ricoh RN5T567,
	  RN5T618 or RC5T619 PMIC.

config REGULATOR_ROHM
	tristate

config REGULATOR_RT4801
	tristate "Richtek RT4801 Regulators"
	depends on I2C
	select REGMAP_I2C
	help
	  This adds support for voltage regulators in Richtek RT4801 Display Bias IC.
	  The device supports two regulators (DSVP/DSVN).

config REGULATOR_RT5033
	tristate "Richtek RT5033 Regulators"
	depends on MFD_RT5033
	help
	  This adds support for voltage and current regulators in Richtek
	  RT5033 PMIC. The device supports multiple regulators like
	  current source, LDO and Buck.

config REGULATOR_RTMV20
	tristate "RTMV20 Laser Diode Regulator"
	depends on I2C
	select REGMAP_I2C
	help
	  This driver adds support for the load switch current regulator on
	  the Richtek RTMV20. It can support the load current up to 6A and
	  integrate strobe/vsync/fsin signal to synchronize the IR camera.

config REGULATOR_S2MPA01
	tristate "Samsung S2MPA01 voltage regulator"
	depends on MFD_SEC_CORE || COMPILE_TEST
	help
	 This driver controls Samsung S2MPA01 voltage output regulator
	 via I2C bus. S2MPA01 has 10 Bucks and 26 LDO outputs.

config REGULATOR_S2MPS11
	tristate "Samsung S2MPS11/13/14/15/S2MPU02 voltage regulator"
	depends on MFD_SEC_CORE || COMPILE_TEST
	help
	 This driver supports a Samsung S2MPS11/13/14/15/S2MPU02 voltage
	 output regulator via I2C bus. The chip is comprised of high efficient
	 Buck converters including Dual-Phase Buck converter, Buck-Boost
	 converter, various LDOs.

config REGULATOR_S5M8767
	tristate "Samsung S5M8767A voltage regulator"
	depends on MFD_SEC_CORE || COMPILE_TEST
	help
	 This driver supports a Samsung S5M8767A voltage output regulator
	 via I2C bus. S5M8767A have 9 Bucks and 28 LDOs output and
	 supports DVS mode with 8bits of output voltage control.

config REGULATOR_SC2731
	tristate "Spreadtrum SC2731 power regulator driver"
	depends on MFD_SC27XX_PMIC || COMPILE_TEST
	help
	  This driver provides support for the voltage regulators on the
	  SC2731 PMIC.

config REGULATOR_SKY81452
	tristate "Skyworks Solutions SKY81452 voltage regulator"
	depends on MFD_SKY81452
	help
	  This driver supports Skyworks SKY81452 voltage output regulator
	  via I2C bus. SKY81452 has one voltage linear regulator can be
	  programmed from 4.5V to 20V.

	  This driver can also be built as a module. If so, the module
	  will be called sky81452-regulator.

config REGULATOR_SLG51000
	tristate "Dialog Semiconductor SLG51000 regulators"
	depends on I2C
	select REGMAP_I2C
	help
	  Say y here to support for the Dialog Semiconductor SLG51000.
	  The SLG51000 is seven compact and customizable low dropout
	  regulators.

config REGULATOR_STM32_BOOSTER
	tristate "STMicroelectronics STM32 BOOSTER"
	depends on ARCH_STM32 || COMPILE_TEST
	help
	  This driver supports internal booster (3V3) embedded in some
	  STMicroelectronics STM32 chips. It can be used to supply ADC analog
	  input switches when vdda supply is below 2.7V.

	  This driver can also be built as a module. If so, the module
	  will be called stm32-booster.

config REGULATOR_STM32_VREFBUF
	tristate "STMicroelectronics STM32 VREFBUF"
	depends on ARCH_STM32 || COMPILE_TEST
	help
	  This driver supports STMicroelectronics STM32 VREFBUF (voltage
	  reference buffer) which can be used as voltage reference for
	  internal ADCs, DACs and also for external components through
	  dedicated Vref+ pin.

	  This driver can also be built as a module. If so, the module
	  will be called stm32-vrefbuf.

config REGULATOR_STM32_PWR
	bool "STMicroelectronics STM32 PWR"
	depends on ARCH_STM32 || COMPILE_TEST
	help
	  This driver supports internal regulators (1V1, 1V8, 3V3) in the
	  STMicroelectronics STM32 chips.

config REGULATOR_STPMIC1
	tristate "STMicroelectronics STPMIC1 PMIC Regulators"
	depends on MFD_STPMIC1
	help
	  This driver supports STMicroelectronics STPMIC1 PMIC voltage
	  regulators and switches. The STPMIC1 regulators supply power to
	  an application processor as well as to external system
	  peripherals such as DDR, Flash memories and system devices.

	  To compile this driver as a module, choose M here: the
	  module will be called stpmic1_regulator.

config REGULATOR_TI_ABB
	tristate "TI Adaptive Body Bias on-chip LDO"
	depends on ARCH_OMAP
	help
	  Select this option to support Texas Instruments' on-chip Adaptive Body
	  Bias (ABB) LDO regulators. It is recommended that this option be
	  enabled on required TI SoC. Certain Operating Performance Points
	  on TI SoCs may be unstable without enabling this as it provides
	  device specific optimized bias to allow/optimize functionality.

config REGULATOR_STW481X_VMMC
	bool "ST Microelectronics STW481X VMMC regulator"
	depends on MFD_STW481X || COMPILE_TEST
	default y if MFD_STW481X
	help
	  This driver supports the internal VMMC regulator in the STw481x
	  PMIC chips.

config REGULATOR_SY8106A
	tristate "Silergy SY8106A regulator"
	depends on I2C && (OF || COMPILE_TEST)
	select REGMAP_I2C
	help
	  This driver supports SY8106A single output regulator.

config REGULATOR_SY8824X
	tristate "Silergy SY8824C/SY8824E regulator"
	depends on I2C && (OF || COMPILE_TEST)
	select REGMAP_I2C
	help
	  This driver supports SY8824C single output regulator.

config REGULATOR_SY8827N
	tristate "Silergy SY8827N regulator"
	depends on I2C && (OF || COMPILE_TEST)
	select REGMAP_I2C
	help
	  This driver supports SY8827N single output regulator.

config REGULATOR_TPS51632
	tristate "TI TPS51632 Power Regulator"
	depends on I2C
	select REGMAP_I2C
	help
	  This driver supports TPS51632 voltage regulator chip.
	  The TPS51632 is 3-2-1 Phase D-Cap+ Step Down Driverless Controller
	  with Serial VID control and DVFS.
	  The voltage output can be configure through I2C interface or PWM
	  interface.

config REGULATOR_TPS6105X
	tristate "TI TPS6105X Power regulators"
	depends on TPS6105X
	default y if TPS6105X
	help
	  This driver supports TPS61050/TPS61052 voltage regulator chips.
	  It is a single boost converter primarily for white LEDs and
	  audio amplifiers.

config REGULATOR_TPS62360
	tristate "TI TPS6236x Power Regulator"
	depends on I2C
	select REGMAP_I2C
	help
	  This driver supports TPS6236x voltage regulator chip. This
	  regulator is meant for processor core supply. This chip is
	  high-frequency synchronous step down dc-dc converter optimized
	  for battery-powered portable applications.

config REGULATOR_TPS65023
	tristate "TI TPS65023 Power regulators"
	depends on I2C
	select REGMAP_I2C
	help
	  This driver supports TPS65023 voltage regulator chips. TPS65023 provides
	  three step-down converters and two general-purpose LDO voltage regulators.
	  It supports TI's software based Class-2 SmartReflex implementation.

config REGULATOR_TPS6507X
	tristate "TI TPS6507X Power regulators"
	depends on I2C
	help
	  This driver supports TPS6507X voltage regulator chips. TPS6507X provides
	  three step-down converters and two general-purpose LDO voltage regulators.
	  It supports TI's software based Class-2 SmartReflex implementation.

config REGULATOR_TPS65086
	tristate "TI TPS65086 Power regulators"
	depends on MFD_TPS65086
	help
	  This driver provides support for the voltage regulators on
	  TI TPS65086 PMICs.

config REGULATOR_TPS65090
	tristate "TI TPS65090 Power regulator"
	depends on MFD_TPS65090
	help
	  This driver provides support for the voltage regulators on the
	  TI TPS65090 PMIC.

config REGULATOR_TPS65132
	tristate "TI TPS65132 Dual Output Power regulators"
	depends on I2C && GPIOLIB
	select REGMAP_I2C
	help
	  This driver supports TPS65132 single inductor - dual output
	  power supply specifically designed for display panels.

config REGULATOR_TPS65217
	tristate "TI TPS65217 Power regulators"
	depends on MFD_TPS65217
	help
	  This driver supports TPS65217 voltage regulator chips. TPS65217
	  provides three step-down converters and four general-purpose LDO
	  voltage regulators. It supports software based voltage control
	  for different voltage domains

config REGULATOR_TPS65218
	tristate "TI TPS65218 Power regulators"
	depends on MFD_TPS65218 && OF
	help
	  This driver supports TPS65218 voltage regulator chips. TPS65218
	  provides six step-down converters and one general-purpose LDO
	  voltage regulators. It supports software based voltage control
	  for different voltage domains

config REGULATOR_TPS6524X
	tristate "TI TPS6524X Power regulators"
	depends on SPI
	help
	  This driver supports TPS6524X voltage regulator chips. TPS6524X
	  provides three step-down converters and two general-purpose LDO
	  voltage regulators.  This device is interfaced using a customized
	  serial interface currently supported on the sequencer serial
	  port controller.

config REGULATOR_TPS6586X
	tristate "TI TPS6586X Power regulators"
	depends on MFD_TPS6586X
	help
	  This driver supports TPS6586X voltage regulator chips.

config REGULATOR_TPS65910
	tristate "TI TPS65910/TPS65911 Power Regulators"
	depends on MFD_TPS65910
	help
	  This driver supports TPS65910/TPS65911 voltage regulator chips.

config REGULATOR_TPS65912
	tristate "TI TPS65912 Power regulator"
	depends on MFD_TPS65912
	help
	    This driver supports TPS65912 voltage regulator chip.

config REGULATOR_TPS80031
	tristate "TI TPS80031/TPS80032 power regulator driver"
	depends on MFD_TPS80031
	help
	  TPS80031/ TPS80032 Fully Integrated Power Management with Power
	  Path and Battery Charger. It has 5 configurable step-down
	  converters, 11 general purpose LDOs, VBUS generator and digital
	  output to control regulators.

config REGULATOR_TWL4030
	tristate "TI TWL4030/TWL5030/TWL6030/TPS659x0 PMIC"
	depends on TWL4030_CORE
	help
	  This driver supports the voltage regulators provided by
	  this family of companion chips.

config REGULATOR_UNIPHIER
	tristate "UniPhier regulator driver"
	depends on ARCH_UNIPHIER || COMPILE_TEST
	depends on OF
	select REGMAP_MMIO
	default ARCH_UNIPHIER
	help
	  Support for regulators implemented on Socionext UniPhier SoCs.

config REGULATOR_VCTRL
	tristate "Voltage controlled regulators"
	depends on OF
	help
	  This driver provides support for voltage regulators whose output
	  voltage is controlled by the voltage of another regulator.

config REGULATOR_VEXPRESS
	tristate "Versatile Express regulators"
	depends on VEXPRESS_CONFIG
	help
	  This driver provides support for voltage regulators available
	  on the ARM Ltd's Versatile Express platform.

config REGULATOR_VQMMC_IPQ4019
	tristate "IPQ4019 VQMMC SD LDO regulator support"
	depends on ARCH_QCOM
	help
	  This driver provides support for the VQMMC LDO I/0
	  voltage regulator of the IPQ4019 SD/EMMC controller.

config REGULATOR_WM831X
	tristate "Wolfson Microelectronics WM831x PMIC regulators"
	depends on MFD_WM831X
	help
	  Support the voltage and current regulators of the WM831x series
	  of PMIC devices.

config REGULATOR_WM8350
	tristate "Wolfson Microelectronics WM8350 AudioPlus PMIC"
	depends on MFD_WM8350
	help
	  This driver provides support for the voltage and current regulators
	  of the WM8350 AudioPlus PMIC.

config REGULATOR_WM8400
	tristate "Wolfson Microelectronics WM8400 AudioPlus PMIC"
	depends on MFD_WM8400
	help
	  This driver provides support for the voltage regulators of the
	  WM8400 AudioPlus PMIC.

config REGULATOR_WM8994
	tristate "Wolfson Microelectronics WM8994 CODEC"
	depends on MFD_WM8994
	help
	  This driver provides support for the voltage regulators on the
	  WM8994 CODEC.

config REGULATOR_QCOM_LABIBB
	tristate "QCOM LAB/IBB regulator support"
	depends on SPMI || COMPILE_TEST
	help
	  This driver supports Qualcomm's LAB/IBB regulators present on the
	  Qualcomm's PMIC chip pmi8998. QCOM LAB and IBB are SPMI
	  based PMIC implementations. LAB can be used as positive
	  boost regulator and IBB can be used as a negative boost regulator
	  for LCD display panel.

endif
<|MERGE_RESOLUTION|>--- conflicted
+++ resolved
@@ -881,10 +881,7 @@
 config REGULATOR_QCOM_RPMH
 	tristate "Qualcomm Technologies, Inc. RPMh regulator driver"
 	depends on QCOM_RPMH || (QCOM_RPMH=n && COMPILE_TEST)
-<<<<<<< HEAD
-=======
 	depends on QCOM_COMMAND_DB || (QCOM_COMMAND_DB=n && COMPILE_TEST)
->>>>>>> 7505c06d
 	help
 	  This driver supports control of PMIC regulators via the RPMh hardware
 	  block found on Qualcomm Technologies Inc. SoCs.  RPMh regulator
