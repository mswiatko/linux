--- conflicted
+++ resolved
@@ -2389,13 +2389,10 @@
 		switch (iftype) {
 		case NL80211_IFTYPE_AP:
 		case NL80211_IFTYPE_P2P_GO:
-<<<<<<< HEAD
-=======
 			if (!wdev->links[link].ap.beacon_interval)
 				continue;
 			chandef = wdev->links[link].ap.chandef;
 			break;
->>>>>>> 7365df19
 		case NL80211_IFTYPE_MESH_POINT:
 			if (!wdev->u.mesh.beacon_interval)
 				continue;
