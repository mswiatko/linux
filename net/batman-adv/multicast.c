// SPDX-License-Identifier: GPL-2.0
/* Copyright (C) 2014-2019  B.A.T.M.A.N. contributors:
 *
 * Linus Lüssing
 */

#include "multicast.h"
#include "main.h"

#include <linux/atomic.h>
#include <linux/bitops.h>
#include <linux/bug.h>
#include <linux/byteorder/generic.h>
#include <linux/errno.h>
#include <linux/etherdevice.h>
#include <linux/gfp.h>
#include <linux/icmpv6.h>
#include <linux/if_bridge.h>
#include <linux/if_ether.h>
#include <linux/igmp.h>
#include <linux/in.h>
#include <linux/in6.h>
#include <linux/inetdevice.h>
#include <linux/ip.h>
#include <linux/ipv6.h>
#include <linux/jiffies.h>
#include <linux/kernel.h>
#include <linux/kref.h>
#include <linux/list.h>
#include <linux/lockdep.h>
#include <linux/netdevice.h>
#include <linux/netlink.h>
#include <linux/printk.h>
#include <linux/rculist.h>
#include <linux/rcupdate.h>
#include <linux/seq_file.h>
#include <linux/skbuff.h>
#include <linux/slab.h>
#include <linux/spinlock.h>
#include <linux/stddef.h>
#include <linux/string.h>
#include <linux/types.h>
#include <linux/workqueue.h>
#include <net/addrconf.h>
#include <net/genetlink.h>
#include <net/if_inet6.h>
#include <net/ip.h>
#include <net/ipv6.h>
#include <net/netlink.h>
#include <net/sock.h>
#include <uapi/linux/batadv_packet.h>
#include <uapi/linux/batman_adv.h>

#include "hard-interface.h"
#include "hash.h"
#include "log.h"
#include "netlink.h"
#include "send.h"
#include "soft-interface.h"
#include "translation-table.h"
#include "tvlv.h"

static void batadv_mcast_mla_update(struct work_struct *work);

/**
 * batadv_mcast_start_timer() - schedule the multicast periodic worker
 * @bat_priv: the bat priv with all the soft interface information
 */
static void batadv_mcast_start_timer(struct batadv_priv *bat_priv)
{
	queue_delayed_work(batadv_event_workqueue, &bat_priv->mcast.work,
			   msecs_to_jiffies(BATADV_MCAST_WORK_PERIOD));
}

/**
 * batadv_mcast_get_bridge() - get the bridge on top of the softif if it exists
 * @soft_iface: netdev struct of the mesh interface
 *
 * If the given soft interface has a bridge on top then the refcount
 * of the according net device is increased.
 *
 * Return: NULL if no such bridge exists. Otherwise the net device of the
 * bridge.
 */
static struct net_device *batadv_mcast_get_bridge(struct net_device *soft_iface)
{
	struct net_device *upper = soft_iface;

	rcu_read_lock();
	do {
		upper = netdev_master_upper_dev_get_rcu(upper);
	} while (upper && !(upper->priv_flags & IFF_EBRIDGE));

	if (upper)
		dev_hold(upper);
	rcu_read_unlock();

	return upper;
}

/**
 * batadv_mcast_mla_rtr_flags_softif_get_ipv4() - get mcast router flags from
 *  node for IPv4
 * @dev: the interface to check
 *
 * Checks the presence of an IPv4 multicast router on this node.
 *
 * Caller needs to hold rcu read lock.
 *
 * Return: BATADV_NO_FLAGS if present, BATADV_MCAST_WANT_NO_RTR4 otherwise.
 */
static u8 batadv_mcast_mla_rtr_flags_softif_get_ipv4(struct net_device *dev)
{
	struct in_device *in_dev = __in_dev_get_rcu(dev);

	if (in_dev && IN_DEV_MFORWARD(in_dev))
		return BATADV_NO_FLAGS;
	else
		return BATADV_MCAST_WANT_NO_RTR4;
}

/**
 * batadv_mcast_mla_rtr_flags_softif_get_ipv6() - get mcast router flags from
 *  node for IPv6
 * @dev: the interface to check
 *
 * Checks the presence of an IPv6 multicast router on this node.
 *
 * Caller needs to hold rcu read lock.
 *
 * Return: BATADV_NO_FLAGS if present, BATADV_MCAST_WANT_NO_RTR6 otherwise.
 */
#if IS_ENABLED(CONFIG_IPV6_MROUTE)
static u8 batadv_mcast_mla_rtr_flags_softif_get_ipv6(struct net_device *dev)
{
	struct inet6_dev *in6_dev = __in6_dev_get(dev);

	if (in6_dev && in6_dev->cnf.mc_forwarding)
		return BATADV_NO_FLAGS;
	else
		return BATADV_MCAST_WANT_NO_RTR6;
}
#else
static inline u8
batadv_mcast_mla_rtr_flags_softif_get_ipv6(struct net_device *dev)
{
	return BATADV_MCAST_WANT_NO_RTR6;
}
#endif

/**
 * batadv_mcast_mla_rtr_flags_softif_get() - get mcast router flags from node
 * @bat_priv: the bat priv with all the soft interface information
 * @bridge: bridge interface on top of the soft_iface if present,
 *  otherwise pass NULL
 *
 * Checks the presence of IPv4 and IPv6 multicast routers on this
 * node.
 *
 * Return:
 *	BATADV_NO_FLAGS: Both an IPv4 and IPv6 multicast router is present
 *	BATADV_MCAST_WANT_NO_RTR4: No IPv4 multicast router is present
 *	BATADV_MCAST_WANT_NO_RTR6: No IPv6 multicast router is present
 *	The former two OR'd: no multicast router is present
 */
static u8 batadv_mcast_mla_rtr_flags_softif_get(struct batadv_priv *bat_priv,
						struct net_device *bridge)
{
	struct net_device *dev = bridge ? bridge : bat_priv->soft_iface;
	u8 flags = BATADV_NO_FLAGS;

	rcu_read_lock();

	flags |= batadv_mcast_mla_rtr_flags_softif_get_ipv4(dev);
	flags |= batadv_mcast_mla_rtr_flags_softif_get_ipv6(dev);

	rcu_read_unlock();

	return flags;
}

/**
 * batadv_mcast_mla_rtr_flags_bridge_get() - get mcast router flags from bridge
 * @bat_priv: the bat priv with all the soft interface information
 * @bridge: bridge interface on top of the soft_iface if present,
 *  otherwise pass NULL
 *
 * Checks the presence of IPv4 and IPv6 multicast routers behind a bridge.
 *
 * Return:
 *	BATADV_NO_FLAGS: Both an IPv4 and IPv6 multicast router is present
 *	BATADV_MCAST_WANT_NO_RTR4: No IPv4 multicast router is present
 *	BATADV_MCAST_WANT_NO_RTR6: No IPv6 multicast router is present
 *	The former two OR'd: no multicast router is present
 */
#if IS_ENABLED(CONFIG_IPV6)
static u8 batadv_mcast_mla_rtr_flags_bridge_get(struct batadv_priv *bat_priv,
						struct net_device *bridge)
{
	struct list_head bridge_mcast_list = LIST_HEAD_INIT(bridge_mcast_list);
	struct net_device *dev = bat_priv->soft_iface;
	struct br_ip_list *br_ip_entry, *tmp;
	u8 flags = BATADV_MCAST_WANT_NO_RTR6;
	int ret;

	if (!bridge)
		return BATADV_MCAST_WANT_NO_RTR4 | BATADV_MCAST_WANT_NO_RTR6;

	/* TODO: ask the bridge if a multicast router is present (the bridge
	 * is capable of performing proper RFC4286 multicast multicast router
	 * discovery) instead of searching for a ff02::2 listener here
	 */
	ret = br_multicast_list_adjacent(dev, &bridge_mcast_list);
	if (ret < 0)
		return BATADV_NO_FLAGS;

	list_for_each_entry_safe(br_ip_entry, tmp, &bridge_mcast_list, list) {
		/* the bridge snooping does not maintain IPv4 link-local
		 * addresses - therefore we won't find any IPv4 multicast router
		 * address here, only IPv6 ones
		 */
		if (br_ip_entry->addr.proto == htons(ETH_P_IPV6) &&
		    ipv6_addr_is_ll_all_routers(&br_ip_entry->addr.u.ip6))
			flags &= ~BATADV_MCAST_WANT_NO_RTR6;

		list_del(&br_ip_entry->list);
		kfree(br_ip_entry);
	}

	return flags;
}
#else
static inline u8
batadv_mcast_mla_rtr_flags_bridge_get(struct batadv_priv *bat_priv,
				      struct net_device *bridge)
{
	if (bridge)
		return BATADV_NO_FLAGS;
	else
		return BATADV_MCAST_WANT_NO_RTR4 | BATADV_MCAST_WANT_NO_RTR6;
}
#endif

/**
 * batadv_mcast_mla_rtr_flags_get() - get multicast router flags
 * @bat_priv: the bat priv with all the soft interface information
 * @bridge: bridge interface on top of the soft_iface if present,
 *  otherwise pass NULL
 *
 * Checks the presence of IPv4 and IPv6 multicast routers on this
 * node or behind its bridge.
 *
 * Return:
 *	BATADV_NO_FLAGS: Both an IPv4 and IPv6 multicast router is present
 *	BATADV_MCAST_WANT_NO_RTR4: No IPv4 multicast router is present
 *	BATADV_MCAST_WANT_NO_RTR6: No IPv6 multicast router is present
 *	The former two OR'd: no multicast router is present
 */
static u8 batadv_mcast_mla_rtr_flags_get(struct batadv_priv *bat_priv,
					 struct net_device *bridge)
{
	u8 flags = BATADV_MCAST_WANT_NO_RTR4 | BATADV_MCAST_WANT_NO_RTR6;

	flags &= batadv_mcast_mla_rtr_flags_softif_get(bat_priv, bridge);
	flags &= batadv_mcast_mla_rtr_flags_bridge_get(bat_priv, bridge);

	return flags;
}

/**
 * batadv_mcast_mla_flags_get() - get the new multicast flags
 * @bat_priv: the bat priv with all the soft interface information
 *
 * Return: A set of flags for the current/next TVLV, querier and
 * bridge state.
 */
static struct batadv_mcast_mla_flags
batadv_mcast_mla_flags_get(struct batadv_priv *bat_priv)
{
	struct net_device *dev = bat_priv->soft_iface;
	struct batadv_mcast_querier_state *qr4, *qr6;
	struct batadv_mcast_mla_flags mla_flags;
	struct net_device *bridge;

	bridge = batadv_mcast_get_bridge(dev);

	memset(&mla_flags, 0, sizeof(mla_flags));
	mla_flags.enabled = 1;
	mla_flags.tvlv_flags |= batadv_mcast_mla_rtr_flags_get(bat_priv,
							       bridge);

	if (!bridge)
		return mla_flags;

	dev_put(bridge);

	mla_flags.bridged = 1;
	qr4 = &mla_flags.querier_ipv4;
	qr6 = &mla_flags.querier_ipv6;

	if (!IS_ENABLED(CONFIG_BRIDGE_IGMP_SNOOPING))
		pr_warn_once("No bridge IGMP snooping compiled - multicast optimizations disabled\n");

	qr4->exists = br_multicast_has_querier_anywhere(dev, ETH_P_IP);
	qr4->shadowing = br_multicast_has_querier_adjacent(dev, ETH_P_IP);

	qr6->exists = br_multicast_has_querier_anywhere(dev, ETH_P_IPV6);
	qr6->shadowing = br_multicast_has_querier_adjacent(dev, ETH_P_IPV6);

	mla_flags.tvlv_flags |= BATADV_MCAST_WANT_ALL_UNSNOOPABLES;

	/* 1) If no querier exists at all, then multicast listeners on
	 *    our local TT clients behind the bridge will keep silent.
	 * 2) If the selected querier is on one of our local TT clients,
	 *    behind the bridge, then this querier might shadow multicast
	 *    listeners on our local TT clients, behind this bridge.
	 *
	 * In both cases, we will signalize other batman nodes that
	 * we need all multicast traffic of the according protocol.
	 */
	if (!qr4->exists || qr4->shadowing) {
		mla_flags.tvlv_flags |= BATADV_MCAST_WANT_ALL_IPV4;
		mla_flags.tvlv_flags &= ~BATADV_MCAST_WANT_NO_RTR4;
	}

	if (!qr6->exists || qr6->shadowing) {
		mla_flags.tvlv_flags |= BATADV_MCAST_WANT_ALL_IPV6;
		mla_flags.tvlv_flags &= ~BATADV_MCAST_WANT_NO_RTR6;
	}

	return mla_flags;
}

/**
 * batadv_mcast_mla_is_duplicate() - check whether an address is in a list
 * @mcast_addr: the multicast address to check
 * @mcast_list: the list with multicast addresses to search in
 *
 * Return: true if the given address is already in the given list.
 * Otherwise returns false.
 */
static bool batadv_mcast_mla_is_duplicate(u8 *mcast_addr,
					  struct hlist_head *mcast_list)
{
	struct batadv_hw_addr *mcast_entry;

	hlist_for_each_entry(mcast_entry, mcast_list, list)
		if (batadv_compare_eth(mcast_entry->addr, mcast_addr))
			return true;

	return false;
}

/**
 * batadv_mcast_mla_softif_get_ipv4() - get softif IPv4 multicast listeners
 * @dev: the device to collect multicast addresses from
 * @mcast_list: a list to put found addresses into
 * @flags: flags indicating the new multicast state
 *
 * Collects multicast addresses of IPv4 multicast listeners residing
 * on this kernel on the given soft interface, dev, in
 * the given mcast_list. In general, multicast listeners provided by
 * your multicast receiving applications run directly on this node.
 *
 * Return: -ENOMEM on memory allocation error or the number of
 * items added to the mcast_list otherwise.
 */
static int
batadv_mcast_mla_softif_get_ipv4(struct net_device *dev,
				 struct hlist_head *mcast_list,
				 struct batadv_mcast_mla_flags *flags)
{
	struct batadv_hw_addr *new;
	struct in_device *in_dev;
	u8 mcast_addr[ETH_ALEN];
	struct ip_mc_list *pmc;
	int ret = 0;

	if (flags->tvlv_flags & BATADV_MCAST_WANT_ALL_IPV4)
		return 0;

	rcu_read_lock();

	in_dev = __in_dev_get_rcu(dev);
	if (!in_dev) {
		rcu_read_unlock();
		return 0;
	}

	for (pmc = rcu_dereference(in_dev->mc_list); pmc;
	     pmc = rcu_dereference(pmc->next_rcu)) {
		if (flags->tvlv_flags & BATADV_MCAST_WANT_ALL_UNSNOOPABLES &&
		    ipv4_is_local_multicast(pmc->multiaddr))
			continue;

		if (!(flags->tvlv_flags & BATADV_MCAST_WANT_NO_RTR4) &&
		    !ipv4_is_local_multicast(pmc->multiaddr))
			continue;

		ip_eth_mc_map(pmc->multiaddr, mcast_addr);

		if (batadv_mcast_mla_is_duplicate(mcast_addr, mcast_list))
			continue;

		new = kmalloc(sizeof(*new), GFP_ATOMIC);
		if (!new) {
			ret = -ENOMEM;
			break;
		}

		ether_addr_copy(new->addr, mcast_addr);
		hlist_add_head(&new->list, mcast_list);
		ret++;
	}
	rcu_read_unlock();

	return ret;
}

/**
 * batadv_mcast_mla_softif_get_ipv6() - get softif IPv6 multicast listeners
 * @dev: the device to collect multicast addresses from
 * @mcast_list: a list to put found addresses into
 * @flags: flags indicating the new multicast state
 *
 * Collects multicast addresses of IPv6 multicast listeners residing
 * on this kernel on the given soft interface, dev, in
 * the given mcast_list. In general, multicast listeners provided by
 * your multicast receiving applications run directly on this node.
 *
 * Return: -ENOMEM on memory allocation error or the number of
 * items added to the mcast_list otherwise.
 */
#if IS_ENABLED(CONFIG_IPV6)
static int
batadv_mcast_mla_softif_get_ipv6(struct net_device *dev,
				 struct hlist_head *mcast_list,
				 struct batadv_mcast_mla_flags *flags)
{
	struct batadv_hw_addr *new;
	struct inet6_dev *in6_dev;
	u8 mcast_addr[ETH_ALEN];
	struct ifmcaddr6 *pmc6;
	int ret = 0;

	if (flags->tvlv_flags & BATADV_MCAST_WANT_ALL_IPV6)
		return 0;

	rcu_read_lock();

	in6_dev = __in6_dev_get(dev);
	if (!in6_dev) {
		rcu_read_unlock();
		return 0;
	}

	read_lock_bh(&in6_dev->lock);
	for (pmc6 = in6_dev->mc_list; pmc6; pmc6 = pmc6->next) {
		if (IPV6_ADDR_MC_SCOPE(&pmc6->mca_addr) <
		    IPV6_ADDR_SCOPE_LINKLOCAL)
			continue;

		if (flags->tvlv_flags & BATADV_MCAST_WANT_ALL_UNSNOOPABLES &&
		    ipv6_addr_is_ll_all_nodes(&pmc6->mca_addr))
			continue;

		if (!(flags->tvlv_flags & BATADV_MCAST_WANT_NO_RTR6) &&
		    IPV6_ADDR_MC_SCOPE(&pmc6->mca_addr) >
		    IPV6_ADDR_SCOPE_LINKLOCAL)
			continue;

		ipv6_eth_mc_map(&pmc6->mca_addr, mcast_addr);

		if (batadv_mcast_mla_is_duplicate(mcast_addr, mcast_list))
			continue;

		new = kmalloc(sizeof(*new), GFP_ATOMIC);
		if (!new) {
			ret = -ENOMEM;
			break;
		}

		ether_addr_copy(new->addr, mcast_addr);
		hlist_add_head(&new->list, mcast_list);
		ret++;
	}
	read_unlock_bh(&in6_dev->lock);
	rcu_read_unlock();

	return ret;
}
#else
static inline int
batadv_mcast_mla_softif_get_ipv6(struct net_device *dev,
				 struct hlist_head *mcast_list,
				 struct batadv_mcast_mla_flags *flags)
{
	return 0;
}
#endif

/**
 * batadv_mcast_mla_softif_get() - get softif multicast listeners
 * @dev: the device to collect multicast addresses from
 * @mcast_list: a list to put found addresses into
 * @flags: flags indicating the new multicast state
 *
 * Collects multicast addresses of multicast listeners residing
 * on this kernel on the given soft interface, dev, in
 * the given mcast_list. In general, multicast listeners provided by
 * your multicast receiving applications run directly on this node.
 *
 * If there is a bridge interface on top of dev, collects from that one
 * instead. Just like with IP addresses and routes, multicast listeners
 * will(/should) register to the bridge interface instead of an
 * enslaved bat0.
 *
 * Return: -ENOMEM on memory allocation error or the number of
 * items added to the mcast_list otherwise.
 */
static int
batadv_mcast_mla_softif_get(struct net_device *dev,
			    struct hlist_head *mcast_list,
			    struct batadv_mcast_mla_flags *flags)
{
	struct net_device *bridge = batadv_mcast_get_bridge(dev);
	int ret4, ret6 = 0;

	if (bridge)
		dev = bridge;

	ret4 = batadv_mcast_mla_softif_get_ipv4(dev, mcast_list, flags);
	if (ret4 < 0)
		goto out;

	ret6 = batadv_mcast_mla_softif_get_ipv6(dev, mcast_list, flags);
	if (ret6 < 0) {
		ret4 = 0;
		goto out;
	}

out:
	if (bridge)
		dev_put(bridge);

	return ret4 + ret6;
}

/**
 * batadv_mcast_mla_br_addr_cpy() - copy a bridge multicast address
 * @dst: destination to write to - a multicast MAC address
 * @src: source to read from - a multicast IP address
 *
 * Converts a given multicast IPv4/IPv6 address from a bridge
 * to its matching multicast MAC address and copies it into the given
 * destination buffer.
 *
 * Caller needs to make sure the destination buffer can hold
 * at least ETH_ALEN bytes.
 */
static void batadv_mcast_mla_br_addr_cpy(char *dst, const struct br_ip *src)
{
	if (src->proto == htons(ETH_P_IP))
		ip_eth_mc_map(src->u.ip4, dst);
#if IS_ENABLED(CONFIG_IPV6)
	else if (src->proto == htons(ETH_P_IPV6))
		ipv6_eth_mc_map(&src->u.ip6, dst);
#endif
	else
		eth_zero_addr(dst);
}

/**
 * batadv_mcast_mla_bridge_get() - get bridged-in multicast listeners
 * @dev: a bridge slave whose bridge to collect multicast addresses from
 * @mcast_list: a list to put found addresses into
 * @flags: flags indicating the new multicast state
 *
 * Collects multicast addresses of multicast listeners residing
 * on foreign, non-mesh devices which we gave access to our mesh via
 * a bridge on top of the given soft interface, dev, in the given
 * mcast_list.
 *
 * Return: -ENOMEM on memory allocation error or the number of
 * items added to the mcast_list otherwise.
 */
static int batadv_mcast_mla_bridge_get(struct net_device *dev,
				       struct hlist_head *mcast_list,
				       struct batadv_mcast_mla_flags *flags)
{
	struct list_head bridge_mcast_list = LIST_HEAD_INIT(bridge_mcast_list);
	struct br_ip_list *br_ip_entry, *tmp;
	u8 tvlv_flags = flags->tvlv_flags;
	struct batadv_hw_addr *new;
	u8 mcast_addr[ETH_ALEN];
	int ret;

	/* we don't need to detect these devices/listeners, the IGMP/MLD
	 * snooping code of the Linux bridge already does that for us
	 */
	ret = br_multicast_list_adjacent(dev, &bridge_mcast_list);
	if (ret < 0)
		goto out;

	list_for_each_entry(br_ip_entry, &bridge_mcast_list, list) {
		if (br_ip_entry->addr.proto == htons(ETH_P_IP)) {
			if (tvlv_flags & BATADV_MCAST_WANT_ALL_IPV4)
				continue;

			if (tvlv_flags & BATADV_MCAST_WANT_ALL_UNSNOOPABLES &&
			    ipv4_is_local_multicast(br_ip_entry->addr.u.ip4))
				continue;

			if (!(tvlv_flags & BATADV_MCAST_WANT_NO_RTR4) &&
			    !ipv4_is_local_multicast(br_ip_entry->addr.u.ip4))
				continue;
		}

#if IS_ENABLED(CONFIG_IPV6)
		if (br_ip_entry->addr.proto == htons(ETH_P_IPV6)) {
			if (tvlv_flags & BATADV_MCAST_WANT_ALL_IPV6)
				continue;

			if (tvlv_flags & BATADV_MCAST_WANT_ALL_UNSNOOPABLES &&
			    ipv6_addr_is_ll_all_nodes(&br_ip_entry->addr.u.ip6))
				continue;

			if (!(tvlv_flags & BATADV_MCAST_WANT_NO_RTR6) &&
			    IPV6_ADDR_MC_SCOPE(&br_ip_entry->addr.u.ip6) >
			    IPV6_ADDR_SCOPE_LINKLOCAL)
				continue;
		}
#endif

		batadv_mcast_mla_br_addr_cpy(mcast_addr, &br_ip_entry->addr);
		if (batadv_mcast_mla_is_duplicate(mcast_addr, mcast_list))
			continue;

		new = kmalloc(sizeof(*new), GFP_ATOMIC);
		if (!new) {
			ret = -ENOMEM;
			break;
		}

		ether_addr_copy(new->addr, mcast_addr);
		hlist_add_head(&new->list, mcast_list);
	}

out:
	list_for_each_entry_safe(br_ip_entry, tmp, &bridge_mcast_list, list) {
		list_del(&br_ip_entry->list);
		kfree(br_ip_entry);
	}

	return ret;
}

/**
 * batadv_mcast_mla_list_free() - free a list of multicast addresses
 * @mcast_list: the list to free
 *
 * Removes and frees all items in the given mcast_list.
 */
static void batadv_mcast_mla_list_free(struct hlist_head *mcast_list)
{
	struct batadv_hw_addr *mcast_entry;
	struct hlist_node *tmp;

	hlist_for_each_entry_safe(mcast_entry, tmp, mcast_list, list) {
		hlist_del(&mcast_entry->list);
		kfree(mcast_entry);
	}
}

/**
 * batadv_mcast_mla_tt_retract() - clean up multicast listener announcements
 * @bat_priv: the bat priv with all the soft interface information
 * @mcast_list: a list of addresses which should _not_ be removed
 *
 * Retracts the announcement of any multicast listener from the
 * translation table except the ones listed in the given mcast_list.
 *
 * If mcast_list is NULL then all are retracted.
 */
static void batadv_mcast_mla_tt_retract(struct batadv_priv *bat_priv,
					struct hlist_head *mcast_list)
{
	struct batadv_hw_addr *mcast_entry;
	struct hlist_node *tmp;

	hlist_for_each_entry_safe(mcast_entry, tmp, &bat_priv->mcast.mla_list,
				  list) {
		if (mcast_list &&
		    batadv_mcast_mla_is_duplicate(mcast_entry->addr,
						  mcast_list))
			continue;

		batadv_tt_local_remove(bat_priv, mcast_entry->addr,
				       BATADV_NO_FLAGS,
				       "mcast TT outdated", false);

		hlist_del(&mcast_entry->list);
		kfree(mcast_entry);
	}
}

/**
 * batadv_mcast_mla_tt_add() - add multicast listener announcements
 * @bat_priv: the bat priv with all the soft interface information
 * @mcast_list: a list of addresses which are going to get added
 *
 * Adds multicast listener announcements from the given mcast_list to the
 * translation table if they have not been added yet.
 */
static void batadv_mcast_mla_tt_add(struct batadv_priv *bat_priv,
				    struct hlist_head *mcast_list)
{
	struct batadv_hw_addr *mcast_entry;
	struct hlist_node *tmp;

	if (!mcast_list)
		return;

	hlist_for_each_entry_safe(mcast_entry, tmp, mcast_list, list) {
		if (batadv_mcast_mla_is_duplicate(mcast_entry->addr,
						  &bat_priv->mcast.mla_list))
			continue;

		if (!batadv_tt_local_add(bat_priv->soft_iface,
					 mcast_entry->addr, BATADV_NO_FLAGS,
					 BATADV_NULL_IFINDEX, BATADV_NO_MARK))
			continue;

		hlist_del(&mcast_entry->list);
		hlist_add_head(&mcast_entry->list, &bat_priv->mcast.mla_list);
	}
}

/**
 * batadv_mcast_querier_log() - debug output regarding the querier status on
 *  link
 * @bat_priv: the bat priv with all the soft interface information
 * @str_proto: a string for the querier protocol (e.g. "IGMP" or "MLD")
 * @old_state: the previous querier state on our link
 * @new_state: the new querier state on our link
 *
 * Outputs debug messages to the logging facility with log level 'mcast'
 * regarding changes to the querier status on the link which are relevant
 * to our multicast optimizations.
 *
 * Usually this is about whether a querier appeared or vanished in
 * our mesh or whether the querier is in the suboptimal position of being
 * behind our local bridge segment: Snooping switches will directly
 * forward listener reports to the querier, therefore batman-adv and
 * the bridge will potentially not see these listeners - the querier is
 * potentially shadowing listeners from us then.
 *
 * This is only interesting for nodes with a bridge on top of their
 * soft interface.
 */
static void
batadv_mcast_querier_log(struct batadv_priv *bat_priv, char *str_proto,
			 struct batadv_mcast_querier_state *old_state,
			 struct batadv_mcast_querier_state *new_state)
{
	if (!old_state->exists && new_state->exists)
		batadv_info(bat_priv->soft_iface, "%s Querier appeared\n",
			    str_proto);
	else if (old_state->exists && !new_state->exists)
		batadv_info(bat_priv->soft_iface,
			    "%s Querier disappeared - multicast optimizations disabled\n",
			    str_proto);
	else if (!bat_priv->mcast.mla_flags.bridged && !new_state->exists)
		batadv_info(bat_priv->soft_iface,
			    "No %s Querier present - multicast optimizations disabled\n",
			    str_proto);

	if (new_state->exists) {
		if ((!old_state->shadowing && new_state->shadowing) ||
		    (!old_state->exists && new_state->shadowing))
			batadv_dbg(BATADV_DBG_MCAST, bat_priv,
				   "%s Querier is behind our bridged segment: Might shadow listeners\n",
				   str_proto);
		else if (old_state->shadowing && !new_state->shadowing)
			batadv_dbg(BATADV_DBG_MCAST, bat_priv,
				   "%s Querier is not behind our bridged segment\n",
				   str_proto);
	}
}

/**
 * batadv_mcast_bridge_log() - debug output for topology changes in bridged
 *  setups
 * @bat_priv: the bat priv with all the soft interface information
 * @new_flags: flags indicating the new multicast state
 *
 * If no bridges are ever used on this node, then this function does nothing.
 *
 * Otherwise this function outputs debug information to the 'mcast' log level
 * which might be relevant to our multicast optimizations.
 *
 * More precisely, it outputs information when a bridge interface is added or
 * removed from a soft interface. And when a bridge is present, it further
 * outputs information about the querier state which is relevant for the
 * multicast flags this node is going to set.
 */
static void
batadv_mcast_bridge_log(struct batadv_priv *bat_priv,
			struct batadv_mcast_mla_flags *new_flags)
{
	struct batadv_mcast_mla_flags *old_flags = &bat_priv->mcast.mla_flags;

	if (!old_flags->bridged && new_flags->bridged)
		batadv_dbg(BATADV_DBG_MCAST, bat_priv,
			   "Bridge added: Setting Unsnoopables(U)-flag\n");
	else if (old_flags->bridged && !new_flags->bridged)
		batadv_dbg(BATADV_DBG_MCAST, bat_priv,
			   "Bridge removed: Unsetting Unsnoopables(U)-flag\n");

	if (new_flags->bridged) {
		batadv_mcast_querier_log(bat_priv, "IGMP",
					 &old_flags->querier_ipv4,
					 &new_flags->querier_ipv4);
		batadv_mcast_querier_log(bat_priv, "MLD",
					 &old_flags->querier_ipv6,
					 &new_flags->querier_ipv6);
	}
}

/**
 * batadv_mcast_flags_logs() - output debug information about mcast flag changes
 * @bat_priv: the bat priv with all the soft interface information
 * @flags: TVLV flags indicating the new multicast state
 *
 * Whenever the multicast TVLV flags this nodes announces change this notifies
 * userspace via the 'mcast' log level.
 */
static void batadv_mcast_flags_log(struct batadv_priv *bat_priv, u8 flags)
{
	bool old_enabled = bat_priv->mcast.mla_flags.enabled;
	u8 old_flags = bat_priv->mcast.mla_flags.tvlv_flags;
	char str_old_flags[] = "[.... . ]";

	sprintf(str_old_flags, "[%c%c%c%s%s]",
		(old_flags & BATADV_MCAST_WANT_ALL_UNSNOOPABLES) ? 'U' : '.',
		(old_flags & BATADV_MCAST_WANT_ALL_IPV4) ? '4' : '.',
		(old_flags & BATADV_MCAST_WANT_ALL_IPV6) ? '6' : '.',
		!(old_flags & BATADV_MCAST_WANT_NO_RTR4) ? "R4" : ". ",
		!(old_flags & BATADV_MCAST_WANT_NO_RTR6) ? "R6" : ". ");

	batadv_dbg(BATADV_DBG_MCAST, bat_priv,
		   "Changing multicast flags from '%s' to '[%c%c%c%s%s]'\n",
		   old_enabled ? str_old_flags : "<undefined>",
		   (flags & BATADV_MCAST_WANT_ALL_UNSNOOPABLES) ? 'U' : '.',
		   (flags & BATADV_MCAST_WANT_ALL_IPV4) ? '4' : '.',
		   (flags & BATADV_MCAST_WANT_ALL_IPV6) ? '6' : '.',
		   !(flags & BATADV_MCAST_WANT_NO_RTR4) ? "R4" : ". ",
		   !(flags & BATADV_MCAST_WANT_NO_RTR6) ? "R6" : ". ");
}

/**
 * batadv_mcast_mla_flags_update() - update multicast flags
 * @bat_priv: the bat priv with all the soft interface information
 * @flags: flags indicating the new multicast state
 *
 * Updates the own multicast tvlv with our current multicast related settings,
 * capabilities and inabilities.
 */
static void
batadv_mcast_mla_flags_update(struct batadv_priv *bat_priv,
			      struct batadv_mcast_mla_flags *flags)
{
	struct batadv_tvlv_mcast_data mcast_data;

	if (!memcmp(flags, &bat_priv->mcast.mla_flags, sizeof(*flags)))
		return;

	batadv_mcast_bridge_log(bat_priv, flags);
	batadv_mcast_flags_log(bat_priv, flags->tvlv_flags);

	mcast_data.flags = flags->tvlv_flags;
	memset(mcast_data.reserved, 0, sizeof(mcast_data.reserved));

	batadv_tvlv_container_register(bat_priv, BATADV_TVLV_MCAST, 2,
				       &mcast_data, sizeof(mcast_data));

	bat_priv->mcast.mla_flags = *flags;
}

/**
 * __batadv_mcast_mla_update() - update the own MLAs
 * @bat_priv: the bat priv with all the soft interface information
 *
 * Updates the own multicast listener announcements in the translation
 * table as well as the own, announced multicast tvlv container.
 *
 * Note that non-conflicting reads and writes to bat_priv->mcast.mla_list
 * in batadv_mcast_mla_tt_retract() and batadv_mcast_mla_tt_add() are
 * ensured by the non-parallel execution of the worker this function
 * belongs to.
 */
static void __batadv_mcast_mla_update(struct batadv_priv *bat_priv)
{
	struct net_device *soft_iface = bat_priv->soft_iface;
	struct hlist_head mcast_list = HLIST_HEAD_INIT;
	struct batadv_mcast_mla_flags flags;
	int ret;

	flags = batadv_mcast_mla_flags_get(bat_priv);

	ret = batadv_mcast_mla_softif_get(soft_iface, &mcast_list, &flags);
	if (ret < 0)
		goto out;

	ret = batadv_mcast_mla_bridge_get(soft_iface, &mcast_list, &flags);
	if (ret < 0)
		goto out;

	spin_lock(&bat_priv->mcast.mla_lock);
	batadv_mcast_mla_tt_retract(bat_priv, &mcast_list);
	batadv_mcast_mla_tt_add(bat_priv, &mcast_list);
	batadv_mcast_mla_flags_update(bat_priv, &flags);
	spin_unlock(&bat_priv->mcast.mla_lock);

out:
	batadv_mcast_mla_list_free(&mcast_list);
}

/**
 * batadv_mcast_mla_update() - update the own MLAs
 * @work: kernel work struct
 *
 * Updates the own multicast listener announcements in the translation
 * table as well as the own, announced multicast tvlv container.
 *
 * In the end, reschedules the work timer.
 */
static void batadv_mcast_mla_update(struct work_struct *work)
{
	struct delayed_work *delayed_work;
	struct batadv_priv_mcast *priv_mcast;
	struct batadv_priv *bat_priv;

	delayed_work = to_delayed_work(work);
	priv_mcast = container_of(delayed_work, struct batadv_priv_mcast, work);
	bat_priv = container_of(priv_mcast, struct batadv_priv, mcast);

	spin_lock(&bat_priv->mcast.mla_lock);
	__batadv_mcast_mla_update(bat_priv);
	spin_unlock(&bat_priv->mcast.mla_lock);

	batadv_mcast_start_timer(bat_priv);
}

/**
 * batadv_mcast_is_report_ipv4() - check for IGMP reports
 * @skb: the ethernet frame destined for the mesh
 *
 * This call might reallocate skb data.
 *
 * Checks whether the given frame is a valid IGMP report.
 *
 * Return: If so then true, otherwise false.
 */
static bool batadv_mcast_is_report_ipv4(struct sk_buff *skb)
{
	if (ip_mc_check_igmp(skb) < 0)
		return false;

	switch (igmp_hdr(skb)->type) {
	case IGMP_HOST_MEMBERSHIP_REPORT:
	case IGMPV2_HOST_MEMBERSHIP_REPORT:
	case IGMPV3_HOST_MEMBERSHIP_REPORT:
		return true;
	}

	return false;
}

/**
 * batadv_mcast_forw_mode_check_ipv4() - check for optimized forwarding
 *  potential
 * @bat_priv: the bat priv with all the soft interface information
 * @skb: the IPv4 packet to check
 * @is_unsnoopable: stores whether the destination is snoopable
 * @is_routable: stores whether the destination is routable
 *
 * Checks whether the given IPv4 packet has the potential to be forwarded with a
 * mode more optimal than classic flooding.
 *
 * Return: If so then 0. Otherwise -EINVAL or -ENOMEM in case of memory
 * allocation failure.
 */
static int batadv_mcast_forw_mode_check_ipv4(struct batadv_priv *bat_priv,
					     struct sk_buff *skb,
					     bool *is_unsnoopable,
					     int *is_routable)
{
	struct iphdr *iphdr;

	/* We might fail due to out-of-memory -> drop it */
	if (!pskb_may_pull(skb, sizeof(struct ethhdr) + sizeof(*iphdr)))
		return -ENOMEM;

	if (batadv_mcast_is_report_ipv4(skb))
		return -EINVAL;

	iphdr = ip_hdr(skb);

	/* link-local multicast listeners behind a bridge are
	 * not snoopable (see RFC4541, section 2.1.2.2)
	 */
	if (ipv4_is_local_multicast(iphdr->daddr))
		*is_unsnoopable = true;
	else
		*is_routable = ETH_P_IP;

	return 0;
}

/**
 * batadv_mcast_is_report_ipv6() - check for MLD reports
 * @skb: the ethernet frame destined for the mesh
 *
 * This call might reallocate skb data.
 *
 * Checks whether the given frame is a valid MLD report.
 *
 * Return: If so then true, otherwise false.
 */
static bool batadv_mcast_is_report_ipv6(struct sk_buff *skb)
{
	if (ipv6_mc_check_mld(skb) < 0)
		return false;

	switch (icmp6_hdr(skb)->icmp6_type) {
	case ICMPV6_MGM_REPORT:
	case ICMPV6_MLD2_REPORT:
		return true;
	}

	return false;
}

/**
 * batadv_mcast_forw_mode_check_ipv6() - check for optimized forwarding
 *  potential
 * @bat_priv: the bat priv with all the soft interface information
 * @skb: the IPv6 packet to check
 * @is_unsnoopable: stores whether the destination is snoopable
 * @is_routable: stores whether the destination is routable
 *
 * Checks whether the given IPv6 packet has the potential to be forwarded with a
 * mode more optimal than classic flooding.
 *
 * Return: If so then 0. Otherwise -EINVAL is or -ENOMEM if we are out of memory
 */
static int batadv_mcast_forw_mode_check_ipv6(struct batadv_priv *bat_priv,
					     struct sk_buff *skb,
					     bool *is_unsnoopable,
					     int *is_routable)
{
	struct ipv6hdr *ip6hdr;

	/* We might fail due to out-of-memory -> drop it */
	if (!pskb_may_pull(skb, sizeof(struct ethhdr) + sizeof(*ip6hdr)))
		return -ENOMEM;

	if (batadv_mcast_is_report_ipv6(skb))
		return -EINVAL;

	ip6hdr = ipv6_hdr(skb);

	if (IPV6_ADDR_MC_SCOPE(&ip6hdr->daddr) < IPV6_ADDR_SCOPE_LINKLOCAL)
		return -EINVAL;

	/* link-local-all-nodes multicast listeners behind a bridge are
	 * not snoopable (see RFC4541, section 3, paragraph 3)
	 */
	if (ipv6_addr_is_ll_all_nodes(&ip6hdr->daddr))
		*is_unsnoopable = true;
	else if (IPV6_ADDR_MC_SCOPE(&ip6hdr->daddr) > IPV6_ADDR_SCOPE_LINKLOCAL)
		*is_routable = ETH_P_IPV6;

	return 0;
}

/**
 * batadv_mcast_forw_mode_check() - check for optimized forwarding potential
 * @bat_priv: the bat priv with all the soft interface information
 * @skb: the multicast frame to check
 * @is_unsnoopable: stores whether the destination is snoopable
 * @is_routable: stores whether the destination is routable
 *
 * Checks whether the given multicast ethernet frame has the potential to be
 * forwarded with a mode more optimal than classic flooding.
 *
 * Return: If so then 0. Otherwise -EINVAL is or -ENOMEM if we are out of memory
 */
static int batadv_mcast_forw_mode_check(struct batadv_priv *bat_priv,
					struct sk_buff *skb,
					bool *is_unsnoopable,
					int *is_routable)
{
	struct ethhdr *ethhdr = eth_hdr(skb);

	if (!atomic_read(&bat_priv->multicast_mode))
		return -EINVAL;

	switch (ntohs(ethhdr->h_proto)) {
	case ETH_P_IP:
		return batadv_mcast_forw_mode_check_ipv4(bat_priv, skb,
							 is_unsnoopable,
							 is_routable);
	case ETH_P_IPV6:
		if (!IS_ENABLED(CONFIG_IPV6))
			return -EINVAL;

		return batadv_mcast_forw_mode_check_ipv6(bat_priv, skb,
							 is_unsnoopable,
							 is_routable);
	default:
		return -EINVAL;
	}
}

/**
 * batadv_mcast_forw_want_all_ip_count() - count nodes with unspecific mcast
 *  interest
 * @bat_priv: the bat priv with all the soft interface information
 * @ethhdr: ethernet header of a packet
 *
 * Return: the number of nodes which want all IPv4 multicast traffic if the
 * given ethhdr is from an IPv4 packet or the number of nodes which want all
 * IPv6 traffic if it matches an IPv6 packet.
 */
static int batadv_mcast_forw_want_all_ip_count(struct batadv_priv *bat_priv,
					       struct ethhdr *ethhdr)
{
	switch (ntohs(ethhdr->h_proto)) {
	case ETH_P_IP:
		return atomic_read(&bat_priv->mcast.num_want_all_ipv4);
	case ETH_P_IPV6:
		return atomic_read(&bat_priv->mcast.num_want_all_ipv6);
	default:
		/* we shouldn't be here... */
		return 0;
	}
}

/**
 * batadv_mcast_forw_rtr_count() - count nodes with a multicast router
 * @bat_priv: the bat priv with all the soft interface information
 * @protocol: the ethernet protocol type to count multicast routers for
 *
 * Return: the number of nodes which want all routable IPv4 multicast traffic
 * if the protocol is ETH_P_IP or the number of nodes which want all routable
 * IPv6 traffic if the protocol is ETH_P_IPV6. Otherwise returns 0.
 */

static int batadv_mcast_forw_rtr_count(struct batadv_priv *bat_priv,
				       int protocol)
{
	switch (protocol) {
	case ETH_P_IP:
		return atomic_read(&bat_priv->mcast.num_want_all_rtr4);
	case ETH_P_IPV6:
		return atomic_read(&bat_priv->mcast.num_want_all_rtr6);
	default:
		return 0;
	}
}

/**
 * batadv_mcast_forw_tt_node_get() - get a multicast tt node
 * @bat_priv: the bat priv with all the soft interface information
 * @ethhdr: the ether header containing the multicast destination
 *
 * Return: an orig_node matching the multicast address provided by ethhdr
 * via a translation table lookup. This increases the returned nodes refcount.
 */
static struct batadv_orig_node *
batadv_mcast_forw_tt_node_get(struct batadv_priv *bat_priv,
			      struct ethhdr *ethhdr)
{
	return batadv_transtable_search(bat_priv, NULL, ethhdr->h_dest,
					BATADV_NO_FLAGS);
}

/**
 * batadv_mcast_forw_ipv4_node_get() - get a node with an ipv4 flag
 * @bat_priv: the bat priv with all the soft interface information
 *
 * Return: an orig_node which has the BATADV_MCAST_WANT_ALL_IPV4 flag set and
 * increases its refcount.
 */
static struct batadv_orig_node *
batadv_mcast_forw_ipv4_node_get(struct batadv_priv *bat_priv)
{
	struct batadv_orig_node *tmp_orig_node, *orig_node = NULL;

	rcu_read_lock();
	hlist_for_each_entry_rcu(tmp_orig_node,
				 &bat_priv->mcast.want_all_ipv4_list,
				 mcast_want_all_ipv4_node) {
		if (!kref_get_unless_zero(&tmp_orig_node->refcount))
			continue;

		orig_node = tmp_orig_node;
		break;
	}
	rcu_read_unlock();

	return orig_node;
}

/**
 * batadv_mcast_forw_ipv6_node_get() - get a node with an ipv6 flag
 * @bat_priv: the bat priv with all the soft interface information
 *
 * Return: an orig_node which has the BATADV_MCAST_WANT_ALL_IPV6 flag set
 * and increases its refcount.
 */
static struct batadv_orig_node *
batadv_mcast_forw_ipv6_node_get(struct batadv_priv *bat_priv)
{
	struct batadv_orig_node *tmp_orig_node, *orig_node = NULL;

	rcu_read_lock();
	hlist_for_each_entry_rcu(tmp_orig_node,
				 &bat_priv->mcast.want_all_ipv6_list,
				 mcast_want_all_ipv6_node) {
		if (!kref_get_unless_zero(&tmp_orig_node->refcount))
			continue;

		orig_node = tmp_orig_node;
		break;
	}
	rcu_read_unlock();

	return orig_node;
}

/**
 * batadv_mcast_forw_ip_node_get() - get a node with an ipv4/ipv6 flag
 * @bat_priv: the bat priv with all the soft interface information
 * @ethhdr: an ethernet header to determine the protocol family from
 *
 * Return: an orig_node which has the BATADV_MCAST_WANT_ALL_IPV4 or
 * BATADV_MCAST_WANT_ALL_IPV6 flag, depending on the provided ethhdr, set and
 * increases its refcount.
 */
static struct batadv_orig_node *
batadv_mcast_forw_ip_node_get(struct batadv_priv *bat_priv,
			      struct ethhdr *ethhdr)
{
	switch (ntohs(ethhdr->h_proto)) {
	case ETH_P_IP:
		return batadv_mcast_forw_ipv4_node_get(bat_priv);
	case ETH_P_IPV6:
		return batadv_mcast_forw_ipv6_node_get(bat_priv);
	default:
		/* we shouldn't be here... */
		return NULL;
	}
}

/**
 * batadv_mcast_forw_unsnoop_node_get() - get a node with an unsnoopable flag
 * @bat_priv: the bat priv with all the soft interface information
 *
 * Return: an orig_node which has the BATADV_MCAST_WANT_ALL_UNSNOOPABLES flag
 * set and increases its refcount.
 */
static struct batadv_orig_node *
batadv_mcast_forw_unsnoop_node_get(struct batadv_priv *bat_priv)
{
	struct batadv_orig_node *tmp_orig_node, *orig_node = NULL;

	rcu_read_lock();
	hlist_for_each_entry_rcu(tmp_orig_node,
				 &bat_priv->mcast.want_all_unsnoopables_list,
				 mcast_want_all_unsnoopables_node) {
		if (!kref_get_unless_zero(&tmp_orig_node->refcount))
			continue;

		orig_node = tmp_orig_node;
		break;
	}
	rcu_read_unlock();

	return orig_node;
}

/**
 * batadv_mcast_forw_rtr4_node_get() - get a node with an ipv4 mcast router flag
 * @bat_priv: the bat priv with all the soft interface information
 *
 * Return: an orig_node which has the BATADV_MCAST_WANT_NO_RTR4 flag unset and
 * increases its refcount.
 */
static struct batadv_orig_node *
batadv_mcast_forw_rtr4_node_get(struct batadv_priv *bat_priv)
{
	struct batadv_orig_node *tmp_orig_node, *orig_node = NULL;

	rcu_read_lock();
	hlist_for_each_entry_rcu(tmp_orig_node,
				 &bat_priv->mcast.want_all_rtr4_list,
				 mcast_want_all_rtr4_node) {
		if (!kref_get_unless_zero(&tmp_orig_node->refcount))
			continue;

		orig_node = tmp_orig_node;
		break;
	}
	rcu_read_unlock();

	return orig_node;
}

/**
 * batadv_mcast_forw_rtr6_node_get() - get a node with an ipv6 mcast router flag
 * @bat_priv: the bat priv with all the soft interface information
 *
 * Return: an orig_node which has the BATADV_MCAST_WANT_NO_RTR6 flag unset
 * and increases its refcount.
 */
static struct batadv_orig_node *
batadv_mcast_forw_rtr6_node_get(struct batadv_priv *bat_priv)
{
	struct batadv_orig_node *tmp_orig_node, *orig_node = NULL;

	rcu_read_lock();
	hlist_for_each_entry_rcu(tmp_orig_node,
				 &bat_priv->mcast.want_all_rtr6_list,
				 mcast_want_all_rtr6_node) {
		if (!kref_get_unless_zero(&tmp_orig_node->refcount))
			continue;

		orig_node = tmp_orig_node;
		break;
	}
	rcu_read_unlock();

	return orig_node;
}

/**
 * batadv_mcast_forw_rtr_node_get() - get a node with an ipv4/ipv6 router flag
 * @bat_priv: the bat priv with all the soft interface information
 * @ethhdr: an ethernet header to determine the protocol family from
 *
 * Return: an orig_node which has no BATADV_MCAST_WANT_NO_RTR4 or
 * BATADV_MCAST_WANT_NO_RTR6 flag, depending on the provided ethhdr, set and
 * increases its refcount.
 */
static struct batadv_orig_node *
batadv_mcast_forw_rtr_node_get(struct batadv_priv *bat_priv,
			       struct ethhdr *ethhdr)
{
	switch (ntohs(ethhdr->h_proto)) {
	case ETH_P_IP:
		return batadv_mcast_forw_rtr4_node_get(bat_priv);
	case ETH_P_IPV6:
		return batadv_mcast_forw_rtr6_node_get(bat_priv);
	default:
		/* we shouldn't be here... */
		return NULL;
	}
}

/**
 * batadv_mcast_forw_mode() - check on how to forward a multicast packet
 * @bat_priv: the bat priv with all the soft interface information
 * @skb: The multicast packet to check
 * @orig: an originator to be set to forward the skb to
 *
 * Return: the forwarding mode as enum batadv_forw_mode and in case of
 * BATADV_FORW_SINGLE set the orig to the single originator the skb
 * should be forwarded to.
 */
enum batadv_forw_mode
batadv_mcast_forw_mode(struct batadv_priv *bat_priv, struct sk_buff *skb,
		       struct batadv_orig_node **orig)
{
	int ret, tt_count, ip_count, unsnoop_count, total_count;
	bool is_unsnoopable = false;
	unsigned int mcast_fanout;
	struct ethhdr *ethhdr;
	int is_routable = 0;
	int rtr_count = 0;

	ret = batadv_mcast_forw_mode_check(bat_priv, skb, &is_unsnoopable,
					   &is_routable);
	if (ret == -ENOMEM)
		return BATADV_FORW_NONE;
	else if (ret < 0)
		return BATADV_FORW_ALL;

	ethhdr = eth_hdr(skb);

	tt_count = batadv_tt_global_hash_count(bat_priv, ethhdr->h_dest,
					       BATADV_NO_FLAGS);
	ip_count = batadv_mcast_forw_want_all_ip_count(bat_priv, ethhdr);
	unsnoop_count = !is_unsnoopable ? 0 :
			atomic_read(&bat_priv->mcast.num_want_all_unsnoopables);
	rtr_count = batadv_mcast_forw_rtr_count(bat_priv, is_routable);

	total_count = tt_count + ip_count + unsnoop_count + rtr_count;

	switch (total_count) {
	case 1:
		if (tt_count)
			*orig = batadv_mcast_forw_tt_node_get(bat_priv, ethhdr);
		else if (ip_count)
			*orig = batadv_mcast_forw_ip_node_get(bat_priv, ethhdr);
		else if (unsnoop_count)
			*orig = batadv_mcast_forw_unsnoop_node_get(bat_priv);
		else if (rtr_count)
			*orig = batadv_mcast_forw_rtr_node_get(bat_priv,
							       ethhdr);

		if (*orig)
			return BATADV_FORW_SINGLE;

		/* fall through */
	case 0:
		return BATADV_FORW_NONE;
	default:
		mcast_fanout = atomic_read(&bat_priv->multicast_fanout);

		if (!unsnoop_count && total_count <= mcast_fanout)
			return BATADV_FORW_SOME;
	}

	return BATADV_FORW_ALL;
}

/**
 * batadv_mcast_forw_tt() - forwards a packet to multicast listeners
 * @bat_priv: the bat priv with all the soft interface information
 * @skb: the multicast packet to transmit
 * @vid: the vlan identifier
 *
 * Sends copies of a frame with multicast destination to any multicast
 * listener registered in the translation table. A transmission is performed
 * via a batman-adv unicast packet for each such destination node.
 *
 * Return: NET_XMIT_DROP on memory allocation failure, NET_XMIT_SUCCESS
 * otherwise.
 */
static int
batadv_mcast_forw_tt(struct batadv_priv *bat_priv, struct sk_buff *skb,
		     unsigned short vid)
{
	int ret = NET_XMIT_SUCCESS;
	struct sk_buff *newskb;

	struct batadv_tt_orig_list_entry *orig_entry;

	struct batadv_tt_global_entry *tt_global;
	const u8 *addr = eth_hdr(skb)->h_dest;

	tt_global = batadv_tt_global_hash_find(bat_priv, addr, vid);
	if (!tt_global)
		goto out;

	rcu_read_lock();
	hlist_for_each_entry_rcu(orig_entry, &tt_global->orig_list, list) {
		newskb = skb_copy(skb, GFP_ATOMIC);
		if (!newskb) {
			ret = NET_XMIT_DROP;
			break;
		}

		batadv_send_skb_unicast(bat_priv, newskb, BATADV_UNICAST, 0,
					orig_entry->orig_node, vid);
	}
	rcu_read_unlock();

	batadv_tt_global_entry_put(tt_global);

out:
	return ret;
}

/**
 * batadv_mcast_forw_want_all_ipv4() - forward to nodes with want-all-ipv4
 * @bat_priv: the bat priv with all the soft interface information
 * @skb: the multicast packet to transmit
 * @vid: the vlan identifier
 *
 * Sends copies of a frame with multicast destination to any node with a
 * BATADV_MCAST_WANT_ALL_IPV4 flag set. A transmission is performed via a
 * batman-adv unicast packet for each such destination node.
 *
 * Return: NET_XMIT_DROP on memory allocation failure, NET_XMIT_SUCCESS
 * otherwise.
 */
static int
batadv_mcast_forw_want_all_ipv4(struct batadv_priv *bat_priv,
				struct sk_buff *skb, unsigned short vid)
{
	struct batadv_orig_node *orig_node;
	int ret = NET_XMIT_SUCCESS;
	struct sk_buff *newskb;

	rcu_read_lock();
	hlist_for_each_entry_rcu(orig_node,
				 &bat_priv->mcast.want_all_ipv4_list,
				 mcast_want_all_ipv4_node) {
		newskb = skb_copy(skb, GFP_ATOMIC);
		if (!newskb) {
			ret = NET_XMIT_DROP;
			break;
		}

		batadv_send_skb_unicast(bat_priv, newskb, BATADV_UNICAST, 0,
					orig_node, vid);
	}
	rcu_read_unlock();
	return ret;
}

/**
 * batadv_mcast_forw_want_all_ipv6() - forward to nodes with want-all-ipv6
 * @bat_priv: the bat priv with all the soft interface information
 * @skb: The multicast packet to transmit
 * @vid: the vlan identifier
 *
 * Sends copies of a frame with multicast destination to any node with a
 * BATADV_MCAST_WANT_ALL_IPV6 flag set. A transmission is performed via a
 * batman-adv unicast packet for each such destination node.
 *
 * Return: NET_XMIT_DROP on memory allocation failure, NET_XMIT_SUCCESS
 * otherwise.
 */
static int
batadv_mcast_forw_want_all_ipv6(struct batadv_priv *bat_priv,
				struct sk_buff *skb, unsigned short vid)
{
	struct batadv_orig_node *orig_node;
	int ret = NET_XMIT_SUCCESS;
	struct sk_buff *newskb;

	rcu_read_lock();
	hlist_for_each_entry_rcu(orig_node,
				 &bat_priv->mcast.want_all_ipv6_list,
				 mcast_want_all_ipv6_node) {
		newskb = skb_copy(skb, GFP_ATOMIC);
		if (!newskb) {
			ret = NET_XMIT_DROP;
			break;
		}

		batadv_send_skb_unicast(bat_priv, newskb, BATADV_UNICAST, 0,
					orig_node, vid);
	}
	rcu_read_unlock();
	return ret;
}

/**
 * batadv_mcast_forw_want_all() - forward packet to nodes in a want-all list
 * @bat_priv: the bat priv with all the soft interface information
 * @skb: the multicast packet to transmit
 * @vid: the vlan identifier
 *
 * Sends copies of a frame with multicast destination to any node with a
 * BATADV_MCAST_WANT_ALL_IPV4 or BATADV_MCAST_WANT_ALL_IPV6 flag set. A
 * transmission is performed via a batman-adv unicast packet for each such
 * destination node.
 *
 * Return: NET_XMIT_DROP on memory allocation failure or if the protocol family
 * is neither IPv4 nor IPv6. NET_XMIT_SUCCESS otherwise.
 */
static int
batadv_mcast_forw_want_all(struct batadv_priv *bat_priv,
			   struct sk_buff *skb, unsigned short vid)
{
	switch (ntohs(eth_hdr(skb)->h_proto)) {
	case ETH_P_IP:
		return batadv_mcast_forw_want_all_ipv4(bat_priv, skb, vid);
	case ETH_P_IPV6:
		return batadv_mcast_forw_want_all_ipv6(bat_priv, skb, vid);
	default:
		/* we shouldn't be here... */
		return NET_XMIT_DROP;
	}
}

/**
 * batadv_mcast_forw_want_all_rtr4() - forward to nodes with want-all-rtr4
 * @bat_priv: the bat priv with all the soft interface information
 * @skb: the multicast packet to transmit
 * @vid: the vlan identifier
 *
 * Sends copies of a frame with multicast destination to any node with a
 * BATADV_MCAST_WANT_NO_RTR4 flag unset. A transmission is performed via a
 * batman-adv unicast packet for each such destination node.
 *
 * Return: NET_XMIT_DROP on memory allocation failure, NET_XMIT_SUCCESS
 * otherwise.
 */
static int
batadv_mcast_forw_want_all_rtr4(struct batadv_priv *bat_priv,
				struct sk_buff *skb, unsigned short vid)
{
	struct batadv_orig_node *orig_node;
	int ret = NET_XMIT_SUCCESS;
	struct sk_buff *newskb;

	rcu_read_lock();
	hlist_for_each_entry_rcu(orig_node,
				 &bat_priv->mcast.want_all_rtr4_list,
				 mcast_want_all_rtr4_node) {
		newskb = skb_copy(skb, GFP_ATOMIC);
		if (!newskb) {
			ret = NET_XMIT_DROP;
			break;
		}

		batadv_send_skb_unicast(bat_priv, newskb, BATADV_UNICAST, 0,
					orig_node, vid);
	}
	rcu_read_unlock();
	return ret;
}

/**
 * batadv_mcast_forw_want_all_rtr6() - forward to nodes with want-all-rtr6
 * @bat_priv: the bat priv with all the soft interface information
 * @skb: The multicast packet to transmit
 * @vid: the vlan identifier
 *
 * Sends copies of a frame with multicast destination to any node with a
 * BATADV_MCAST_WANT_NO_RTR6 flag unset. A transmission is performed via a
 * batman-adv unicast packet for each such destination node.
 *
 * Return: NET_XMIT_DROP on memory allocation failure, NET_XMIT_SUCCESS
 * otherwise.
 */
static int
batadv_mcast_forw_want_all_rtr6(struct batadv_priv *bat_priv,
				struct sk_buff *skb, unsigned short vid)
{
<<<<<<< HEAD
	int ret, tt_count, ip_count, unsnoop_count, total_count;
	bool is_unsnoopable = false;
	unsigned int mcast_fanout;
	struct ethhdr *ethhdr;
=======
	struct batadv_orig_node *orig_node;
	int ret = NET_XMIT_SUCCESS;
	struct sk_buff *newskb;
>>>>>>> 4ff96fb5

	rcu_read_lock();
	hlist_for_each_entry_rcu(orig_node,
				 &bat_priv->mcast.want_all_rtr6_list,
				 mcast_want_all_rtr6_node) {
		newskb = skb_copy(skb, GFP_ATOMIC);
		if (!newskb) {
			ret = NET_XMIT_DROP;
			break;
		}

		batadv_send_skb_unicast(bat_priv, newskb, BATADV_UNICAST, 0,
					orig_node, vid);
	}
	rcu_read_unlock();
	return ret;
}

/**
 * batadv_mcast_forw_want_rtr() - forward packet to nodes in a want-all-rtr list
 * @bat_priv: the bat priv with all the soft interface information
 * @skb: the multicast packet to transmit
 * @vid: the vlan identifier
 *
 * Sends copies of a frame with multicast destination to any node with a
 * BATADV_MCAST_WANT_NO_RTR4 or BATADV_MCAST_WANT_NO_RTR6 flag unset. A
 * transmission is performed via a batman-adv unicast packet for each such
 * destination node.
 *
 * Return: NET_XMIT_DROP on memory allocation failure or if the protocol family
 * is neither IPv4 nor IPv6. NET_XMIT_SUCCESS otherwise.
 */
static int
batadv_mcast_forw_want_rtr(struct batadv_priv *bat_priv,
			   struct sk_buff *skb, unsigned short vid)
{
	switch (ntohs(eth_hdr(skb)->h_proto)) {
	case ETH_P_IP:
		return batadv_mcast_forw_want_all_rtr4(bat_priv, skb, vid);
	case ETH_P_IPV6:
		return batadv_mcast_forw_want_all_rtr6(bat_priv, skb, vid);
	default:
		/* we shouldn't be here... */
		return NET_XMIT_DROP;
	}
}

/**
 * batadv_mcast_forw_send() - send packet to any detected multicast recpient
 * @bat_priv: the bat priv with all the soft interface information
 * @skb: the multicast packet to transmit
 * @vid: the vlan identifier
 *
 * Sends copies of a frame with multicast destination to any node that signaled
 * interest in it, that is either via the translation table or the according
 * want-all flags. A transmission is performed via a batman-adv unicast packet
 * for each such destination node.
 *
 * The given skb is consumed/freed.
 *
 * Return: NET_XMIT_DROP on memory allocation failure or if the protocol family
 * is neither IPv4 nor IPv6. NET_XMIT_SUCCESS otherwise.
 */
int batadv_mcast_forw_send(struct batadv_priv *bat_priv, struct sk_buff *skb,
			   unsigned short vid)
{
	int ret;

	ret = batadv_mcast_forw_tt(bat_priv, skb, vid);
	if (ret != NET_XMIT_SUCCESS) {
		kfree_skb(skb);
		return ret;
	}

	ret = batadv_mcast_forw_want_all(bat_priv, skb, vid);
	if (ret != NET_XMIT_SUCCESS) {
		kfree_skb(skb);
		return ret;
	}

<<<<<<< HEAD
		/* fall through */
	case 0:
		return BATADV_FORW_NONE;
	default:
		mcast_fanout = atomic_read(&bat_priv->multicast_fanout);

		if (!unsnoop_count && total_count <= mcast_fanout)
			return BATADV_FORW_SOME;
	}

	return BATADV_FORW_ALL;
}

/**
 * batadv_mcast_forw_tt() - forwards a packet to multicast listeners
 * @bat_priv: the bat priv with all the soft interface information
 * @skb: the multicast packet to transmit
 * @vid: the vlan identifier
 *
 * Sends copies of a frame with multicast destination to any multicast
 * listener registered in the translation table. A transmission is performed
 * via a batman-adv unicast packet for each such destination node.
 *
 * Return: NET_XMIT_DROP on memory allocation failure, NET_XMIT_SUCCESS
 * otherwise.
 */
static int
batadv_mcast_forw_tt(struct batadv_priv *bat_priv, struct sk_buff *skb,
		     unsigned short vid)
{
	int ret = NET_XMIT_SUCCESS;
	struct sk_buff *newskb;

	struct batadv_tt_orig_list_entry *orig_entry;

	struct batadv_tt_global_entry *tt_global;
	const u8 *addr = eth_hdr(skb)->h_dest;

	tt_global = batadv_tt_global_hash_find(bat_priv, addr, vid);
	if (!tt_global)
		goto out;

	rcu_read_lock();
	hlist_for_each_entry_rcu(orig_entry, &tt_global->orig_list, list) {
		newskb = skb_copy(skb, GFP_ATOMIC);
		if (!newskb) {
			ret = NET_XMIT_DROP;
			break;
		}

		batadv_send_skb_unicast(bat_priv, newskb, BATADV_UNICAST, 0,
					orig_entry->orig_node, vid);
	}
	rcu_read_unlock();

	batadv_tt_global_entry_put(tt_global);

out:
	return ret;
}

/**
 * batadv_mcast_forw_want_all_ipv4() - forward to nodes with want-all-ipv4
 * @bat_priv: the bat priv with all the soft interface information
 * @skb: the multicast packet to transmit
 * @vid: the vlan identifier
 *
 * Sends copies of a frame with multicast destination to any node with a
 * BATADV_MCAST_WANT_ALL_IPV4 flag set. A transmission is performed via a
 * batman-adv unicast packet for each such destination node.
 *
 * Return: NET_XMIT_DROP on memory allocation failure, NET_XMIT_SUCCESS
 * otherwise.
 */
static int
batadv_mcast_forw_want_all_ipv4(struct batadv_priv *bat_priv,
				struct sk_buff *skb, unsigned short vid)
{
	struct batadv_orig_node *orig_node;
	int ret = NET_XMIT_SUCCESS;
	struct sk_buff *newskb;

	rcu_read_lock();
	hlist_for_each_entry_rcu(orig_node,
				 &bat_priv->mcast.want_all_ipv4_list,
				 mcast_want_all_ipv4_node) {
		newskb = skb_copy(skb, GFP_ATOMIC);
		if (!newskb) {
			ret = NET_XMIT_DROP;
			break;
		}

		batadv_send_skb_unicast(bat_priv, newskb, BATADV_UNICAST, 0,
					orig_node, vid);
	}
	rcu_read_unlock();
	return ret;
}

/**
 * batadv_mcast_forw_want_all_ipv6() - forward to nodes with want-all-ipv6
 * @bat_priv: the bat priv with all the soft interface information
 * @skb: The multicast packet to transmit
 * @vid: the vlan identifier
 *
 * Sends copies of a frame with multicast destination to any node with a
 * BATADV_MCAST_WANT_ALL_IPV6 flag set. A transmission is performed via a
 * batman-adv unicast packet for each such destination node.
 *
 * Return: NET_XMIT_DROP on memory allocation failure, NET_XMIT_SUCCESS
 * otherwise.
 */
static int
batadv_mcast_forw_want_all_ipv6(struct batadv_priv *bat_priv,
				struct sk_buff *skb, unsigned short vid)
{
	struct batadv_orig_node *orig_node;
	int ret = NET_XMIT_SUCCESS;
	struct sk_buff *newskb;

	rcu_read_lock();
	hlist_for_each_entry_rcu(orig_node,
				 &bat_priv->mcast.want_all_ipv6_list,
				 mcast_want_all_ipv6_node) {
		newskb = skb_copy(skb, GFP_ATOMIC);
		if (!newskb) {
			ret = NET_XMIT_DROP;
			break;
		}

		batadv_send_skb_unicast(bat_priv, newskb, BATADV_UNICAST, 0,
					orig_node, vid);
	}
	rcu_read_unlock();
	return ret;
}

/**
 * batadv_mcast_forw_want_all() - forward packet to nodes in a want-all list
 * @bat_priv: the bat priv with all the soft interface information
 * @skb: the multicast packet to transmit
 * @vid: the vlan identifier
 *
 * Sends copies of a frame with multicast destination to any node with a
 * BATADV_MCAST_WANT_ALL_IPV4 or BATADV_MCAST_WANT_ALL_IPV6 flag set. A
 * transmission is performed via a batman-adv unicast packet for each such
 * destination node.
 *
 * Return: NET_XMIT_DROP on memory allocation failure or if the protocol family
 * is neither IPv4 nor IPv6. NET_XMIT_SUCCESS otherwise.
 */
static int
batadv_mcast_forw_want_all(struct batadv_priv *bat_priv,
			   struct sk_buff *skb, unsigned short vid)
{
	switch (ntohs(eth_hdr(skb)->h_proto)) {
	case ETH_P_IP:
		return batadv_mcast_forw_want_all_ipv4(bat_priv, skb, vid);
	case ETH_P_IPV6:
		return batadv_mcast_forw_want_all_ipv6(bat_priv, skb, vid);
	default:
		/* we shouldn't be here... */
		return NET_XMIT_DROP;
	}
}

/**
 * batadv_mcast_forw_send() - send packet to any detected multicast recpient
 * @bat_priv: the bat priv with all the soft interface information
 * @skb: the multicast packet to transmit
 * @vid: the vlan identifier
 *
 * Sends copies of a frame with multicast destination to any node that signaled
 * interest in it, that is either via the translation table or the according
 * want-all flags. A transmission is performed via a batman-adv unicast packet
 * for each such destination node.
 *
 * The given skb is consumed/freed.
 *
 * Return: NET_XMIT_DROP on memory allocation failure or if the protocol family
 * is neither IPv4 nor IPv6. NET_XMIT_SUCCESS otherwise.
 */
int batadv_mcast_forw_send(struct batadv_priv *bat_priv, struct sk_buff *skb,
			   unsigned short vid)
{
	int ret;

	ret = batadv_mcast_forw_tt(bat_priv, skb, vid);
	if (ret != NET_XMIT_SUCCESS) {
		kfree_skb(skb);
		return ret;
	}

	ret = batadv_mcast_forw_want_all(bat_priv, skb, vid);
	if (ret != NET_XMIT_SUCCESS) {
		kfree_skb(skb);
		return ret;
	}
=======
	ret = batadv_mcast_forw_want_rtr(bat_priv, skb, vid);
	if (ret != NET_XMIT_SUCCESS) {
		kfree_skb(skb);
		return ret;
	}
>>>>>>> 4ff96fb5

	consume_skb(skb);
	return ret;
}

/**
 * batadv_mcast_want_unsnoop_update() - update unsnoop counter and list
 * @bat_priv: the bat priv with all the soft interface information
 * @orig: the orig_node which multicast state might have changed of
 * @mcast_flags: flags indicating the new multicast state
 *
 * If the BATADV_MCAST_WANT_ALL_UNSNOOPABLES flag of this originator,
 * orig, has toggled then this method updates counter and list accordingly.
 *
 * Caller needs to hold orig->mcast_handler_lock.
 */
static void batadv_mcast_want_unsnoop_update(struct batadv_priv *bat_priv,
					     struct batadv_orig_node *orig,
					     u8 mcast_flags)
{
	struct hlist_node *node = &orig->mcast_want_all_unsnoopables_node;
	struct hlist_head *head = &bat_priv->mcast.want_all_unsnoopables_list;

	lockdep_assert_held(&orig->mcast_handler_lock);

	/* switched from flag unset to set */
	if (mcast_flags & BATADV_MCAST_WANT_ALL_UNSNOOPABLES &&
	    !(orig->mcast_flags & BATADV_MCAST_WANT_ALL_UNSNOOPABLES)) {
		atomic_inc(&bat_priv->mcast.num_want_all_unsnoopables);

		spin_lock_bh(&bat_priv->mcast.want_lists_lock);
		/* flag checks above + mcast_handler_lock prevents this */
		WARN_ON(!hlist_unhashed(node));

		hlist_add_head_rcu(node, head);
		spin_unlock_bh(&bat_priv->mcast.want_lists_lock);
	/* switched from flag set to unset */
	} else if (!(mcast_flags & BATADV_MCAST_WANT_ALL_UNSNOOPABLES) &&
		   orig->mcast_flags & BATADV_MCAST_WANT_ALL_UNSNOOPABLES) {
		atomic_dec(&bat_priv->mcast.num_want_all_unsnoopables);

		spin_lock_bh(&bat_priv->mcast.want_lists_lock);
		/* flag checks above + mcast_handler_lock prevents this */
		WARN_ON(hlist_unhashed(node));

		hlist_del_init_rcu(node);
		spin_unlock_bh(&bat_priv->mcast.want_lists_lock);
	}
}

/**
 * batadv_mcast_want_ipv4_update() - update want-all-ipv4 counter and list
 * @bat_priv: the bat priv with all the soft interface information
 * @orig: the orig_node which multicast state might have changed of
 * @mcast_flags: flags indicating the new multicast state
 *
 * If the BATADV_MCAST_WANT_ALL_IPV4 flag of this originator, orig, has
 * toggled then this method updates counter and list accordingly.
 *
 * Caller needs to hold orig->mcast_handler_lock.
 */
static void batadv_mcast_want_ipv4_update(struct batadv_priv *bat_priv,
					  struct batadv_orig_node *orig,
					  u8 mcast_flags)
{
	struct hlist_node *node = &orig->mcast_want_all_ipv4_node;
	struct hlist_head *head = &bat_priv->mcast.want_all_ipv4_list;

	lockdep_assert_held(&orig->mcast_handler_lock);

	/* switched from flag unset to set */
	if (mcast_flags & BATADV_MCAST_WANT_ALL_IPV4 &&
	    !(orig->mcast_flags & BATADV_MCAST_WANT_ALL_IPV4)) {
		atomic_inc(&bat_priv->mcast.num_want_all_ipv4);

		spin_lock_bh(&bat_priv->mcast.want_lists_lock);
		/* flag checks above + mcast_handler_lock prevents this */
		WARN_ON(!hlist_unhashed(node));

		hlist_add_head_rcu(node, head);
		spin_unlock_bh(&bat_priv->mcast.want_lists_lock);
	/* switched from flag set to unset */
	} else if (!(mcast_flags & BATADV_MCAST_WANT_ALL_IPV4) &&
		   orig->mcast_flags & BATADV_MCAST_WANT_ALL_IPV4) {
		atomic_dec(&bat_priv->mcast.num_want_all_ipv4);

		spin_lock_bh(&bat_priv->mcast.want_lists_lock);
		/* flag checks above + mcast_handler_lock prevents this */
		WARN_ON(hlist_unhashed(node));

		hlist_del_init_rcu(node);
		spin_unlock_bh(&bat_priv->mcast.want_lists_lock);
	}
}

/**
 * batadv_mcast_want_ipv6_update() - update want-all-ipv6 counter and list
 * @bat_priv: the bat priv with all the soft interface information
 * @orig: the orig_node which multicast state might have changed of
 * @mcast_flags: flags indicating the new multicast state
 *
 * If the BATADV_MCAST_WANT_ALL_IPV6 flag of this originator, orig, has
 * toggled then this method updates counter and list accordingly.
 *
 * Caller needs to hold orig->mcast_handler_lock.
 */
static void batadv_mcast_want_ipv6_update(struct batadv_priv *bat_priv,
					  struct batadv_orig_node *orig,
					  u8 mcast_flags)
{
	struct hlist_node *node = &orig->mcast_want_all_ipv6_node;
	struct hlist_head *head = &bat_priv->mcast.want_all_ipv6_list;

	lockdep_assert_held(&orig->mcast_handler_lock);

	/* switched from flag unset to set */
	if (mcast_flags & BATADV_MCAST_WANT_ALL_IPV6 &&
	    !(orig->mcast_flags & BATADV_MCAST_WANT_ALL_IPV6)) {
		atomic_inc(&bat_priv->mcast.num_want_all_ipv6);

		spin_lock_bh(&bat_priv->mcast.want_lists_lock);
		/* flag checks above + mcast_handler_lock prevents this */
		WARN_ON(!hlist_unhashed(node));

		hlist_add_head_rcu(node, head);
		spin_unlock_bh(&bat_priv->mcast.want_lists_lock);
	/* switched from flag set to unset */
	} else if (!(mcast_flags & BATADV_MCAST_WANT_ALL_IPV6) &&
		   orig->mcast_flags & BATADV_MCAST_WANT_ALL_IPV6) {
		atomic_dec(&bat_priv->mcast.num_want_all_ipv6);

		spin_lock_bh(&bat_priv->mcast.want_lists_lock);
		/* flag checks above + mcast_handler_lock prevents this */
		WARN_ON(hlist_unhashed(node));

		hlist_del_init_rcu(node);
		spin_unlock_bh(&bat_priv->mcast.want_lists_lock);
	}
}

/**
 * batadv_mcast_want_rtr4_update() - update want-all-rtr4 counter and list
 * @bat_priv: the bat priv with all the soft interface information
 * @orig: the orig_node which multicast state might have changed of
 * @mcast_flags: flags indicating the new multicast state
 *
 * If the BATADV_MCAST_WANT_NO_RTR4 flag of this originator, orig, has
 * toggled then this method updates counter and list accordingly.
 *
 * Caller needs to hold orig->mcast_handler_lock.
 */
static void batadv_mcast_want_rtr4_update(struct batadv_priv *bat_priv,
					  struct batadv_orig_node *orig,
					  u8 mcast_flags)
{
	struct hlist_node *node = &orig->mcast_want_all_rtr4_node;
	struct hlist_head *head = &bat_priv->mcast.want_all_rtr4_list;

	lockdep_assert_held(&orig->mcast_handler_lock);

	/* switched from flag set to unset */
	if (!(mcast_flags & BATADV_MCAST_WANT_NO_RTR4) &&
	    orig->mcast_flags & BATADV_MCAST_WANT_NO_RTR4) {
		atomic_inc(&bat_priv->mcast.num_want_all_rtr4);

		spin_lock_bh(&bat_priv->mcast.want_lists_lock);
		/* flag checks above + mcast_handler_lock prevents this */
		WARN_ON(!hlist_unhashed(node));

		hlist_add_head_rcu(node, head);
		spin_unlock_bh(&bat_priv->mcast.want_lists_lock);
	/* switched from flag unset to set */
	} else if (mcast_flags & BATADV_MCAST_WANT_NO_RTR4 &&
		   !(orig->mcast_flags & BATADV_MCAST_WANT_NO_RTR4)) {
		atomic_dec(&bat_priv->mcast.num_want_all_rtr4);

		spin_lock_bh(&bat_priv->mcast.want_lists_lock);
		/* flag checks above + mcast_handler_lock prevents this */
		WARN_ON(hlist_unhashed(node));

		hlist_del_init_rcu(node);
		spin_unlock_bh(&bat_priv->mcast.want_lists_lock);
	}
}

/**
 * batadv_mcast_want_rtr6_update() - update want-all-rtr6 counter and list
 * @bat_priv: the bat priv with all the soft interface information
 * @orig: the orig_node which multicast state might have changed of
 * @mcast_flags: flags indicating the new multicast state
 *
 * If the BATADV_MCAST_WANT_NO_RTR6 flag of this originator, orig, has
 * toggled then this method updates counter and list accordingly.
 *
 * Caller needs to hold orig->mcast_handler_lock.
 */
static void batadv_mcast_want_rtr6_update(struct batadv_priv *bat_priv,
					  struct batadv_orig_node *orig,
					  u8 mcast_flags)
{
	struct hlist_node *node = &orig->mcast_want_all_rtr6_node;
	struct hlist_head *head = &bat_priv->mcast.want_all_rtr6_list;

	lockdep_assert_held(&orig->mcast_handler_lock);

	/* switched from flag set to unset */
	if (!(mcast_flags & BATADV_MCAST_WANT_NO_RTR6) &&
	    orig->mcast_flags & BATADV_MCAST_WANT_NO_RTR6) {
		atomic_inc(&bat_priv->mcast.num_want_all_rtr6);

		spin_lock_bh(&bat_priv->mcast.want_lists_lock);
		/* flag checks above + mcast_handler_lock prevents this */
		WARN_ON(!hlist_unhashed(node));

		hlist_add_head_rcu(node, head);
		spin_unlock_bh(&bat_priv->mcast.want_lists_lock);
	/* switched from flag unset to set */
	} else if (mcast_flags & BATADV_MCAST_WANT_NO_RTR6 &&
		   !(orig->mcast_flags & BATADV_MCAST_WANT_NO_RTR6)) {
		atomic_dec(&bat_priv->mcast.num_want_all_rtr6);

		spin_lock_bh(&bat_priv->mcast.want_lists_lock);
		/* flag checks above + mcast_handler_lock prevents this */
		WARN_ON(hlist_unhashed(node));

		hlist_del_init_rcu(node);
		spin_unlock_bh(&bat_priv->mcast.want_lists_lock);
	}
}

/**
 * batadv_mcast_tvlv_flags_get() - get multicast flags from an OGM TVLV
 * @enabled: whether the originator has multicast TVLV support enabled
 * @tvlv_value: tvlv buffer containing the multicast flags
 * @tvlv_value_len: tvlv buffer length
 *
 * Return: multicast flags for the given tvlv buffer
 */
static u8
batadv_mcast_tvlv_flags_get(bool enabled, void *tvlv_value, u16 tvlv_value_len)
{
	u8 mcast_flags = BATADV_NO_FLAGS;

	if (enabled && tvlv_value && tvlv_value_len >= sizeof(mcast_flags))
		mcast_flags = *(u8 *)tvlv_value;

	if (!enabled) {
		mcast_flags |= BATADV_MCAST_WANT_ALL_IPV4;
		mcast_flags |= BATADV_MCAST_WANT_ALL_IPV6;
	}

	/* remove redundant flags to avoid sending duplicate packets later */
	if (mcast_flags & BATADV_MCAST_WANT_ALL_IPV4)
		mcast_flags |= BATADV_MCAST_WANT_NO_RTR4;

	if (mcast_flags & BATADV_MCAST_WANT_ALL_IPV6)
		mcast_flags |= BATADV_MCAST_WANT_NO_RTR6;

	return mcast_flags;
}

/**
 * batadv_mcast_tvlv_ogm_handler() - process incoming multicast tvlv container
 * @bat_priv: the bat priv with all the soft interface information
 * @orig: the orig_node of the ogm
 * @flags: flags indicating the tvlv state (see batadv_tvlv_handler_flags)
 * @tvlv_value: tvlv buffer containing the multicast data
 * @tvlv_value_len: tvlv buffer length
 */
static void batadv_mcast_tvlv_ogm_handler(struct batadv_priv *bat_priv,
					  struct batadv_orig_node *orig,
					  u8 flags,
					  void *tvlv_value,
					  u16 tvlv_value_len)
{
	bool orig_mcast_enabled = !(flags & BATADV_TVLV_HANDLER_OGM_CIFNOTFND);
	u8 mcast_flags;

	mcast_flags = batadv_mcast_tvlv_flags_get(orig_mcast_enabled,
						  tvlv_value, tvlv_value_len);

	spin_lock_bh(&orig->mcast_handler_lock);

	if (orig_mcast_enabled &&
	    !test_bit(BATADV_ORIG_CAPA_HAS_MCAST, &orig->capabilities)) {
		set_bit(BATADV_ORIG_CAPA_HAS_MCAST, &orig->capabilities);
	} else if (!orig_mcast_enabled &&
		   test_bit(BATADV_ORIG_CAPA_HAS_MCAST, &orig->capabilities)) {
		clear_bit(BATADV_ORIG_CAPA_HAS_MCAST, &orig->capabilities);
	}

	set_bit(BATADV_ORIG_CAPA_HAS_MCAST, &orig->capa_initialized);

	batadv_mcast_want_unsnoop_update(bat_priv, orig, mcast_flags);
	batadv_mcast_want_ipv4_update(bat_priv, orig, mcast_flags);
	batadv_mcast_want_ipv6_update(bat_priv, orig, mcast_flags);
	batadv_mcast_want_rtr4_update(bat_priv, orig, mcast_flags);
	batadv_mcast_want_rtr6_update(bat_priv, orig, mcast_flags);

	orig->mcast_flags = mcast_flags;
	spin_unlock_bh(&orig->mcast_handler_lock);
}

/**
 * batadv_mcast_init() - initialize the multicast optimizations structures
 * @bat_priv: the bat priv with all the soft interface information
 */
void batadv_mcast_init(struct batadv_priv *bat_priv)
{
	batadv_tvlv_handler_register(bat_priv, batadv_mcast_tvlv_ogm_handler,
				     NULL, BATADV_TVLV_MCAST, 2,
				     BATADV_TVLV_HANDLER_OGM_CIFNOTFND);

	INIT_DELAYED_WORK(&bat_priv->mcast.work, batadv_mcast_mla_update);
	batadv_mcast_start_timer(bat_priv);
}

#ifdef CONFIG_BATMAN_ADV_DEBUGFS
/**
 * batadv_mcast_flags_print_header() - print own mcast flags to debugfs table
 * @bat_priv: the bat priv with all the soft interface information
 * @seq: debugfs table seq_file struct
 *
 * Prints our own multicast flags including a more specific reason why
 * they are set, that is prints the bridge and querier state too, to
 * the debugfs table specified via @seq.
 */
static void batadv_mcast_flags_print_header(struct batadv_priv *bat_priv,
					    struct seq_file *seq)
{
	struct batadv_mcast_mla_flags *mla_flags = &bat_priv->mcast.mla_flags;
	char querier4, querier6, shadowing4, shadowing6;
	bool bridged = mla_flags->bridged;
	u8 flags = mla_flags->tvlv_flags;

	if (bridged) {
		querier4 = mla_flags->querier_ipv4.exists ? '.' : '4';
		querier6 = mla_flags->querier_ipv6.exists ? '.' : '6';
		shadowing4 = mla_flags->querier_ipv4.shadowing ? '4' : '.';
		shadowing6 = mla_flags->querier_ipv6.shadowing ? '6' : '.';
	} else {
		querier4 = '?';
		querier6 = '?';
		shadowing4 = '?';
		shadowing6 = '?';
	}

	seq_printf(seq, "Multicast flags (own flags: [%c%c%c%s%s])\n",
		   (flags & BATADV_MCAST_WANT_ALL_UNSNOOPABLES) ? 'U' : '.',
		   (flags & BATADV_MCAST_WANT_ALL_IPV4) ? '4' : '.',
		   (flags & BATADV_MCAST_WANT_ALL_IPV6) ? '6' : '.',
		   !(flags & BATADV_MCAST_WANT_NO_RTR4) ? "R4" : ". ",
		   !(flags & BATADV_MCAST_WANT_NO_RTR6) ? "R6" : ". ");
	seq_printf(seq, "* Bridged [U]\t\t\t\t%c\n", bridged ? 'U' : '.');
	seq_printf(seq, "* No IGMP/MLD Querier [4/6]:\t\t%c/%c\n",
		   querier4, querier6);
	seq_printf(seq, "* Shadowing IGMP/MLD Querier [4/6]:\t%c/%c\n",
		   shadowing4, shadowing6);
	seq_puts(seq, "-------------------------------------------\n");
	seq_printf(seq, "       %-10s %s\n", "Originator", "Flags");
}

/**
 * batadv_mcast_flags_seq_print_text() - print the mcast flags of other nodes
 * @seq: seq file to print on
 * @offset: not used
 *
 * This prints a table of (primary) originators and their according
 * multicast flags, including (in the header) our own.
 *
 * Return: always 0
 */
int batadv_mcast_flags_seq_print_text(struct seq_file *seq, void *offset)
{
	struct net_device *net_dev = (struct net_device *)seq->private;
	struct batadv_priv *bat_priv = netdev_priv(net_dev);
	struct batadv_hard_iface *primary_if;
	struct batadv_hashtable *hash = bat_priv->orig_hash;
	struct batadv_orig_node *orig_node;
	struct hlist_head *head;
	u8 flags;
	u32 i;

	primary_if = batadv_seq_print_text_primary_if_get(seq);
	if (!primary_if)
		return 0;

	batadv_mcast_flags_print_header(bat_priv, seq);

	for (i = 0; i < hash->size; i++) {
		head = &hash->table[i];

		rcu_read_lock();
		hlist_for_each_entry_rcu(orig_node, head, hash_entry) {
			if (!test_bit(BATADV_ORIG_CAPA_HAS_MCAST,
				      &orig_node->capa_initialized))
				continue;

			if (!test_bit(BATADV_ORIG_CAPA_HAS_MCAST,
				      &orig_node->capabilities)) {
				seq_printf(seq, "%pM -\n", orig_node->orig);
				continue;
			}

			flags = orig_node->mcast_flags;

			seq_printf(seq, "%pM [%c%c%c%s%s]\n", orig_node->orig,
				   (flags & BATADV_MCAST_WANT_ALL_UNSNOOPABLES)
				   ? 'U' : '.',
				   (flags & BATADV_MCAST_WANT_ALL_IPV4)
				   ? '4' : '.',
				   (flags & BATADV_MCAST_WANT_ALL_IPV6)
				   ? '6' : '.',
				   !(flags & BATADV_MCAST_WANT_NO_RTR4)
				   ? "R4" : ". ",
				   !(flags & BATADV_MCAST_WANT_NO_RTR6)
				   ? "R6" : ". ");
		}
		rcu_read_unlock();
	}

	batadv_hardif_put(primary_if);

	return 0;
}
#endif

/**
 * batadv_mcast_mesh_info_put() - put multicast info into a netlink message
 * @msg: buffer for the message
 * @bat_priv: the bat priv with all the soft interface information
 *
 * Return: 0 or error code.
 */
int batadv_mcast_mesh_info_put(struct sk_buff *msg,
			       struct batadv_priv *bat_priv)
{
	u32 flags = bat_priv->mcast.mla_flags.tvlv_flags;
	u32 flags_priv = BATADV_NO_FLAGS;

	if (bat_priv->mcast.mla_flags.bridged) {
		flags_priv |= BATADV_MCAST_FLAGS_BRIDGED;

		if (bat_priv->mcast.mla_flags.querier_ipv4.exists)
			flags_priv |= BATADV_MCAST_FLAGS_QUERIER_IPV4_EXISTS;
		if (bat_priv->mcast.mla_flags.querier_ipv6.exists)
			flags_priv |= BATADV_MCAST_FLAGS_QUERIER_IPV6_EXISTS;
		if (bat_priv->mcast.mla_flags.querier_ipv4.shadowing)
			flags_priv |= BATADV_MCAST_FLAGS_QUERIER_IPV4_SHADOWING;
		if (bat_priv->mcast.mla_flags.querier_ipv6.shadowing)
			flags_priv |= BATADV_MCAST_FLAGS_QUERIER_IPV6_SHADOWING;
	}

	if (nla_put_u32(msg, BATADV_ATTR_MCAST_FLAGS, flags) ||
	    nla_put_u32(msg, BATADV_ATTR_MCAST_FLAGS_PRIV, flags_priv))
		return -EMSGSIZE;

	return 0;
}

/**
 * batadv_mcast_flags_dump_entry() - dump one entry of the multicast flags table
 *  to a netlink socket
 * @msg: buffer for the message
 * @portid: netlink port
 * @cb: Control block containing additional options
 * @orig_node: originator to dump the multicast flags of
 *
 * Return: 0 or error code.
 */
static int
batadv_mcast_flags_dump_entry(struct sk_buff *msg, u32 portid,
			      struct netlink_callback *cb,
			      struct batadv_orig_node *orig_node)
{
	void *hdr;

	hdr = genlmsg_put(msg, portid, cb->nlh->nlmsg_seq,
			  &batadv_netlink_family, NLM_F_MULTI,
			  BATADV_CMD_GET_MCAST_FLAGS);
	if (!hdr)
		return -ENOBUFS;

	genl_dump_check_consistent(cb, hdr);

	if (nla_put(msg, BATADV_ATTR_ORIG_ADDRESS, ETH_ALEN,
		    orig_node->orig)) {
		genlmsg_cancel(msg, hdr);
		return -EMSGSIZE;
	}

	if (test_bit(BATADV_ORIG_CAPA_HAS_MCAST,
		     &orig_node->capabilities)) {
		if (nla_put_u32(msg, BATADV_ATTR_MCAST_FLAGS,
				orig_node->mcast_flags)) {
			genlmsg_cancel(msg, hdr);
			return -EMSGSIZE;
		}
	}

	genlmsg_end(msg, hdr);
	return 0;
}

/**
 * batadv_mcast_flags_dump_bucket() - dump one bucket of the multicast flags
 *  table to a netlink socket
 * @msg: buffer for the message
 * @portid: netlink port
 * @cb: Control block containing additional options
 * @hash: hash to dump
 * @bucket: bucket index to dump
 * @idx_skip: How many entries to skip
 *
 * Return: 0 or error code.
 */
static int
batadv_mcast_flags_dump_bucket(struct sk_buff *msg, u32 portid,
			       struct netlink_callback *cb,
			       struct batadv_hashtable *hash,
			       unsigned int bucket, long *idx_skip)
{
	struct batadv_orig_node *orig_node;
	long idx = 0;

	spin_lock_bh(&hash->list_locks[bucket]);
	cb->seq = atomic_read(&hash->generation) << 1 | 1;

	hlist_for_each_entry(orig_node, &hash->table[bucket], hash_entry) {
		if (!test_bit(BATADV_ORIG_CAPA_HAS_MCAST,
			      &orig_node->capa_initialized))
			continue;

		if (idx < *idx_skip)
			goto skip;

		if (batadv_mcast_flags_dump_entry(msg, portid, cb, orig_node)) {
			spin_unlock_bh(&hash->list_locks[bucket]);
			*idx_skip = idx;

			return -EMSGSIZE;
		}

skip:
		idx++;
	}
	spin_unlock_bh(&hash->list_locks[bucket]);

	return 0;
}

/**
 * __batadv_mcast_flags_dump() - dump multicast flags table to a netlink socket
 * @msg: buffer for the message
 * @portid: netlink port
 * @cb: Control block containing additional options
 * @bat_priv: the bat priv with all the soft interface information
 * @bucket: current bucket to dump
 * @idx: index in current bucket to the next entry to dump
 *
 * Return: 0 or error code.
 */
static int
__batadv_mcast_flags_dump(struct sk_buff *msg, u32 portid,
			  struct netlink_callback *cb,
			  struct batadv_priv *bat_priv, long *bucket, long *idx)
{
	struct batadv_hashtable *hash = bat_priv->orig_hash;
	long bucket_tmp = *bucket;
	long idx_tmp = *idx;

	while (bucket_tmp < hash->size) {
		if (batadv_mcast_flags_dump_bucket(msg, portid, cb, hash,
						   *bucket, &idx_tmp))
			break;

		bucket_tmp++;
		idx_tmp = 0;
	}

	*bucket = bucket_tmp;
	*idx = idx_tmp;

	return msg->len;
}

/**
 * batadv_mcast_netlink_get_primary() - get primary interface from netlink
 *  callback
 * @cb: netlink callback structure
 * @primary_if: the primary interface pointer to return the result in
 *
 * Return: 0 or error code.
 */
static int
batadv_mcast_netlink_get_primary(struct netlink_callback *cb,
				 struct batadv_hard_iface **primary_if)
{
	struct batadv_hard_iface *hard_iface = NULL;
	struct net *net = sock_net(cb->skb->sk);
	struct net_device *soft_iface;
	struct batadv_priv *bat_priv;
	int ifindex;
	int ret = 0;

	ifindex = batadv_netlink_get_ifindex(cb->nlh, BATADV_ATTR_MESH_IFINDEX);
	if (!ifindex)
		return -EINVAL;

	soft_iface = dev_get_by_index(net, ifindex);
	if (!soft_iface || !batadv_softif_is_valid(soft_iface)) {
		ret = -ENODEV;
		goto out;
	}

	bat_priv = netdev_priv(soft_iface);

	hard_iface = batadv_primary_if_get_selected(bat_priv);
	if (!hard_iface || hard_iface->if_status != BATADV_IF_ACTIVE) {
		ret = -ENOENT;
		goto out;
	}

out:
	if (soft_iface)
		dev_put(soft_iface);

	if (!ret && primary_if)
		*primary_if = hard_iface;
	else if (hard_iface)
		batadv_hardif_put(hard_iface);

	return ret;
}

/**
 * batadv_mcast_flags_dump() - dump multicast flags table to a netlink socket
 * @msg: buffer for the message
 * @cb: callback structure containing arguments
 *
 * Return: message length.
 */
int batadv_mcast_flags_dump(struct sk_buff *msg, struct netlink_callback *cb)
{
	struct batadv_hard_iface *primary_if = NULL;
	int portid = NETLINK_CB(cb->skb).portid;
	struct batadv_priv *bat_priv;
	long *bucket = &cb->args[0];
	long *idx = &cb->args[1];
	int ret;

	ret = batadv_mcast_netlink_get_primary(cb, &primary_if);
	if (ret)
		return ret;

	bat_priv = netdev_priv(primary_if->soft_iface);
	ret = __batadv_mcast_flags_dump(msg, portid, cb, bat_priv, bucket, idx);

	batadv_hardif_put(primary_if);
	return ret;
}

/**
 * batadv_mcast_free() - free the multicast optimizations structures
 * @bat_priv: the bat priv with all the soft interface information
 */
void batadv_mcast_free(struct batadv_priv *bat_priv)
{
	cancel_delayed_work_sync(&bat_priv->mcast.work);

	batadv_tvlv_container_unregister(bat_priv, BATADV_TVLV_MCAST, 2);
	batadv_tvlv_handler_unregister(bat_priv, BATADV_TVLV_MCAST, 2);

	/* safely calling outside of worker, as worker was canceled above */
	batadv_mcast_mla_tt_retract(bat_priv, NULL);
}

/**
 * batadv_mcast_purge_orig() - reset originator global mcast state modifications
 * @orig: the originator which is going to get purged
 */
void batadv_mcast_purge_orig(struct batadv_orig_node *orig)
{
	struct batadv_priv *bat_priv = orig->bat_priv;

	spin_lock_bh(&orig->mcast_handler_lock);

	batadv_mcast_want_unsnoop_update(bat_priv, orig, BATADV_NO_FLAGS);
	batadv_mcast_want_ipv4_update(bat_priv, orig, BATADV_NO_FLAGS);
	batadv_mcast_want_ipv6_update(bat_priv, orig, BATADV_NO_FLAGS);
	batadv_mcast_want_rtr4_update(bat_priv, orig, BATADV_NO_FLAGS);
	batadv_mcast_want_rtr6_update(bat_priv, orig, BATADV_NO_FLAGS);

	spin_unlock_bh(&orig->mcast_handler_lock);
}<|MERGE_RESOLUTION|>--- conflicted
+++ resolved
@@ -945,10 +945,7 @@
 	priv_mcast = container_of(delayed_work, struct batadv_priv_mcast, work);
 	bat_priv = container_of(priv_mcast, struct batadv_priv, mcast);
 
-	spin_lock(&bat_priv->mcast.mla_lock);
 	__batadv_mcast_mla_update(bat_priv);
-	spin_unlock(&bat_priv->mcast.mla_lock);
-
 	batadv_mcast_start_timer(bat_priv);
 }
 
@@ -1645,16 +1642,9 @@
 batadv_mcast_forw_want_all_rtr6(struct batadv_priv *bat_priv,
 				struct sk_buff *skb, unsigned short vid)
 {
-<<<<<<< HEAD
-	int ret, tt_count, ip_count, unsnoop_count, total_count;
-	bool is_unsnoopable = false;
-	unsigned int mcast_fanout;
-	struct ethhdr *ethhdr;
-=======
 	struct batadv_orig_node *orig_node;
 	int ret = NET_XMIT_SUCCESS;
 	struct sk_buff *newskb;
->>>>>>> 4ff96fb5
 
 	rcu_read_lock();
 	hlist_for_each_entry_rcu(orig_node,
@@ -1735,212 +1725,11 @@
 		return ret;
 	}
 
-<<<<<<< HEAD
-		/* fall through */
-	case 0:
-		return BATADV_FORW_NONE;
-	default:
-		mcast_fanout = atomic_read(&bat_priv->multicast_fanout);
-
-		if (!unsnoop_count && total_count <= mcast_fanout)
-			return BATADV_FORW_SOME;
-	}
-
-	return BATADV_FORW_ALL;
-}
-
-/**
- * batadv_mcast_forw_tt() - forwards a packet to multicast listeners
- * @bat_priv: the bat priv with all the soft interface information
- * @skb: the multicast packet to transmit
- * @vid: the vlan identifier
- *
- * Sends copies of a frame with multicast destination to any multicast
- * listener registered in the translation table. A transmission is performed
- * via a batman-adv unicast packet for each such destination node.
- *
- * Return: NET_XMIT_DROP on memory allocation failure, NET_XMIT_SUCCESS
- * otherwise.
- */
-static int
-batadv_mcast_forw_tt(struct batadv_priv *bat_priv, struct sk_buff *skb,
-		     unsigned short vid)
-{
-	int ret = NET_XMIT_SUCCESS;
-	struct sk_buff *newskb;
-
-	struct batadv_tt_orig_list_entry *orig_entry;
-
-	struct batadv_tt_global_entry *tt_global;
-	const u8 *addr = eth_hdr(skb)->h_dest;
-
-	tt_global = batadv_tt_global_hash_find(bat_priv, addr, vid);
-	if (!tt_global)
-		goto out;
-
-	rcu_read_lock();
-	hlist_for_each_entry_rcu(orig_entry, &tt_global->orig_list, list) {
-		newskb = skb_copy(skb, GFP_ATOMIC);
-		if (!newskb) {
-			ret = NET_XMIT_DROP;
-			break;
-		}
-
-		batadv_send_skb_unicast(bat_priv, newskb, BATADV_UNICAST, 0,
-					orig_entry->orig_node, vid);
-	}
-	rcu_read_unlock();
-
-	batadv_tt_global_entry_put(tt_global);
-
-out:
-	return ret;
-}
-
-/**
- * batadv_mcast_forw_want_all_ipv4() - forward to nodes with want-all-ipv4
- * @bat_priv: the bat priv with all the soft interface information
- * @skb: the multicast packet to transmit
- * @vid: the vlan identifier
- *
- * Sends copies of a frame with multicast destination to any node with a
- * BATADV_MCAST_WANT_ALL_IPV4 flag set. A transmission is performed via a
- * batman-adv unicast packet for each such destination node.
- *
- * Return: NET_XMIT_DROP on memory allocation failure, NET_XMIT_SUCCESS
- * otherwise.
- */
-static int
-batadv_mcast_forw_want_all_ipv4(struct batadv_priv *bat_priv,
-				struct sk_buff *skb, unsigned short vid)
-{
-	struct batadv_orig_node *orig_node;
-	int ret = NET_XMIT_SUCCESS;
-	struct sk_buff *newskb;
-
-	rcu_read_lock();
-	hlist_for_each_entry_rcu(orig_node,
-				 &bat_priv->mcast.want_all_ipv4_list,
-				 mcast_want_all_ipv4_node) {
-		newskb = skb_copy(skb, GFP_ATOMIC);
-		if (!newskb) {
-			ret = NET_XMIT_DROP;
-			break;
-		}
-
-		batadv_send_skb_unicast(bat_priv, newskb, BATADV_UNICAST, 0,
-					orig_node, vid);
-	}
-	rcu_read_unlock();
-	return ret;
-}
-
-/**
- * batadv_mcast_forw_want_all_ipv6() - forward to nodes with want-all-ipv6
- * @bat_priv: the bat priv with all the soft interface information
- * @skb: The multicast packet to transmit
- * @vid: the vlan identifier
- *
- * Sends copies of a frame with multicast destination to any node with a
- * BATADV_MCAST_WANT_ALL_IPV6 flag set. A transmission is performed via a
- * batman-adv unicast packet for each such destination node.
- *
- * Return: NET_XMIT_DROP on memory allocation failure, NET_XMIT_SUCCESS
- * otherwise.
- */
-static int
-batadv_mcast_forw_want_all_ipv6(struct batadv_priv *bat_priv,
-				struct sk_buff *skb, unsigned short vid)
-{
-	struct batadv_orig_node *orig_node;
-	int ret = NET_XMIT_SUCCESS;
-	struct sk_buff *newskb;
-
-	rcu_read_lock();
-	hlist_for_each_entry_rcu(orig_node,
-				 &bat_priv->mcast.want_all_ipv6_list,
-				 mcast_want_all_ipv6_node) {
-		newskb = skb_copy(skb, GFP_ATOMIC);
-		if (!newskb) {
-			ret = NET_XMIT_DROP;
-			break;
-		}
-
-		batadv_send_skb_unicast(bat_priv, newskb, BATADV_UNICAST, 0,
-					orig_node, vid);
-	}
-	rcu_read_unlock();
-	return ret;
-}
-
-/**
- * batadv_mcast_forw_want_all() - forward packet to nodes in a want-all list
- * @bat_priv: the bat priv with all the soft interface information
- * @skb: the multicast packet to transmit
- * @vid: the vlan identifier
- *
- * Sends copies of a frame with multicast destination to any node with a
- * BATADV_MCAST_WANT_ALL_IPV4 or BATADV_MCAST_WANT_ALL_IPV6 flag set. A
- * transmission is performed via a batman-adv unicast packet for each such
- * destination node.
- *
- * Return: NET_XMIT_DROP on memory allocation failure or if the protocol family
- * is neither IPv4 nor IPv6. NET_XMIT_SUCCESS otherwise.
- */
-static int
-batadv_mcast_forw_want_all(struct batadv_priv *bat_priv,
-			   struct sk_buff *skb, unsigned short vid)
-{
-	switch (ntohs(eth_hdr(skb)->h_proto)) {
-	case ETH_P_IP:
-		return batadv_mcast_forw_want_all_ipv4(bat_priv, skb, vid);
-	case ETH_P_IPV6:
-		return batadv_mcast_forw_want_all_ipv6(bat_priv, skb, vid);
-	default:
-		/* we shouldn't be here... */
-		return NET_XMIT_DROP;
-	}
-}
-
-/**
- * batadv_mcast_forw_send() - send packet to any detected multicast recpient
- * @bat_priv: the bat priv with all the soft interface information
- * @skb: the multicast packet to transmit
- * @vid: the vlan identifier
- *
- * Sends copies of a frame with multicast destination to any node that signaled
- * interest in it, that is either via the translation table or the according
- * want-all flags. A transmission is performed via a batman-adv unicast packet
- * for each such destination node.
- *
- * The given skb is consumed/freed.
- *
- * Return: NET_XMIT_DROP on memory allocation failure or if the protocol family
- * is neither IPv4 nor IPv6. NET_XMIT_SUCCESS otherwise.
- */
-int batadv_mcast_forw_send(struct batadv_priv *bat_priv, struct sk_buff *skb,
-			   unsigned short vid)
-{
-	int ret;
-
-	ret = batadv_mcast_forw_tt(bat_priv, skb, vid);
-	if (ret != NET_XMIT_SUCCESS) {
-		kfree_skb(skb);
-		return ret;
-	}
-
-	ret = batadv_mcast_forw_want_all(bat_priv, skb, vid);
-	if (ret != NET_XMIT_SUCCESS) {
-		kfree_skb(skb);
-		return ret;
-	}
-=======
 	ret = batadv_mcast_forw_want_rtr(bat_priv, skb, vid);
 	if (ret != NET_XMIT_SUCCESS) {
 		kfree_skb(skb);
 		return ret;
 	}
->>>>>>> 4ff96fb5
 
 	consume_skb(skb);
 	return ret;
