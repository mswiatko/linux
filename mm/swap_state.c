--- conflicted
+++ resolved
@@ -164,17 +164,10 @@
 /**
  * add_to_swap - allocate swap space for a folio
  * @folio: folio we want to move to swap
-<<<<<<< HEAD
  *
  * Allocate swap space for the folio and add the folio to the
  * swap cache.
  *
-=======
- *
- * Allocate swap space for the folio and add the folio to the
- * swap cache.
- *
->>>>>>> 7365df19
  * Context: Caller needs to hold the folio lock.
  * Return: Whether the folio was added to the swap cache.
  */
